-- This software is copyright Kong Inc. and its licensors.
-- Use of the software is subject to the agreement between your organization
-- and Kong Inc. If there is no such agreement, use is governed by and
-- subject to the terms of the Kong Master Software License Agreement found
-- at https://konghq.com/enterprisesoftwarelicense/.
-- [ END OF LICENSE 0867164ffc95e54f04670b5169c09574bdbd9bba ]

--- A schema for validating schemas
-- @module kong.db.schema.metaschema

local Schema = require "kong.db.schema"


local setmetatable = setmetatable
local assert = assert
local insert = table.insert
local pairs = pairs
local find = string.find
local type = type
local next = next
local keys = require("pl.tablex").keys
local sub = string.sub
local fmt = string.format


local match_list = {
  type = "array",
  elements = {
    type = "record",
    fields = {
      { pattern = { type = "string", required = true } },
      { err = { type = "string" } },
    }
  }
}


local match_any_list = {
  type = "record",
  fields = {
    { patterns = {
        type = "array",
        elements = { type = "string" },
        required = true
    } },
    { err = { type = "string" } },
  }
}


-- Field attributes which match a validator function in the Schema class
local validators = {
  { between = { type = "array", elements = { type = "integer" }, len_eq = 2 }, },
  { eq = { type = "any" }, },
  { ne = { type = "any" }, },
  { gt = { type = "number" }, },
  { len_eq = { type = "integer" }, },
  { len_min = { type = "integer" }, },
  { len_max = { type = "integer" }, },
  { match = { type = "string" }, },
  { not_match = { type = "string" }, },
  { match_all = match_list },
  { match_none = match_list },
  { match_any = match_any_list },
  { starts_with = { type = "string" }, },
  { one_of = { type = "array", elements = { type = "any" } }, },
  { not_one_of = { type = "array", elements = { type = "any" } }, },
  { contains = { type = "any" }, },
  { is_regex = { type = "boolean" }, },
  { timestamp = { type = "boolean" }, },
  { uuid = { type = "boolean" }, },
  { custom_validator = { type = "function" }, },
  { mutually_exclusive_subsets = { type = "array", elements = { type = "array", elements = { type = "string" } } } },
}


-- Other field attributes, that do not correspond to validators
local field_schema = {
  { type = { type = "string", one_of = keys(Schema.valid_types), required = true }, },
  { required = { type = "boolean" }, },
  { reference = { type = "string" }, },
  { auto = { type = "boolean" }, },
  { unique = { type = "boolean" }, },
  { unique_across_ws = { type = "boolean" }, },
  { on_delete = { type = "string", one_of = { "restrict", "cascade", "null" } }, },
  { default = { type = "self" }, },
  { abstract = { type = "boolean" }, },
  { generate_admin_api = { type = "boolean" }, },
  { legacy = { type = "boolean" }, },
  { immutable = { type = "boolean" }, },
  { err = { type = "string" } },
  { encrypted = { type = "boolean" }, },
<<<<<<< HEAD
  { prefix_ws = { type = "boolean" }, },
  { db_export = { type = "boolean" }, },
  { indexed = { type = "boolean" }, },
=======
  { referenceable = { type = "boolean" }, },
>>>>>>> 36f94858
}


for i = 1, #validators do
  insert(field_schema, validators[i])
end


-- Most of the above are optional
for i = 1, #field_schema do
  local field = field_schema[i]
  local data = field[next(field)]
  data.nilable = not data.required
end


local field_entity_checks = {
  -- if 'unique_across_ws' is set, then 'unique' must be set too
  {
    conditional = {
      if_field = "unique_across_ws", if_match = { eq = true },
      then_field = "unique", then_match = { eq = true, required = true },
    }
  },
}


local fields_array = {
  type = "array",
  elements = {
    type = "map",
    keys = { type = "string" },
    values = { type = "record", fields = field_schema, entity_checks = field_entity_checks },
    required = true,
    len_eq = 1,
  },
}


local transformations_array = {
  type = "array",
  nilable = true,
  elements = {
    type = "record",
    fields = {
      {
        input = {
          type = "array",
          required = true,
          elements = {
            type = "string"
          },
        },
      },
      {
        needs = {
          type = "array",
          required = false,
          elements = {
            type = "string"
          },
        }
      },
      {
        on_write = {
          type = "function",
          required = false,
        },
      },
      {
        on_read = {
          type = "function",
          required = false,
        },
      },
    },
    entity_checks = {
      {
        at_least_one_of = {
          "on_write",
          "on_read",
        },
      },
    },
  },
}


-- Recursive field attributes
insert(field_schema, { elements = { type = "record", fields = field_schema } })
insert(field_schema, { keys     = { type = "record", fields = field_schema } })
insert(field_schema, { values   = { type = "record", fields = field_schema } })
insert(field_schema, { fields   = fields_array })


local conditional_validators = {
  { required = { type = "boolean" } },
  { elements = { type = "record", fields = field_schema } },
  { keys     = { type = "record", fields = field_schema } },
  { values   = { type = "record", fields = field_schema } },
}
for i = 1, #validators do
  insert(conditional_validators, validators[i])
end


local entity_checkers = {
  { at_least_one_of = { type = "array", elements = { type = "string" } } },
  { conditional_at_least_one_of = {
      type = "record",
      fields = {
        { if_field = { type = "string" } },
        { if_match = { type = "record", fields = conditional_validators } },
        { then_at_least_one_of = { type = "array", elements = { type = "string" } } },
        { then_err = { type = "string" } },
        { else_match = { type = "record", fields = conditional_validators } },
        { else_then_at_least_one_of = { type = "array", elements = { type = "string" } } },
        { else_then_err = { type = "string" } },
      },
    },
  },
  { only_one_of     = { type = "array", elements = { type = "string" } } },
  { distinct        = { type = "array", elements = { type = "string" } }, },
  { conditional     = {
      type = "record",
      fields = {
        { if_field = { type = "string" } },
        { if_match = { type = "record", fields = conditional_validators } },
        { then_field = { type = "string" } },
        { then_match = { type = "record", fields = conditional_validators } },
        { then_err = { type = "string" } },
      },
    },
  },
  { custom_entity_check = {
      type = "record",
      fields = {
        { field_sources = { type = "array", elements = { type = "string" } } },
        { fn = { type = "function" } },
      }
    }
  },
  { mutually_required = { type = "array", elements = { type = "string" } } },
  { mutually_exclusive = { type = "array", elements = { type = "string" } } },
  { mutually_exclusive_sets = {
      type = "record",
      fields = {
        { set1 = {type = "array", elements = {type = "string"} } },
        { set2 = {type = "array", elements = {type = "string"} } },
      }
    }
  },
}


local entity_check_names = {}


for i = 1, #entity_checkers do
  local field = entity_checkers[i]
  local name = next(field)
  --field[name].nilable = true
  insert(entity_check_names, name)
end


local entity_checks_schema = {
  type = "array",
  elements = {
    type = "record",
    fields = entity_checkers,
    entity_checks = {
      { only_one_of = keys(Schema.entity_checkers) }
    }
  },
  nilable = true,
}


local shorthands_array = {
  type = "array",
  elements = {
    type = "map",
    keys = { type = "string" },
    values = { type = "function" },
    required = true,
    len_eq = 1,
  },
  nilable = true,
}


local shorthand_fields_array = {
  type = "array",
  elements = {
    type = "map",
    keys = { type = "string" },
    -- values are defined below after field_schema definition is complete
    required = true,
    len_eq = 1,
  },
  nilable = true,
}


insert(field_schema, { entity_checks = entity_checks_schema })
insert(field_schema, { shorthands = shorthands_array })
insert(field_schema, { shorthand_fields = shorthand_fields_array })


local meta_errors = {
  ATTRIBUTE = "field of type '%s' cannot have attribute '%s'",
  REQUIRED = "field of type '%s' must declare '%s'",
  TABLE = "'%s' must be a table",
  BOOLEAN = "'%s' must be a boolean",
  TYPE = "missing type declaration",
  FIELD_EMPTY = "field entry table is empty",
  FIELDS_ARRAY = "each entry in fields must be a sub-table",
  FIELDS_KEY = "each key in fields must be a string",
  ENDPOINT_KEY = "value must be a field name",
  CACHE_KEY = "values must be field names",
  CACHE_KEY_UNIQUE = "a field used as a single cache key must be unique",
  TTL_RESERVED = "ttl is a reserved field name when ttl is enabled",
  SUBSCHEMA_KEY = "value must be a field name",
  SUBSCHEMA_KEY_TYPE = "must be a string or set field",
}


local required_attributes = {
  array = { "elements" },
  set = { "elements" },
  map = { "keys", "values" },
  record = { "fields" },
}


local attribute_types = {
  between = {
    ["integer"] = true,
    ["number"] = true,
  },
  len_eq = {
    ["array"]  = true,
    ["set"]    = true,
    ["string"] = true,
    ["map"]    = true,
  },
  match = {
    ["string"] = true,
  },
  one_of = {
    ["string"] = true,
    ["number"] = true,
    ["integer"] = true,
  },
  contains = {
    ["array"] = true,
    ["set"]   = true,
  },
  is_regex = {
    ["string"] = true,
  },
  timestamp = {
    ["number"] = true,
    ["integer"] = true,
  },
  uuid = {
    ["string"] = true,
  },
  legacy = {
    ["string"] = true,
  },
  unique = {
    ["string"] = true,
    ["number"] = true,
    ["integer"] = true,
    ["foreign"] = true,
  },
  unique_across_ws = {
    ["string"] = true,
    ["number"] = true,
    ["integer"] = true,
    ["foreign"] = true,
  },
  abstract = {
    ["string"] = true,
    ["number"] = true,
    ["integer"] = true,
    ["record"] = true,
    ["array"] = true,
    ["set"] = true,
    ["map"] = true,
  },
  indexed = {
    ["string"] = true,
    ["number"] = true,
    ["integer"] = true,
    ["array"] = true,
    ["set"] = true,
    ["boolean"] = true,
  },
}


local nested_attributes = {
  ["elements" ] = true,
  ["keys" ] = true,
  ["values" ] = true,
}


local check_field


local function has_schema_field(schema, name)
  if schema == nil then
    return false
  end

  local fields = schema.fields
  local fields_count = #fields

  local dot = find(name, ".", 1, true)
  if not dot then
    for i = 1, fields_count do
      local field = fields[i]
      local k = next(field)
      if k == name then
        return true
      end
    end

    return false
  end

  local hd, tl = sub(name, 1, dot - 1), sub(name, dot + 1)
  for i = 1, fields_count do
    local field = fields[i]
    local k = next(field)
    if k == hd then
      if field[hd] and field[hd].type == "foreign" then
        -- metaschema has no access to foreign schemas
        -- so we just trust the developer of the schema.

        return true
      end

      return has_schema_field(field[hd], tl)
    end
  end

  return false
end

local check_fields = function(schema, errors)
  local transformations = schema.transformations
  if transformations then
    for i = 1, #transformations do
      local transformation = transformations[i]
      for j = 1, #transformation.input do
        local input = transformation.input[j]
        if not has_schema_field(schema, input) then
          errors.transformations = errors.transformations or {}
          errors.transformations.input = errors.transformations.input or {}
          errors.transformations.input[i] = errors.transformations.input[i] or {}
          errors.transformations.input[i][j] = fmt("invalid field name: %s", input)
        end
      end

      if transformation.needs then
        for j = 1, #transformation.needs do
          local need = transformation.needs[j]
          if not has_schema_field(schema, need) then
            errors.transformations = errors.transformations or {}
            errors.transformations.needs = errors.transformations.needs or {}
            errors.transformations.needs[i] = errors.transformations.needs[i] or {}
            errors.transformations.needs[i][j] = fmt("invalid field name: %s", need)
          end
        end
      end
    end
  end

  for i = 1, #schema.fields do
    local item = schema.fields[i]
    if type(item) ~= "table" then
      errors["fields"] = meta_errors.FIELDS_ARRAY
      break
    end
    local k = next(item)
    if not k then
      errors["fields"] = meta_errors.FIELD_EMPTY
      break
    end
    local field = item[k]
    if type(field) == "table" then
      check_field(k, field, errors)
    else
      errors[k] = meta_errors.TABLE:format(k)
    end
  end
  if next(errors) then
    return nil, errors
  end
  return true
end


check_field = function(k, field, errors)
  if not field.type then
    errors[k] = meta_errors.TYPE
    return nil
  end
  if required_attributes[field.type] then
    local req_attrs = required_attributes[field.type]
    if field.abstract and field.type == "record" then
      req_attrs = {}
    end
    for i = 1, #req_attrs do
      local required = req_attrs[i]
      if not field[required] then
        errors[k] = meta_errors.REQUIRED:format(field.type, required)
      end
    end
  end
  for attr, _ in pairs(field) do
    if attribute_types[attr] and not attribute_types[attr][field.type] then
      errors[k] = meta_errors.ATTRIBUTE:format(field.type, attr)
    end
  end
  for name, _ in pairs(nested_attributes) do
    if field[name] then
      if type(field[name]) == "table" then
        check_field(k, field[name], errors)
      else
        errors[k] = meta_errors.TABLE:format(name)
      end
    end
  end
  if field.fields then
    return check_fields(field, errors)
  end
end


-- Build a variant of the field_schema, adding a 'func' attribute
-- and restricting the set of valid types.
local function make_shorthand_field_schema()
  local shorthand_field_schema = {}
  for k, v in pairs(field_schema) do
    shorthand_field_schema[k] = v
  end

  -- do not accept complex/recursive types
  -- which require additional schema processing as shorthands
  local invalid_as_shorthand = {
    record = true,
    foreign = true,
    ["function"] = true,
  }

  local shorthand_field_types = {}
  for k in pairs(Schema.valid_types) do
    if not invalid_as_shorthand[k] then
      insert(shorthand_field_types, k)
    end
  end

  assert(next(shorthand_field_schema[1]) == "type")
  shorthand_field_schema[1] = { type = { type = "string", one_of = shorthand_field_types, required = true }, }

  insert(shorthand_field_schema, { func = { type = "function", required = true } })
  return shorthand_field_schema
end


shorthand_fields_array.elements.values = {
  type = "record",
  fields = make_shorthand_field_schema(),
  entity_checks = field_entity_checks
}


local MetaSchema = Schema.new({
  name = "metaschema",
  fields = {
    {
      name = {
        type = "string",
        required = true
      },
    },
    {
      primary_key = {
        type = "array",
        elements = { type = "string" },
        required = true,
      },
    },
    {
      workspaceable = {
        type = "boolean",
        nilable = true
      },
    },
    {
      endpoint_key = {
        type = "string",
        nilable = true,
      },
    },
    {
      cache_key = {
        type = "array",
        elements = {
          type = "string",
        },
        nilable = true,
      },
    },
    {
      ttl = {
        type = "boolean",
        nilable = true,
      }
    },
    {
      db_export = {
        type = "boolean",
        nilable = true,
        default = true,
      }
    },
    {
      subschema_key = {
        type = "string",
        nilable = true,
      },
    },
    {
      subschema_error = {
        type = "string",
        nilable = true,
      },
    },
    {
      generate_admin_api = {
        type = "boolean",
        nilable = true,
        default = true,
      },
    },
    {
      admin_api_name = {
        type = "string",
        nilable = true,
      },
    },
    {
      admin_api_nested_name = {
        type = "string",
        nilable = true,
      },
    },
    {
      legacy = {
        type = "boolean",
        nilable = true,
      },
    },
    {
      fields = fields_array,
    },
    {
      entity_checks = entity_checks_schema,
    },
    {
      shorthands = shorthands_array,
    },
    {
      shorthand_fields = shorthand_fields_array,
    },
    {
      transformations = transformations_array,
    },
    {
      check = {
        type = "function",
        nilable = true
      },
    },
    {
      dao = {
        type = "string",
        nilable = true
      },
    },
  },

  entity_checks = {
    { only_one_of = { "shorthands", "shorthand_fields" } },
  },

  check = function(schema)
    local errors = {}
    local fields = schema.fields

    if not fields then
      errors["fields"] = meta_errors.TABLE:format("fields")
      return nil, errors
    end

    if schema.endpoint_key then
      local found = false
      for i = 1, #fields do
        local k = next(fields[i])
        if schema.endpoint_key == k then
          found = true
          break
        end
      end
      if not found then
        errors["endpoint_key"] = meta_errors.ENDPOINT_KEY
      end
    end

    local cache_key = schema.cache_key
    if cache_key then
      local found
      for i = 1, #cache_key do
        found = nil
        for j = 1, #fields do
          local item = fields[j]
          local k = next(item)
          if cache_key[i] == k then
            found = item[k]
            break
          end
        end
        if not found then
          errors["cache_key"] = meta_errors.CACHE_KEY
          break
        end
      end

      if #cache_key == 1 then
        if found and not found.unique then
          errors["cache_key"] = meta_errors.CACHE_KEY_UNIQUE
        end
      end
    end

    if schema.subschema_key then
      local found = false
      for i = 1, #fields do
        local item = fields[i]
        local k = next(item)
        local field = item[k]
        if schema.subschema_key == k then
          if field.type ~= "string" and field.type ~= "set" then
            errors["subschema_key"] = meta_errors.SUBSCHEMA_KEY_TYPE
          end
          found = true
          break
        end
      end
      if not found then
        errors["subschema_key"] = meta_errors.SUBSCHEMA_KEY
      end
    end

    if schema.ttl then
      for i = 1, #fields do
        local k = next(fields[i])
        if k == "ttl" then
          errors["ttl"] = meta_errors.TTL_RESERVED
          break
        end
      end
    end

    local transformations = schema.transformations
    if transformations then
      for i = 1, #transformations do
        local input = transformations[i].input
        for j = 1, #input do
          if not has_schema_field(schema, input[j]) then
            if not errors.transformations then
              errors.transformations = {}
            end

            if not errors.transformations.input then
              errors.transformations.input = {}
            end


            if not errors.transformations.input[i] then
              errors.transformations.input[i] = {}
            end

            errors.transformations.input[i][j] = fmt("invalid field name: %s", input)
          end
        end

        local needs = transformations[i].needs
        if needs then
          for j = 1, #needs do
            if not has_schema_field(schema, needs[j]) then
              if not errors.transformations then
                errors.transformations = {}
              end

              if not errors.transformations.needs then
                errors.transformations.needs = {}
              end


              if not errors.transformations.needs[i] then
                errors.transformations.needs[i] = {}
              end

              errors.transformations.needs[i][j] = fmt("invalid field name: %s", needs[j])
            end
          end
        end
      end
    end

    return check_fields(schema, errors)
  end,
})


MetaSchema.valid_types = setmetatable({
  ["function"] = true,
}, { __index = Schema.valid_types })


--- Produce a list of validators understood by the MetaSchema.
-- This list is produced from the MetaSchema definition and
-- is used for cross-checking against the Schema validators.
-- @return a set of validator names.
function MetaSchema.get_supported_validator_set()
  local set = {}
  for i = 1, #validators do
    local name = next(validators[i])
    set[name] = true
  end
  return set
end


MetaSchema.MetaSubSchema = Schema.new({
  name = "metasubschema",
  fields = {
    {
      name = {
        type = "string",
        required = true,
      },
    },
    {
      fields = fields_array,
    },
    {
      entity_checks = entity_checks_schema,
    },
    {
      shorthands = shorthands_array,
    },
    {
      shorthand_fields = shorthand_fields_array,
    },
    {
      transformations = transformations_array,
    },
    {
      check = {
        type = "function",
        nilable = true,
      },
    },
  },
  check = function(schema)
    local errors = {}

    if not schema.fields then
      errors["fields"] = meta_errors.TABLE:format("fields")
      return nil, errors
    end

    return check_fields(schema, errors)
  end,
})


return MetaSchema<|MERGE_RESOLUTION|>--- conflicted
+++ resolved
@@ -90,13 +90,10 @@
   { immutable = { type = "boolean" }, },
   { err = { type = "string" } },
   { encrypted = { type = "boolean" }, },
-<<<<<<< HEAD
+  { referenceable = { type = "boolean" }, },
   { prefix_ws = { type = "boolean" }, },
   { db_export = { type = "boolean" }, },
   { indexed = { type = "boolean" }, },
-=======
-  { referenceable = { type = "boolean" }, },
->>>>>>> 36f94858
 }
 
 
