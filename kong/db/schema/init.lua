local tablex       = require "pl.tablex"
local pretty       = require "pl.pretty"
local utils        = require "kong.tools.utils"
local cjson        = require "cjson"


local setmetatable = setmetatable
local re_match     = ngx.re.match
local re_find      = ngx.re.find
local concat       = table.concat
local insert       = table.insert
local format       = string.format
local unpack       = unpack
local assert       = assert
local ipairs       = ipairs
local pairs        = pairs
local pcall        = pcall
local floor        = math.floor
local type         = type
local next         = next
local ngx_time     = ngx.time
local ngx_now      = ngx.now
local find         = string.find
local null         = ngx.null
local max          = math.max
local sub          = string.sub


local Schema       = {}
Schema.__index     = Schema


local _cache = {}


local new_tab
do
  local ok
  ok, new_tab = pcall(require, "table.new")
  if not ok then
    new_tab = function(narr, nrec)
      return {}
    end
  end
end


local validation_errors = {
  -- general message
  ERROR                     = "Validation error: %s",
  -- types
  ARRAY                     = "expected an array",
  SET                       = "expected a set",
  MAP                       = "expected a map",
  RECORD                    = "expected a record",
  STRING                    = "expected a string",
  NUMBER                    = "expected a number",
  BOOLEAN                   = "expected a boolean",
  INTEGER                   = "expected an integer",
  FUNCTION                  = "expected a function",
  -- validations
  EQ                        = "value must be %s",
  NE                        = "value must not be %s",
  GT                        = "value must be greater than %s",
  BETWEEN                   = "value should be between %d and %d",
  LEN_EQ                    = "length must be %d",
  LEN_MIN                   = "length must be at least %d",
  LEN_MAX                   = "length must be at most %d",
  MATCH                     = "invalid value: %s",
  NOT_MATCH                 = "invalid value: %s",
  MATCH_ALL                 = "invalid value: %s",
  MATCH_NONE                = "invalid value: %s",
  MATCH_ANY                 = "invalid value: %s",
  STARTS_WITH               = "should start with: %s",
  CONTAINS                  = "expected to contain: %s",
  ONE_OF                    = "expected one of: %s",
  NOT_ONE_OF                = "must not be one of: %s",
  IS_REGEX                  = "not a valid regex: %s",
  TIMESTAMP                 = "expected a valid timestamp",
  UUID                      = "expected a valid UUID",
  VALIDATION                = "failed validating: %s",
  -- field presence
  BAD_INPUT                 = "expected an input table",
  REQUIRED                  = "required field missing",
  NO_FOREIGN_DEFAULT        = "will not generate a default value for a foreign field",
  UNKNOWN                   = "unknown field",
  IMMUTABLE                 = "immutable field cannot be updated",
  -- entity checks
  REQUIRED_FOR_ENTITY_CHECK = "field required for entity check",
  ENTITY_CHECK              = "failed entity check: %s(%s)",
  ENTITY_CHECK_N_FIELDS     = "entity check requires %d fields",
  CHECK                     = "entity check failed",
  CONDITIONAL               = "failed conditional validation given value of field '%s'",
  AT_LEAST_ONE_OF           = "at least one of these fields must be non-empty: %s",
  CONDITIONAL_AT_LEAST_ONE_OF = "at least one of these fields must be non-empty: %s",
  ONLY_ONE_OF               = "only one of these fields must be non-empty: %s",
  DISTINCT                  = "values of these fields must be distinct: %s",
  MUTUALLY_REQUIRED         = "all or none of these fields must be set: %s",
  MUTUALLY_EXCLUSIVE_SETS   = "these sets are mutually exclusive: %s",
  -- schema error
  SCHEMA_NO_DEFINITION      = "expected a definition table",
  SCHEMA_NO_FIELDS          = "error in schema definition: no 'fields' table",
  SCHEMA_BAD_REFERENCE      = "schema refers to an invalid foreign entity: %s",
  SCHEMA_CANNOT_VALIDATE    = "error in schema prevents from validating this field",
  SCHEMA_TYPE               = "invalid type: %s",
  -- primary key errors
  NOT_PK                    = "not a primary key",
  MISSING_PK                = "missing primary key",
  -- subschemas
  SUBSCHEMA_UNKNOWN         = "unknown type: %s",
  SUBSCHEMA_BAD_PARENT      = "error in definition of '%s': entities of type '%s' cannot have subschemas",
  SUBSCHEMA_UNDEFINED_FIELD = "error in definition of '%s': %s: abstract field was not specialized",
  SUBSCHEMA_BAD_TYPE        = "error in definition of '%s': %s: cannot change type in a specialized field",
  SUBSCHEMA_BAD_FIELD       = "error in definition of '%s': %s: cannot create a new field",
  SUBSCHEMA_ABSTRACT_FIELD  = "error in schema definition: abstract field was not specialized",
  -- transformations
  TRANSFORMATION_ERROR      = "transformation failed: %s",
}


Schema.valid_types = {
  array        = true,
  set          = true,
  string       = true,
  number       = true,
  boolean      = true,
  integer      = true,
  foreign      = true,
  map          = true,
  record       = true,
  ["function"] = true,
}


local uuid_regex = "^[0-9a-f]{8}-[0-9a-f]{4}-[0-9a-f]{4}-[0-9a-f]{4}-[0-9a-f]{12}$"


local function make_length_validator(err, fn)
  return function(value, n, field)
    local len = #value
    if field.type == "map" then
      for _ in pairs(value) do
        len = len + 1
      end
    end
    if fn(len, n) then
      return true
    end
    return nil, validation_errors[err]:format(n)
  end
end


--- Produce a nicely quoted list:
-- Given `{"foo", "bar", "baz"}` and `"or"`, produces
-- `"'foo', 'bar', 'baz'"`.
-- Given an array of arrays (e.g., `{{"f1", "f2"}, {"f3", "f4"}}`), produces
-- `"('f1', 'f2'), ('f3', 'f4')"`.
-- @param words an array of strings and/or arrays of strings.
-- @return The string of quoted words and/or arrays.
local function quoted_list(words)
  local msg = {}
  for _, word in ipairs(words) do
    if type(word) == "table" then
      insert(msg, ("(%s)"):format(quoted_list(word)))
    else
      insert(msg, ("'%s'"):format(word))
    end
  end
  return concat(msg, ", ")
end


--- Validator functions available for schemas.
-- A validator can only affect one field.
-- Each validation is registered in a schema field definition as
-- a key-value pair. The key is the validation name and the value
-- is an optional argument (by convention, `true` if the argument
-- is to be ignored). Each validation function takes as inputs
-- the value to be validated and the argument given in the schema
-- definition. The function should return true or nil,
-- optionally followed by an error message. If the error message
-- is not given, the validation name (in uppercase) is used as
-- a key in `validation_errors` to get a message. If it was not
-- registered, a generic fallback error message is produced with
-- `validation_errors.VALIDATION`.
Schema.validators = {

  between = function(value, limits)
    if value < limits[1] or value > limits[2] then
      return nil, validation_errors.BETWEEN:format(limits[1], limits[2])
    end
    return true
  end,

  eq = function(value, wanted)
    if value == wanted then
      return true
    end
    local str = (wanted == null) and "null" or tostring(wanted)
    return nil, validation_errors.EQ:format(str)
  end,

  ne = function(value, wanted)
    if value ~= wanted then
      return true
    end
    local str = (wanted == null) and "null" or tostring(value)
    return nil, validation_errors.NE:format(str)
  end,

  gt = function(value, limit)
    if value > limit then
      return true
    end
    return nil, validation_errors.GT:format(tostring(limit))
  end,

  len_eq = make_length_validator("LEN_EQ", function(len, n)
    return len == n
  end),

  len_min = make_length_validator("LEN_MIN", function(len, n)
    return len >= n
  end),

  len_max = make_length_validator("LEN_MAX", function(len, n)
    return len <= n
  end),

  match = function(value, pattern)
    local m = value:match(pattern)
    if not m then
      return nil, validation_errors.MATCH:format(value)
    end
    return true
  end,

  is_regex = function(value)
    local _, err = re_match("any string", value)
    return err == nil
  end,

  not_match = function(value, pattern)
    local m = value:match(pattern)
    if m then
      return nil, validation_errors.NOT_MATCH:format(value)
    end
    return true
  end,

  match_all = function(value, list)
    for i = 1, #list do
      local m = value:match(list[i].pattern)
      if not m then
        return nil, list[i].err
      end
    end
    return true
  end,

  match_none = function(value, list)
    for i = 1, #list do
      local m = value:match(list[i].pattern)
      if m then
        return nil, list[i].err
      end
    end
    return true
  end,

  match_any = function(value, arg)
    for _, pattern in ipairs(arg.patterns) do
      local m = value:match(pattern)
      if m then
        return true
      end
    end
    return nil, arg.err
  end,

  starts_with = function(value, expected)
    -- produces simpler error messages than 'match'
    if sub(value, 1, #expected) ~= expected then
      return nil, validation_errors.STARTS_WITH:format(expected)
    end
    return true
  end,

  one_of = function(value, options)
    for _, option in ipairs(options) do
      if value == option then
        return true
      end
    end
    return nil, validation_errors.ONE_OF:format(concat(options, ", "))
  end,

  not_one_of = function(value, options)
    for _, option in ipairs(options) do
      if value == option then
        return nil, validation_errors.NOT_ONE_OF:format(concat(options, ", "))
      end
    end
    return true
  end,

  timestamp = function(value)
    return value > 0 or nil
  end,

  uuid = function(value)
    if #value ~= 36 then
      return nil
    end
    return re_find(value, uuid_regex, "ioj") and true or nil
  end,

  contains = function(array, wanted)
    for _, item in ipairs(array) do
      if item == wanted then
        return true
      end
    end

    return nil, validation_errors.CONTAINS:format(wanted)
  end,

  mutually_exclusive_subsets = function(value, subsets)
    local subset_union = {} -- union of all subsets; key is an element, value is the
    for _, subset in ipairs(subsets) do -- the subset the element is part of
      for _, el in ipairs(subset) do
        subset_union[el] = subset
      end
    end

    local member_of = {}

    for _, val in ipairs(value) do -- for each value, add the set it's part of
      if subset_union[val] and not member_of[subset_union[val]] then -- to member_of, iff it hasn't already
        member_of[subset_union[val]] = true
        member_of[#member_of+1] = subset_union[val]
      end
    end

    if #member_of <= 1 then
      return true
    else
      return nil, validation_errors.MUTUALLY_EXCLUSIVE_SETS:format(quoted_list(member_of))
    end
  end,

  custom_validator = function(value, fn)
    return fn(value)
  end

}


Schema.validators_order = {
  "eq",
  "ne",
  "not_one_of",
  "one_of",

  -- type-dependent
  "gt",
  "timestamp",
  "uuid",
  "is_regex",
  "between",

  -- strings (1/2)
  "len_eq",
  "len_min",
  "len_max",

  -- strings (2/2)
  "starts_with",
  "not_match",
  "match_none",
  "match",
  "match_all",
  "match_any",

  -- arrays
  "contains",

  -- other
  "custom_validator",
  "mutually_exclusive_subsets",
}


--- Returns true if a field is non-empty (with emptiness defined
-- for strings and aggregate values).
-- This function is defined as `is_nonempty` rather than the more intuitive
-- `is_empty` because the former has a less fuzzy definition:
-- being non-empty clearly excludes null and nil values.
-- @param value a value, which may be `ngx.null` or `nil`.
local function is_nonempty(value)
  if value == nil
     or value == null
     or (type(value) == "table" and not next(value))
     or (type(value) == "string" and value == "") then
    return false
  end

  return true
end


--- Returns true if a table is a sequence
-- @param t a table to be checked
-- @return `true` if `t` is a sequence, otherwise returns false.
local function is_sequence(t)
  if type(t) ~= "table" then
    return false
  end

  local m, c = 0, 0

  for k, _ in pairs(t) do
    c = c + 1

    if t[c] == nil then
      return false
    end

    if type(k) ~= "number" or k < 0 or floor(k) ~= k then
      return false
    end

    m = max(m, k)
  end

  return c == m
end


-- Get a field from a possibly-nested table using a string key
-- such as "x.y.z", such that `get_field(t, "x.y.z")` is the
-- same as `t.x.y.z`.
local function get_field(tbl, name)
  if tbl == nil or tbl == null then
    return nil
  end
  local dot = find(name, ".", 1, true)
  if not dot then
    return tbl[name]
  end
  local hd, tl = sub(name, 1, dot - 1), sub(name, dot + 1)
  return get_field(tbl[hd], tl)
end


-- Set a field from a possibly-nested table using a string key
-- such as "x.y.z", such that `set_field(t, "x.y.z", v)` is the
-- same as `t.x.y.z = v`.
local function set_field(tbl, name, value)
  local dot = find(name, ".", 1, true)
  if not dot then
    tbl[name] = value
    return
  end
  local hd, tl = sub(name, 1, dot - 1), sub(name, dot + 1)
  local subtbl = tbl[hd]
  if subtbl == nil then
    subtbl = {}
    tbl[hd] = subtbl
  end
  set_field(subtbl, tl, value)
end


-- Get a field definition from a possibly-nested schema using a string key
-- such as "x.y.z", such that `get_field(t, "x.y.z")` is the
-- same as `t.x.y.z`.
local function get_schema_field(schema, name)
  if schema == nil then
    return nil
  end
  local dot = find(name, ".", 1, true)
  if not dot then
    return schema.fields[name]
  end
  local hd, tl = sub(name, 1, dot - 1), sub(name, dot + 1)
  return get_schema_field(schema.fields[hd], tl)
end


local function mutually_required(entity, field_names)
  local nonempty = {}

  for _, name in ipairs(field_names) do
    if is_nonempty(get_field(entity, name)) then
      insert(nonempty, name)
    end
  end

  if #nonempty == 0 or #nonempty == #field_names then
    return true
  end

  return nil, quoted_list(field_names)
end


--- Entity checkers are cross-field validation rules.
-- An entity checker is implemented as an entry in this table,
-- containing a mandatory field `fn`, the checker function,
-- and an optional field `field_sources`.
--
-- An entity checker is used in a schema by adding an entry to
-- the `entity_checks` array of a schema table. Entries
-- in `entity_checks` are tables with a single key, named
-- after the entity checker; its value is the "entity check
-- argument". For example:
--
--     entity_checks = {
--        { only_one_of = { "field_a", "field_b" } },
--     },
--
-- The `fn` function which implements an entity checker receives
-- three arguments: a projection of the entity containing only
-- the relevant fields to this checker, the entity check argument,
-- and the schema table. This ensures that the entity checker
-- does _not_ have access by default to the entire entity being
-- checked. This allows us to enable/disable entity checkers on
-- partial updates.
--
-- To specify which fields are relevant to this checker, one
-- uses the `field_sources`. It is an array of strings, which
-- are key names to the entity check argument (see the `conditional`
-- entity checker for an example of its use).
-- If `field_sources` is not present, it is assumed that the
-- entity check argument is an array of field names, and that
-- all of them need to be present for the entity checker to run.
-- (this is the case, for example, of `only_one_of` in the example
-- above: this checker forces both fields to be given, and the
-- implementation of the checker will demand that only one is
-- non-empty).
Schema.entity_checkers = {

  at_least_one_of = {
    run_with_missing_fields = true,
    run_with_invalid_fields = true,
    fn = function(entity, field_names)
      for _, name in ipairs(field_names) do
        if is_nonempty(get_field(entity, name)) then
          return true
        end
      end

      return nil, quoted_list(field_names)
    end,
  },

  conditional_at_least_one_of = {
    run_with_missing_fields = true,
    run_with_invalid_fields = true,
    field_sources = {
      "if_field",
      "then_at_least_one_of",
      "else_then_at_least_one_of",
    },
    required_fields = { "if_field" },
    fn = function(entity, arg, schema)
      local if_value = get_field(entity, arg.if_field)
      if if_value == nil then
        return true
      end

      local arg_mt = {
        __index = get_schema_field(schema, arg.if_field),
      }

      setmetatable(arg.if_match, arg_mt)
      local ok, _ = Schema.validate_field(schema, arg.if_match, if_value)
      if not ok then
        if arg.else_match == nil then
          return true
        end

        -- run 'else'
        setmetatable(arg.else_match, arg_mt)
        local ok, _ = Schema.validate_field(schema, arg.else_match, if_value)
        if not ok then
          return true
        end

        for _, name in ipairs(arg.else_then_at_least_one_of) do
          if is_nonempty(get_field(entity, name)) then
            return true
          end
        end

        local list = quoted_list(arg.else_then_at_least_one_of)
        local else_then_err
        if arg.else_then_err then
          else_then_err = arg.else_then_err:format(list)
        end

        return nil, list, else_then_err
      end

      -- run 'if'
      for _, name in ipairs(arg.then_at_least_one_of) do
        if is_nonempty(get_field(entity, name)) then
          return true
        end
      end

      local list = quoted_list(arg.then_at_least_one_of)
      local then_err
      if arg.then_err then
        then_err = arg.then_err:format(list)
      end

      return nil, list, then_err
    end,
  },

  only_one_of = {
    run_with_missing_fields = false,
    run_with_invalid_fields = true,
    fn = function(entity, field_names)
      local found = false
      local ok = false
      for _, name in ipairs(field_names) do
        if is_nonempty(get_field(entity, name)) then
          if not found then
            found = true
            ok = true
          else
            ok = false
          end
        end
      end

      if ok then
        return true
      end
      return nil, quoted_list(field_names)
    end,
  },

  distinct = {
    run_with_missing_fields = false,
    run_with_invalid_fields = true,
    fn = function(entity, field_names)
      local seen = {}
      for _, name in ipairs(field_names) do
        local value = get_field(entity, name)
        if is_nonempty(value) then
          if seen[value] then
            return nil, quoted_list(field_names)
          end
          seen[value] = true
        end
      end
      return true
    end,
  },

  --- Conditional validation: if the first field passes the given validator,
  -- then run the validator against the second field.
  -- Example:
  -- ```
  -- conditional = { if_field = "policy",
  --                 if_match = { match = "^redis$" },
  --                 then_field = "redis_host",
  --                 then_match = { required = true } }
  -- ```
  conditional = {
    run_with_missing_fields = false,
    run_with_invalid_fields = true,
    field_sources = { "if_field", "then_field" },
    required_fields = { ["if_field"] = true },
    fn = function(entity, arg, schema, errors)
      local if_value = get_field(entity, arg.if_field)
      local then_value = get_field(entity, arg.then_field)
      if then_value == nil then
        then_value = null
      end

      setmetatable(arg.if_match, {
        __index = get_schema_field(schema, arg.if_field)
      })
      local ok, _ = Schema.validate_field(schema, arg.if_match, if_value)
      if not ok then
        return true
      end

      -- Handle `required`
      if arg.then_match.required == true and then_value == null then
        set_field(errors, arg.then_field, validation_errors.REQUIRED)
        return nil, arg.if_field
      end

      setmetatable(arg.then_match, {
        __index = get_schema_field(schema, arg.then_field)
      })
      local err
      ok, err = Schema.validate_field(schema, arg.then_match, then_value)
      if not ok then
        set_field(errors, arg.then_field, err)

        local then_err
        if arg.then_err then
          then_err = arg.then_err:format(arg.if_field)
        end

        return nil, arg.if_field, then_err
      end

      return true
    end,
  },

  custom_entity_check = {
    run_with_missing_fields = false,
    run_with_invalid_fields = false,
    field_sources = { "field_sources" },
    required_fields = { ["field_sources"] = true },
    fn = function(entity, arg)
      return arg.fn(entity)
    end,
  },

  mutually_required = {
    run_with_missing_fields = true,
    fn = mutually_required,
  },

  mutually_exclusive_sets = {
    run_with_missing_fields = true,
    field_sources = { "set1", "set2" },
    required_fields = { "set1", "set2" },

    fn = function(entity, args)
      local nonempty1 = {}
      local nonempty2 = {}

      for _, name in ipairs(args.set1) do
        if is_nonempty(get_field(entity, name)) then
          insert(nonempty1, name)
        end
      end

      for _, name in ipairs(args.set2) do
        if is_nonempty(get_field(entity, name)) then
          insert(nonempty2, name)
        end
      end

      if #nonempty1 > 0 and #nonempty2 > 0 then
        return nil, format("(%s), (%s)", quoted_list(nonempty1),
                                         quoted_list(nonempty2))
      end

      return true
    end
  },
}


local function memoize(fn)
  local cache = setmetatable({}, { __mode = "k" })
  return function(k)
    if cache[k] then
      return cache[k]
    end
    local v = fn(k)
    cache[k] = v
    return v
  end
end


local function validate_elements(self, field, value)
  field.elements.required = true
  local errs = {}
  local all_ok = true
  for i, v in ipairs(value) do
    local ok, err = self:validate_field(field.elements, v)
    if not ok then
      errs[i] = err
      all_ok = false
    end
  end

  if all_ok then
    return true
  else
    return nil, errs
  end
end


local get_field_schema = memoize(function(field)
  return Schema.new(field)
end)


-- Forward declaration
local validate_fields


--- Validate the field according to the schema.
-- For aggregate values, validate each field recursively.
-- @param self The complete schema object.
-- @param field The schema definition for the field.
-- @param value The value to be checked (may be ngx.null).
-- @return true if the field validates correctly;
-- nil and an error message on failure.
function Schema:validate_field(field, value)

  if value == null then
    if field.ne == null then
      return nil, field.err or validation_errors.NE:format("null")
    end
    if field.eq ~= nil and field.eq ~= null then
      return nil, validation_errors.EQ:format(tostring(field.eq))
    end
    if field.required then
      return nil, validation_errors.REQUIRED
    end
    return true
  end

  if field.eq == null then
    return nil, field.err or validation_errors.EQ:format("null")
  end

  if field.abstract then
    return nil, validation_errors.SUBSCHEMA_ABSTRACT_FIELD
  end

  if field.type == "array" then
    if not is_sequence(value) then
      return nil, validation_errors.ARRAY
    end

    local ok, err = validate_elements(self, field, value)
      if not ok then
        return nil, err
      end

  elseif field.type == "set" then
    if not is_sequence(value) then
      return nil, validation_errors.SET
    end

    field.elements.required = true
    local ok, err = validate_elements(self, field, value)
        if not ok then
          return nil, err
        end

  elseif field.type == "map" then
    if type(value) ~= "table" then
      return nil, validation_errors.MAP
    end

    field.keys.required = true
    field.values.required = true
    for k, v in pairs(value) do
      local ok, err
      ok, err = self:validate_field(field.keys, k)
      if not ok then
        return nil, err
      end
      ok, err = self:validate_field(field.values, v)
      if not ok then
        return nil, err
      end
    end

  elseif field.type == "record" then
    if type(value) ~= "table" then
      return nil, validation_errors.RECORD
    end

    local field_schema = get_field_schema(field)
    -- TODO return nested table or string?
    local copy = field_schema:process_auto_fields(value, "insert")
    local ok, err = field_schema:validate(copy)
    if not ok then
      return nil, err
    end

  elseif field.type == "foreign" then
    if field.schema and field.schema.validate_primary_key then
    local ok, errs = field.schema:validate_primary_key(value, true)
    if not ok then
        if type(value) == "table" and field.schema.validate then
          local foreign_ok, foreign_errs = field.schema:validate(value, false)
          if not foreign_ok then
            return nil, foreign_errs
          end
        end

        return ok, errs
      end
    end

  elseif field.type == "integer" then
    if not (type(value) == "number"
       and value == floor(value)
       and value ~= 1/0
       and value ~= -1/0) then
      return nil, validation_errors.INTEGER
    end

  elseif field.type == "string" then
    if type(value) ~= "string" then
      return nil, validation_errors.STRING
    end
    -- empty strings are not accepted by default
    if not field.len_min then
      field.len_min = 1
    end

  elseif field.type == "function" then
    if type(value) ~= "function" then
      return nil, validation_errors.FUNCTION
    end

  elseif self.valid_types[field.type] then
    if type(value) ~= field.type then
      return nil, validation_errors[field.type:upper()]
    end

  -- if type is "any" (an internal marker), run validators only
  elseif field.type ~= "any" then
    return nil, validation_errors.SCHEMA_TYPE:format(field.type)
  end

  for _, k in ipairs(Schema.validators_order) do
    if field[k] ~= nil then
      local ok, err = self.validators[k](value, field[k], field)
      if not ok then
        if not err then
          err = (validation_errors[k:upper()]
                 or validation_errors.VALIDATION):format(value)
        end
        return nil, field.err or err
      end
    end
  end

  return true
end


--- Given missing field named `k`, with definition `field`,
-- fill its slot in `entity` with an appropriate default value,
-- if possible.
-- @param field The field definition table.
local function handle_missing_field(field, value)
  if field.default ~= nil then
    local copy = tablex.deepcopy(field.default)
    if (field.type == "array" or field.type == "set")
      and type(copy) == "table"
      and not getmetatable(copy)
    then
      setmetatable(copy, cjson.array_mt)
    end
    return copy
  end

  -- If `nilable` (metaschema only), a default value is not necessary.
  if field.nilable then
    return value
  end

  -- If not `required`, it is nullable.
  if field.required ~= true then
    return null
  end

  if field.abstract then
    return nil
  end

  -- if the missing field is a record, expand its structure
  -- to obtain any nested defaults
  if field.type == "record" then
    local field_schema = get_field_schema(field)
    return field_schema:process_auto_fields({}, "insert")
  end

  -- If `required`, it will fail later.
  return nil
end


--- Check if subschema field is compatible with the abstract field it replaces.
-- @return true if compatible, false otherwise.
local function compatible_fields(f1, f2)
  local t1, t2 = f1.type, f2.type
  if t1 ~= t2 then
    return false
  end
  if t1 == "record" then
    return true
  end
  if t1 == "array" or t1 == "set" then
    return f1.elements.type == f2.elements.type
  end
  if t1 == "map" then
    return f1.keys.type == f2.keys.type and f1.values.type == f2.values.type
  end
  return true
end


local function get_subschema(self, input)
  if self.subschemas and self.subschema_key then
    local input_key = input[self.subschema_key]

    if type(input_key) == "string" then
      return self.subschemas[input_key]
    end

    if type(input_key) == "table" then  -- if subschema key is a set, return
      for _, v in ipairs(input_key) do  -- subschema for first key
        local subschema = self.subschemas[v]
        if subschema then
          return subschema
        end
      end
    end
  end
  return nil
end


local function resolve_field(self, k, field, subschema)
  field = field or self.fields[tostring(k)]
  if not field then
    return nil, validation_errors.UNKNOWN
  end
  if subschema then
    local ss_field = subschema.fields[k]
    if ss_field then
      field = ss_field
    end
  end
  return field
end


--- Validate fields of a table, individually, against the schema.
-- @param self The schema
-- @param input The input table.
-- @return Two arguments: the first is true on success and nil on failure.
-- The second is a table containing all errors, indexed numerically for
-- general errors, and by field name for field errors.
-- In all cases, the input table is untouched.
validate_fields = function(self, input)
  assert(type(input) == "table", validation_errors.BAD_INPUT)

  local errors, _ = {}

  local subschema = get_subschema(self, input)

  for k, v in pairs(input) do
    local err
    local field = self.fields[tostring(k)]
    local is_ttl = k == "ttl" and self.ttl
    if field and field.type == "self" then
      local pok
      pok, err, errors[k] = pcall(self.validate_field, self, input, v)
      if not pok then
        errors[k] = validation_errors.SCHEMA_CANNOT_VALIDATE
        kong.log.debug(errors[k], ": ", err)
      end
    elseif is_ttl then
      kong.log.debug("ignoring validation on ttl field")
    else
      field, err = resolve_field(self, k, field, subschema)
    if field then
      _, errors[k] = self:validate_field(field, v)
    else
      errors[k] = err
    end
  end
  end

  if next(errors) then
    return nil, errors
  end
  return true, errors
end

-- XXX EE-only: expose validate_fields for use in DAO:select_all
Schema.validate_fields = validate_fields


local function insert_entity_error(errors, err)
  if not errors["@entity"] then
    errors["@entity"] = {}
  end
  insert(errors["@entity"], err)
end


--- Runs an entity check, making sure it has access to all fields it asked for,
-- and that it only has access to the fields it asked for.
-- It will call `self.entity_checkers[name]` giving it a subset of `input`,
-- based on the list of fields given at `schema.entity_checks[name].fields`.
-- @param self The schema table
-- @param name The name of the entity check
-- @param input The whole input entity.
-- @param arg The argument table of the entity check declaration
-- @param errors The table where errors are accumulated.
-- @return Nothing; the side-effect of this function is to add entries to
-- `errors` if any errors occur.
local function run_entity_check(self, name, input, arg, full_check, errors)
  local check_input = {}
  local checker = self.entity_checkers[name]
  local fields_to_check = {}

  local required_fields = {}
  if checker.field_sources then
    for _, source in ipairs(checker.field_sources) do
      local v = arg[source]
      if type(v) == "string" then
        insert(fields_to_check, v)
        if checker.required_fields[source] then
          required_fields[v] = true
        end
      elseif type(v) == "table" then
        for _, fname in ipairs(v) do
          insert(fields_to_check, fname)
          if checker.required_fields[source] then
            required_fields[fname] = true
          end
        end
      end
    end
  else
    fields_to_check = arg
    for _, fname in ipairs(arg) do
      required_fields[fname] = true
    end
  end

  local missing
  local all_nil = true
  local all_ok = true
  for _, fname in ipairs(fields_to_check) do
    local value = get_field(input, fname)
    if value == nil then
      if (not checker.run_with_missing_fields) and
         (required_fields and required_fields[fname]) then
        missing = missing or {}
        insert(missing, fname)
      end
    else
      all_nil = false
    end
    if errors[fname] then
      all_ok = false
    end
    set_field(check_input, fname, value)
  end

  -- Don't run check if any of its fields has errors
  if not all_ok and not checker.run_with_invalid_fields then
    return
  end

  -- Don't run check if none of the fields are present (update)
  if all_nil and not (checker.run_with_missing_fields and full_check) then
    return
  end

  -- Don't run check if a required field is missing
  if missing then
    for _, fname in ipairs(missing) do
      set_field(errors, fname, validation_errors.REQUIRED_FOR_ENTITY_CHECK)
    end
    return
  end

  local ok, err, err2 = checker.fn(check_input, arg, self, errors)
  if ok then
    return
  end

  if err2 then
    -- user provided custom error for this entity checker
    insert_entity_error(errors, err2)

  else
    local error_fmt = validation_errors[name:upper()]
    err = error_fmt and error_fmt:format(err) or err
    if not err then
      local data = pretty.write({ name = arg }):gsub("%s+", " ")
      err = validation_errors.ENTITY_CHECK:format(name, data)
    end

    insert_entity_error(errors, err)
  end
end


--- Runs the schema's custom `self.check()` function.
-- It requires the full entity to be present.
-- TODO hopefully deprecate this function.
-- @param self The schema table
-- @param name The name of the entity check
-- @param errors The current table of accumulated field errors.
local function run_self_check(self, input, errors)
  local ok = true
  for fname, field in self:each_field() do
    if input[fname] == nil and not field.nilable then
      local err = validation_errors.REQUIRED_FOR_ENTITY_CHECK:format(fname)
      errors[fname] = err
      ok = false
    end
  end

  if not ok then
    return
  end

  local err
  ok, err = self.check(input)
  if ok then
    return
  end

  if type(err) == "string" then
    insert_entity_error(errors, err)

  elseif type(err) == "table" then
    for k, v in pairs(err) do
      if type(k) == "number" then
        insert_entity_error(errors, v)
      else
        errors[k] = v
      end
    end

  else
    insert_entity_error(errors, validation_errors.CHECK)
  end
end


local run_entity_checks
do
  local function run_checks(self, input, full_check, checks, errors)
    if not checks then
      return
    end
    for _, check in ipairs(checks) do
      local check_name = next(check)
      local arg = check[check_name]
      if arg and arg ~= null then
      run_entity_check(self, check_name, input, arg, full_check, errors)
    end
  end
  end

  --- Run entity checks over the whole table.
  -- This includes the custom `check` function.
  -- In case of any errors, add them to the errors table.
  -- @param self The schema
  -- @param input The input table.
  -- @param full_check If true, demands entity table to be complete.
  -- @param errors The table where errors are accumulated.
  -- @return Nothing; the side-effect of this function is to add entries to
  -- `errors` if any errors occur.
  run_entity_checks = function(self, input, full_check, errors)

    run_checks(self, input, full_check, self.entity_checks, errors)

    local subschema = get_subschema(self, input)
    if subschema then
      local fields_proxy = setmetatable({}, {
        __index = function(_, k)
          return subschema.fields[k] or self.fields[k]
        end
      })
      local self_proxy = setmetatable({}, {
        __index = function(_, k)
          if k == "fields" then
            return fields_proxy
          else
            return self[k]
          end
        end
      })
      run_checks(self_proxy, input, full_check, subschema.entity_checks, errors)

      if subschema.check and full_check then
        run_self_check(subschema, input, errors)
      end
    end

    if self.check and full_check then
      run_self_check(self, input, errors)
    end
  end
end


local function run_transformation_checks(self, input, original_input, rbw_entity, errors)
  if not self.transformations then
    return
  end

  for _, transformation in ipairs(self.transformations) do
    local args = {}
    local argc = 0
    local none_set = true
    for _, input_field_name in ipairs(transformation.input) do
      if is_nonempty(get_field(original_input or input, input_field_name)) then
        none_set = false
      end

      argc = argc + 1
      args[argc] = input_field_name
    end

    local needs_changed = false
    if transformation.needs then
      for _, input_field_name in ipairs(transformation.needs) do
        if rbw_entity and not needs_changed then
          local value = get_field(original_input or input, input_field_name)
          if is_nonempty(value) then
            local rbw_value = get_field(rbw_entity, input_field_name)
            if value ~= rbw_value then
              needs_changed = true
            end
          end
        end

        argc = argc + 1
        args[argc] = input_field_name
      end
    end

    if needs_changed or (not none_set) then
      local ok, err = mutually_required(needs_changed and original_input or input, args)
      if not ok then
        insert_entity_error(errors, validation_errors.MUTUALLY_REQUIRED:format(err))

      else
        ok, err = mutually_required(original_input or input, transformation.input)
        if not ok then
          insert_entity_error(errors, validation_errors.MUTUALLY_REQUIRED:format(err))
        end
      end
    end
  end
end


--- Ensure that a given table contains only the primary-key
-- fields of the entity and that their fields validate.
-- @param pk A table with primary-key fields only.
-- @param ignore_others If true, the function will ignore non-primary key
-- entries.
-- @return True on success; nil, error message and error table otherwise.
function Schema:validate_primary_key(pk, ignore_others)
  local pk_set = {}
  local errors = {}

  for _, k in ipairs(self.primary_key) do
    pk_set[k] = true
    local field = self.fields[k]
    local v = pk[k]

    if not v then
      errors[k] = validation_errors.MISSING_PK

    elseif (field.required or field.auto) and v == null then
      errors[k] = validation_errors.REQUIRED

    else
      local _
      _, errors[k] = self:validate_field(field, v)
    end
  end

  if not ignore_others then
    for k, _ in pairs(pk) do
      if not pk_set[k] then
        errors[k] = validation_errors.NOT_PK
      end
    end
  end

  if next(errors) then
    return nil, errors
  end
  return true
end


local as_set = setmetatable({}, { __mode = "k" })


local Set_mt = {
  __index = function(t, key)
    local set = as_set[t]
    if set then
      return set[key]
    end
  end
}


--- Sets (or replaces) metatable of an array:
-- 1. array is a proper sequence, `cjson.array_mt`
--    will be used as a metatable of the returned array.
-- 2. otherwise no modifications are made to input parameter.
-- @param array The table containing an array for which to apply the metatable.
-- @return input table (with metatable, see above)
local function make_array(array)
  if is_sequence(array) then
    return setmetatable(array, cjson.array_mt)
  end

  return array
end


--- Sets (or replaces) metatable of a set and removes duplicates:
-- 1. set is a proper sequence, but empty, `cjson.array_mt`
--    will be used as a metatable of the returned set.
-- 2. set a proper sequence, and has values, `Set_mt`
--    will be used as a metatable of the returned set.
-- 3. otherwise no modifications are made to input parameter.
-- @param set The table containing a set for which to apply the metatable.
-- @return input table (with metatable, see above)
local function make_set(set)
  if not is_sequence(set) then
    return set
  end

  local count = #set

  if count == 0 then
    return setmetatable(set, cjson.array_mt)
  end

  local o = {}
  local s = {}
  local j = 0

  for i = 1, count do
    local v = set[i]
    if not s[v] then
      j = j + 1
      o[j] = v
      s[v] = true
    end
  end

  as_set[o] = s

  return setmetatable(o, Set_mt)
end


local function should_recurse_record(context, value, field)
  if context == "update" then
    return value ~= null and value ~= nil
  else
    return value ~= null and (value ~= nil or field.required == true)
  end
end


local function adjust_field_for_context(field, value, context, nulls)
  if context == "select" and value == null and field.required == true then
    return handle_missing_field(field, value)
  end

  if field.abstract then
    return value
    end

  if field.type == "record" then
    if should_recurse_record(context, value, field) then
      value = value or handle_missing_field(field, value)
      if type(value) == "table" then
        local field_schema = get_field_schema(field)
        return field_schema:process_auto_fields(value, context, nulls)
      end
    end

  elseif type(value) == "table" then
    local subfield
  if field.type == "array" then
      value = make_array(value)
      subfield = field.elements

    elseif field.type == "set" then
      value = make_set(value)
      subfield = field.elements

    elseif field.type == "map" then
      subfield = field.values
  end

    if subfield then
      for i, e in ipairs(value) do
        value[i] = adjust_field_for_context(subfield, e, context, nulls)
      end
    end
  end

  if value == nil and context ~= "update" then
    return handle_missing_field(field, value)
  end

  return value
end


--- Given a table, update its fields whose schema
-- definition declares them as `auto = true`,
-- based on its CRUD operation context, and set
-- defaults for missing values when the CRUD context
-- is "insert".
-- This function encapsulates various "smart behaviors"
-- for value creation and update.
-- @param data The table containing data to be processed.
-- @param context a string describing the CRUD context:
-- valid values are: "insert", "update", "upsert", "select"
-- @param nulls boolean: return nulls as explicit ngx.null values
-- @return A new table, with the auto fields containing
-- appropriate updated values.
function Schema:process_auto_fields(data, context, nulls)
  ngx.update_time()

  local now_s  = ngx_time()
  local now_ms = ngx_now()

  local read_before_write = false
  if context == "update" and self.transformations then
    for _, transformation in ipairs(self.transformations) do
      if transformation.needs then
        for _, input_field_name in ipairs(transformation.needs) do
          read_before_write = is_nonempty(get_field(data, input_field_name))
        end

        if read_before_write then
          break
        end
      end
    end
  end

  local cache_key_modified = false
  local check_immutable_fields = false

  data = tablex.deepcopy(data)

  --[[
  if context == "select" and self.translations then
    for _, translation in ipairs(self.translations) do
      if type(translation.read) == "function" then
        output = translation.read(output)
      end
    end
  end
  --]]

  if self.shorthands then
    for _, shorthand in ipairs(self.shorthands) do
      local sname, sfunc = next(shorthand)
      local value = data[sname]
      if value ~= nil then
        data[sname] = nil
        local new_values = sfunc(value)
        if new_values then
          for k, v in pairs(new_values) do
            data[k] = v
          end
        end
      end
    end
  end

  for key, field in self:each_field(data) do

    if field.legacy and field.uuid and data[key] == "" then
      data[key] = null
    end

    if field.auto then
      if field.uuid then
        if (context == "insert" or context == "upsert") and data[key] == nil then
          data[key] = utils.uuid()
        end

      elseif field.type == "string" then
        if (context == "insert" or context == "upsert") and data[key] == nil then
          data[key] = utils.random_string()
        end

      elseif key == "created_at"
             and (context == "insert" or context == "upsert")
             and (data[key] == null or data[key] == nil) then
        if field.type == "number" then
          data[key] = now_ms
        elseif field.type == "integer" then
          data[key] = now_s
        end

      elseif key == "updated_at" and (context == "insert" or
                                       context == "upsert" or
                                      context == "update") then
        if field.type == "number" then
          data[key] = now_ms
        elseif field.type == "integer" then
          data[key] = now_s
        end

      elseif key == "request_timestamp" then
        data[key] = now_s
      end
    end

    data[key] = adjust_field_for_context(field, data[key], context, nulls)

    if data[key] ~= nil then
      if self.cache_key_set and self.cache_key_set[key] then
        cache_key_modified = true
      end
    end

    if context == "select" and data[key] == null and not nulls then
      data[key] = nil
    end

    if context == "select" and field.type == "integer" and type(data[key]) == "number" then
      data[key] = floor(data[key])
    end

    if not read_before_write then
      -- Set read_before_write to true,
      -- to handle deep merge of record object on update.
      if context == "update" and field.type == "record"
         and data[key] ~= nil and data[key] ~= null then
        read_before_write = true
      end
    end

    if context == 'update' and field.immutable then
      if not read_before_write then
        -- if entity schema contains immutable fields,
        -- we need to preform a read-before-write and
        -- check the existing record to insure update
        -- is valid.
        read_before_write = true
      end

      check_immutable_fields = true
    end
  end

  --[[
  if context ~= "select" and self.translations then
    for _, translation in ipairs(self.translations) do
      if type(translation.write) == "function" then
        data = translation.write(data)
      end
    end
  end
  --]]

  if context == "update" and (
    -- If a partial update does not provide the subschema key,
    -- we need to do a read-before-write to get it and be
    -- able to properly validate the entity.
    (self.subschema_key and data[self.subschema_key] == nil)
    -- If we're resetting the value of a composite cache key,
    -- we to do a read-before-write to get the rest of the cache key
    -- and be able to properly update it.
    or cache_key_modified
    -- Entity checks validate across fields, and the field
    -- that is necessary for validating may not be present.
    or self.entity_checks)
  then
    if not read_before_write then
      read_before_write = true
    end

  elseif context == "select" then
    for key in pairs(data) do
<<<<<<< HEAD
      if not self.fields[key]
      -- XXX EE: when comming from select_by_cache_key, entities
      -- (plugins) come with workspace_(id|name) fields that we
      -- shouldn't remove as they are needed down the line.
        and key ~= "workspace_id"
        and key ~= "workspace_name"
        and not (self.ttl and key == "ttl")
      then
        data[key] = nil
=======
      -- set non defined fields to nil, except meta fields (ttl) if enabled
      if not self.fields[key] then
        if not self.ttl or key ~= "ttl" then
          data[key] = nil
        end
>>>>>>> 8ee57d88
      end
    end
  end

  return data, nil, read_before_write, check_immutable_fields
end


--- Schema-aware deep-merge of two entities.
-- Uses schema knowledge to merge two records field-by-field,
-- but not merge the content of two arrays.
-- @param top the entity whose values take precedence
-- @param bottom the entity whose values are the fallback
-- @return the merged entity
function Schema:merge_values(top, bottom)
  local output = {}
  bottom = (bottom ~= nil and bottom ~= null) and bottom or {}
  for k,v in pairs(bottom) do
    output[k] = v
  end
  for k,v in pairs(top) do
    output[k] = v
  end
  for key, field in self:each_field(bottom) do
    local top_v = top[key]

    if top_v == nil then
      output[key] = bottom[key]

    else
      if field.type == "record" and not field.abstract and top_v ~= null then
        output[key] = get_field_schema(field):merge_values(top_v, bottom[key])
      else
        output[key] = top_v
      end
    end
  end
  return output
end


--[[
function Schema:load_translations(translation)
  if not self.translations then
    self.translations = {}
  end

  for i = 1, #self.translations do
    if self.translations[i] == translation then
      return
    end
  end

  insert(self.translations, translation)
end
--]]


--- Validate a table against the schema, ensuring that the entity is complete.
-- It validates fields for their attributes,
-- and runs the global entity checks against the entire table.
-- @param input The input table.
-- @param full_check If true, demands entity table to be complete.
-- If false, accepts missing `required` fields when those are not
-- needed for global checks.
-- @param original_input The original input for transformation validations.
-- @param rbw_entity The read-before-write entity, if any.
-- @return True on success.
-- On failure, it returns nil and a table containing all errors,
-- indexed by field name for field errors, plus an "@entity" key
-- containing entity-checker and self-check errors.
-- This is an example of what an error table looks like:
--  {
--     ["name"] = "...error message...",
--     ["service"] = {
--        ["id"] = "...error message...",
--     }
--     ["@entity"] = {
--       "error message from at_least_one_of",
--       "error message from other entity validators",
--       "first error message from self-check function",
--       "second error message from self-check function",
--     }
--  }
-- In all cases, the input table is untouched.
function Schema:validate(input, full_check, original_input, rbw_entity)
  if full_check == nil then
    full_check = true
  end

  if self.subschema_key then
    -- If we can't determine the subschema, do not validate any further
    local key = input[self.subschema_key]
    if key == null or key == nil then
      return nil, {
        [self.subschema_key] = validation_errors.REQUIRED
      }
    end

    if not get_subschema(self, input) then
      local errmsg = self.subschema_error or validation_errors.SUBSCHEMA_UNKNOWN
      return nil, {
        [self.subschema_key] = errmsg:format(type(key) == "string" and key or key[1])
      }
    end
  end

  local _, errors = validate_fields(self, input)

  for name, field in self:each_field() do
    if field.required
       and (input[name] == null
            or (full_check and input[name] == nil)) then
      errors[name] = validation_errors.REQUIRED
    end
  end

  run_entity_checks(self, input, full_check, errors)
  run_transformation_checks(self, input, original_input, rbw_entity, errors)

  if next(errors) then
    return nil, errors
  end
  return true
end


-- Iterate through input fields on update and check agianst schema for
-- immutable attribute. If immutable attribute is set, compare input values
-- against entity values to detirmine whether input is valid.
-- @param input The input table.
-- @param entity The entity update will be performed on.
-- @return True on success.
-- On failure, it returns nil and a table containing all errors by field name.
-- In all cases, the input table is untouched.
function Schema:validate_immutable_fields(input, entity)
  local errors = {}

  for key, field in self:each_field(input) do
    local compare = utils.is_array(input[key]) and tablex.compare_no_order or tablex.deepcompare

    if field.immutable and entity[key] ~= nil and not compare(input[key], entity[key]) then
      errors[key] = validation_errors.IMMUTABLE
    end
  end

  if next(errors) then
    return nil, errors
  end

  return true, errors
end


--- Validate a table against the schema, ensuring that the entity is complete.
-- It validates fields for their attributes,
-- and runs the global entity checks against the entire table.
-- @param input The input table.
-- @param original_input The original input for transformation validations.
-- @return True on success.
-- On failure, it returns nil and a table containing all errors,
-- indexed numerically for general errors, and by field name for field errors.
-- In all cases, the input table is untouched.
function Schema:validate_insert(input, original_input)
  return self:validate(input, true, original_input)
end


-- Validate a table against the schema, accepting a partial entity.
-- It validates fields for their attributes, but accepts missing `required`
-- fields when those are not needed for global checks,
-- and runs the global checks against the entire table.
-- @param input The input table.
-- @param original_input The original input for transformation validations.
-- @param rbw_entity The read-before-write entity, if any.
-- @return True on success.
-- On failure, it returns nil and a table containing all errors,
-- indexed numerically for general errors, and by field name for field errors.
-- In all cases, the input table is untouched.
function Schema:validate_update(input, original_input, rbw_entity)

  -- Monkey-patch some error messages to make it clearer why they
  -- apply during an update. This avoids propagating update-awareness
  -- all the way down to the entity checkers (which would otherwise
  -- defeat the whole purpose of the mechanism).
  local rfec = validation_errors.REQUIRED_FOR_ENTITY_CHECK
  local aloo = validation_errors.AT_LEAST_ONE_OF
  local caloo = validation_errors.CONDITIONAL_AT_LEAST_ONE_OF
  validation_errors.REQUIRED_FOR_ENTITY_CHECK = rfec .. " when updating"
  validation_errors.AT_LEAST_ONE_OF = "when updating, " .. aloo
  validation_errors.CONDITIONAL_AT_LEAST_ONE_OF = "when updating, " .. caloo

  local ok, errors = self:validate(input, false, original_input, rbw_entity)

  -- Restore the original error messages
  validation_errors.REQUIRED_FOR_ENTITY_CHECK = rfec
  validation_errors.AT_LEAST_ONE_OF = aloo
  validation_errors.CONDITIONAL_AT_LEAST_ONE_OF = caloo

  return ok, errors
end


--- Validate a table against the schema, ensuring that the entity is complete.
-- It validates fields for their attributes,
-- and runs the global entity checks against the entire table.
-- @param input The input table.
-- @param original_input The original input for transformation validations.
-- @return True on success.
-- On failure, it returns nil and a table containing all errors,
-- indexed numerically for general errors, and by field name for field errors.
-- In all cases, the input table is untouched.
function Schema:validate_upsert(input, original_input)
  return self:validate(input, true, original_input)
end


--- An iterator for schema fields.
-- Returns a function to be used in `for` loops,
-- which produces the key and the field table,
-- as in `for field_name, field_data in self:each_field() do`
-- @param values An instance of the entity, which is used
-- only to determine which subschema to use.
-- @return the iteration function
function Schema:each_field(values)
  local i = 1

  local subschema
  if values then
    subschema = get_subschema(self, values)
  end

  return function()
    local item = self.fields[i]
    if not item then
      return nil
    end
    local key = next(item)
    local field = resolve_field(self, key, item[key], subschema)
    i = i + 1
    return key, field
  end
end


--- Produce a string error message based on the table of errors
-- produced by the `validate` function.
-- @param errors The table of errors.
-- @return A string representing the errors, or nil if there
-- were no errors or a table was not given.
function Schema:errors_to_string(errors)
  if not errors or type(errors) ~= "table" or not next(errors) then
    return nil
  end

  local msgs = {}

  -- General errors first
  if errors["@entity"] then
    for _, err in pairs(errors["@entity"]) do
      insert(msgs, err)
    end
  end

  for _, err in ipairs(errors) do
    insert(msgs, err)
  end

  -- Field-specific errors
  for k, err in pairs(errors) do
    if k ~= "@entity" then
      if type(err) == "table" then
        err = self:errors_to_string(err)
      end
      if type(k) == "string" then
        insert(msgs, k..": "..err)
      end
    end
  end

  local summary = concat(msgs, "; ")
  return validation_errors.ERROR:format(summary)
end


--- Given an entity, return a table containing only its primary key entries
-- @param entity a table mapping field names to their values
-- @return a subset of the input table, containing only the keys that
-- are part of the primary key for this schema.
function Schema:extract_pk_values(entity)
  local pk_len = #self.primary_key
  local pk_values = new_tab(0, pk_len)

  for i = 1, pk_len do
    local pk_name = self.primary_key[i]
    pk_values[pk_name] = entity[pk_name]
  end

  return pk_values
end


--- Given a field of type `"foreign"`, returns the schema object for it.
-- @param field A field definition table
-- @return A schema object, or nil and an error message.
local function get_foreign_schema_for_field(field)
  local ref = field.reference

  local foreign_schema = _cache[ref] and _cache[ref].schema
  if not foreign_schema then
    return nil, validation_errors.SCHEMA_BAD_REFERENCE:format(ref)
  end

  return foreign_schema
end


--- Cycle-aware table copy.
-- To be replaced by tablex.deepcopy() when it supports cycles.
local function copy(t, cache)
  if type(t) ~= "table" then
    return t
  end
  cache = cache or {}
  if cache[t] then
    return cache[t]
  end
  local c = {}
  cache[t] = c
  for k, v in pairs(t) do
    local kk = copy(k, cache)
    local vv = copy(v, cache)
    c[kk] = vv
  end
  return c
end


function Schema:get_constraints()
  return _cache[self.name].constraints
end


local function allow_record_fields_by_name(record, loop)
  loop = loop or {}
  if loop[record] then
    return
  end
  loop[record] = true
  for k, f in Schema.each_field(record) do
    record.fields[k] = f
    if f.type == "record" and f.fields then
      allow_record_fields_by_name(f, loop)
    end
  end
end


--- Run transformations on fields.
-- @param input The input table.
-- @param original_input The original input for transformation detection.
-- @return the transformed entity
function Schema:transform(input, original_input)
  if not self.transformations then
    return input
  end

  local output = input
  for _, transformation in ipairs(self.transformations) do
    local on_write = transformation.on_write
    local args = {}
    local argc = 0
    local all_set  = true
    for _, input_field_name in ipairs(transformation.input) do
      local value = get_field(original_input or input, input_field_name)
      if is_nonempty(value) then
        argc = argc + 1
        if original_input then
          args[argc] = get_field(input, input_field_name)
        else
          args[argc] = value
        end

      else
        all_set = false
        break
      end
    end

    if all_set then
      if transformation.needs then
        for _, need in ipairs(transformation.needs) do
          argc = argc + 1
          args[argc] = get_field(input, need)
        end
      end

      local data, err = on_write(unpack(args))
      if err then
        return nil, validation_errors.TRANSFORMATION_ERROR:format(err)
      end

      output = self:merge_values(data, output)
    end
  end

  return output
end


--- Instatiate a new schema from a definition.
-- @param definition A table with attributes describing
-- fields and other information about a schema.
-- @param is_subschema boolean, true if definition
-- is a subschema
-- @return The object implementing the schema matching
-- the given definition.
function Schema.new(definition, is_subschema)
  if not definition then
    return nil, validation_errors.SCHEMA_NO_DEFINITION
  end

  if not definition.fields then
    return nil, validation_errors.SCHEMA_NO_FIELDS
  end

  local self = copy(definition)
  setmetatable(self, Schema)

  if self.cache_key then
    self.cache_key_set = {}
    for _, name in ipairs(self.cache_key) do
      self.cache_key_set[name] = true
    end
  end

  for key, field in self:each_field() do
    -- Also give access to fields by name
    self.fields[key] = field
    if field.type == "record" and field.fields then
      allow_record_fields_by_name(field)
    end

    if field.type == "foreign" then
      local err
      field.schema, err = get_foreign_schema_for_field(field)
      if not field.schema then
        return nil, err
      end

      if not is_subschema then
        -- Store the inverse relation for implementing constraints
        local constraints = assert(_cache[field.reference]).constraints
        table.insert(constraints, {
          schema     = self,
          field_name = key,
          on_delete  = field.on_delete,
        })
      end
    end
  end

  if self.name then
    _cache[self.name] = {
      schema = self,
      constraints = {},
    }
  end

  return self
end


function Schema.new_subschema(self, key, definition)
  assert(type(key) == "string", "key must be a string")
  assert(type(definition) == "table", "definition must be a table")

  if not self.subschema_key then
    return nil, validation_errors.SUBSCHEMA_BAD_PARENT:format(key, self.name)
  end

  local subschema, err = Schema.new(definition, true)
  if not subschema then
    return nil, err
  end

  local parent_by_name = {}
  for _, f in ipairs(self.fields) do
    local fname, fdata = next(f)
    parent_by_name[fname] = fdata
  end

  for fname, field in subschema:each_field() do
    local parent_field = parent_by_name[fname]
    if not parent_field then
      return nil, validation_errors.SUBSCHEMA_BAD_FIELD:format(key, fname)
    end
    if not compatible_fields(parent_field, field) then
      return nil, validation_errors.SUBSCHEMA_BAD_TYPE:format(key, fname)
    end
  end

  for fname, field in pairs(parent_by_name) do
    if field.abstract and field.required and not subschema.fields[fname] then
      return nil, validation_errors.SUBSCHEMA_UNDEFINED_FIELD:format(key, fname)
    end
  end

  if not self.subschemas then
    self.subschemas = {}
  end
  self.subschemas[key] = subschema

  return true
end


function Schema.define(tbl)
  return setmetatable(tbl, {
    __call = function(t, arg)
      arg = arg or {}
      for k,v in pairs(t) do
        if not arg[k] then
          arg[k] = v
        end
      end
      return arg
    end
  })
end


return Schema<|MERGE_RESOLUTION|>--- conflicted
+++ resolved
@@ -1698,7 +1698,6 @@
 
   elseif context == "select" then
     for key in pairs(data) do
-<<<<<<< HEAD
       if not self.fields[key]
       -- XXX EE: when comming from select_by_cache_key, entities
       -- (plugins) come with workspace_(id|name) fields that we
@@ -1708,13 +1707,6 @@
         and not (self.ttl and key == "ttl")
       then
         data[key] = nil
-=======
-      -- set non defined fields to nil, except meta fields (ttl) if enabled
-      if not self.fields[key] then
-        if not self.ttl or key ~= "ttl" then
-          data[key] = nil
-        end
->>>>>>> 8ee57d88
       end
     end
   end
