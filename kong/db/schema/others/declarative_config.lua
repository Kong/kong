--- conflicted
+++ resolved
@@ -12,11 +12,8 @@
 local Schema = require("kong.db.schema")
 local constants = require("kong.constants")
 local plugin_loader = require("kong.db.schema.plugin_loader")
-<<<<<<< HEAD
+local schema_topological_sort = require "kong.db.schema.topological_sort"
 local typedefs = require("kong.db.schema.typedefs")
-=======
-local schema_topological_sort = require "kong.db.schema.topological_sort"
->>>>>>> 28437a8b
 
 
 local null = ngx.null
@@ -739,26 +736,21 @@
       all_schemas[entity] = schema
       schemas_array[#schemas_array + 1] = schema
 
-<<<<<<< HEAD
-
-    -- if we set the field as "foreign", what the load expects is a
-    -- nested structure {workspace = {id = '1232131'}}. The name ws_id
-    -- is 'arbitrary', so the machinery wouldn't know anyway. Then,
-    -- I'm going for the simple 'uuid', and not nesting at all. This
-    -- has to be 'paired' with the export part also (not done)
-
-
-    if all_schemas[entity].workspaceable then
-      table.insert(all_schemas[entity].fields, { ws_id = { type = "string", match = UUID_PATTERN } })
-    end
-
-    -- load core entities subschemas
-    assert(load_entity_subschemas(entity, all_schemas[entity]))
-=======
+
+      -- if we set the field as "foreign", what the load expects is a
+      -- nested structure {workspace = {id = '1232131'}}. The name ws_id
+      -- is 'arbitrary', so the machinery wouldn't know anyway. Then,
+      -- I'm going for the simple 'uuid', and not nesting at all. This
+      -- has to be 'paired' with the export part also (not done)
+
+
+      if all_schemas[entity].workspaceable then
+        table.insert(all_schemas[entity].fields, { ws_id = { type = "string", match = UUID_PATTERN } })
+      end
+
       -- load core entities subschemas
       assert(load_entity_subschemas(entity, schema))
     end
->>>>>>> 28437a8b
   end
 
   for plugin in pairs(plugin_set) do
@@ -769,16 +761,12 @@
     end
     for entity, schema in pairs(entities) do
       all_schemas[entity] = schema
-<<<<<<< HEAD
-      table.insert(known_entities, entity)
+      schemas_array[#schemas_array + 1] = schema
 
       if all_schemas[entity].workspaceable then
         table.insert(all_schemas[entity].fields, { ws_id = { type = "string", match = UUID_PATTERN } })
       end
 
-=======
-      schemas_array[#schemas_array + 1] = schema
->>>>>>> 28437a8b
     end
   end
 
