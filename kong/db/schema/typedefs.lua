--- conflicted
+++ resolved
@@ -7,10 +7,7 @@
 local Schema = require("kong.db.schema")
 local socket_url = require("socket.url")
 local constants = require "kong.constants"
-<<<<<<< HEAD
-=======
 local px = require "resty.mediador.proxy"
->>>>>>> 5e9a43a3
 
 
 local pairs = pairs
@@ -364,8 +361,6 @@
   one_of = { "first" },
 }
 
-<<<<<<< HEAD
-=======
 typedefs.tag = Schema.define {
   type = "string",
   required = true,
@@ -377,7 +372,6 @@
   elements = typedefs.tag,
 }
 
->>>>>>> 5e9a43a3
 local http_protocols = {}
 for p, s in pairs(constants.PROTOCOLS_WITH_SUBSYSTEM) do
   if s == "http" then
