--- conflicted
+++ resolved
@@ -13,11 +13,8 @@
     { created_at     = typedefs.auto_timestamp_s },
     { username       = { type = "string",  unique = true }, },
     { custom_id      = { type = "string",  unique = true }, },
-<<<<<<< HEAD
     { type           = ee_typedefs.consumer_type { required = true } },
-=======
     { tags           = typedefs.tags },
->>>>>>> 5e9a43a3
   },
 
   entity_checks = {
