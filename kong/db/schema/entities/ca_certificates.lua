--- conflicted
+++ resolved
@@ -14,18 +14,6 @@
     { tags = typedefs.tags },
   },
 
-<<<<<<< HEAD
-  check = function(entity)
-    local digest = str.to_hex(openssl_x509.new(entity.cert):digest("sha256"))
-    if not digest then
-      return nil, "cannot create digest value of certificate"
-    end
-
-    entity.cert_digest = digest
-
-    return true
-  end,
-=======
   transformations = {
     {
       input = { "cert" },
@@ -38,7 +26,6 @@
       end,
     },
   },
->>>>>>> 5e7a9b47
 
   entity_checks = {
     { custom_entity_check = {
