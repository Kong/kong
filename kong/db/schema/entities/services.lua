--- conflicted
+++ resolved
@@ -61,7 +61,6 @@
                       then_field = "path",
                       then_match = { eq = null }}},
     { conditional = { if_field = "protocol",
-<<<<<<< HEAD
                       -- EE websockets [[
                       if_match = { not_one_of = { "https", "wss" }},
                       -- ]]
@@ -71,13 +70,6 @@
                       -- EE websockets [[
                       if_match = { not_one_of = { "https", "wss" }},
                       -- ]]
-=======
-                      if_match = { not_one_of = {"https", "tls"} },
-                      then_field = "client_certificate",
-                      then_match = { eq = null }}},
-    { conditional = { if_field = "protocol",
-                      if_match = { not_one_of = {"https", "tls"} },
->>>>>>> 2b2201c9
                       then_field = "tls_verify",
                       then_match = { eq = null }}},
     { conditional = { if_field = "protocol",
