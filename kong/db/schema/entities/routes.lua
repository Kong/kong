--- conflicted
+++ resolved
@@ -30,16 +30,11 @@
 
 
 return {
-<<<<<<< HEAD
-  name        = "routes",
-  primary_key = { "id" },
-  workspaceable = true,
-=======
   name         = "routes",
   primary_key  = { "id" },
   endpoint_key = "name",
+  workspaceable = true,
 
->>>>>>> cc97d5bb
   fields = {
     { id             = typedefs.uuid, },
     { created_at     = typedefs.auto_timestamp_s },
