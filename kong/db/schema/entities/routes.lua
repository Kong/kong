-- This software is copyright Kong Inc. and its licensors.
-- Use of the software is subject to the agreement between your organization
-- and Kong Inc. If there is no such agreement, use is governed by and
-- subject to the terms of the Kong Master Software License Agreement found
-- at https://konghq.com/enterprisesoftwarelicense/.
-- [ END OF LICENSE 0867164ffc95e54f04670b5169c09574bdbd9bba ]

local typedefs = require("kong.db.schema.typedefs")
local router = require("resty.router.router")
local deprecation = require("kong.deprecation")

local validate_route
local has_paths
do
  local isempty        = require("table.isempty")
  local CACHED_SCHEMA  = require("kong.router.atc").schema
  local get_expression = require("kong.router.compat").get_expression

  local type = type

  -- works with both `traditional_compatiable` and `expressions` routes`
  validate_route = function(entity)
    local exp = entity.expression or get_expression(entity)

    local ok, err = router.validate(CACHED_SCHEMA, exp)
    if not ok then
      return nil, "Router Expression failed validation: " .. err
    end

    return true
  end

  has_paths = function(entity)
    local paths = entity.paths
    return type(paths) == "table" and not isempty(paths)
  end
end

local kong_router_flavor = kong and kong.configuration and kong.configuration.router_flavor

if kong_router_flavor == "expressions" then
  return {
    name         = "routes",
    primary_key  = { "id" },
    endpoint_key = "name",
    workspaceable = true,
    dao = "kong.db.dao.routes",

    fields = {
      { id             = typedefs.uuid, },
      { created_at     = typedefs.auto_timestamp_s },
      { updated_at     = typedefs.auto_timestamp_s },
      { name           = typedefs.utf8_name { indexed = true } },
      { protocols      = { type     = "set",
                           description = "An array of the protocols this Route should allow.",
                           len_min  = 1,
                           required = true,
                           elements = typedefs.protocol,
                           mutually_exclusive_subsets = {
                             { "http", "https" },
                             { "tcp", "tls", "udp" },
                             { "tls_passthrough" },
                             { "grpc", "grpcs" },
                             -- EE websockets [[
                             { "ws", "wss" },
                             -- ]]
                           },
                           default = { "http", "https" }, -- TODO: different default depending on service's scheme
                           indexed = true,
                         }, },
      { https_redirect_status_code = { type = "integer",
                                       description = "The status code Kong responds with when all properties of a Route match except the protocol",
                                       one_of = { 426, 301, 302, 307, 308 },
                                       default = 426, required = true,
                                     }, },
      { strip_path     = { description = "When matching a Route via one of the paths, strip the matching prefix from the upstream request URL.", type = "boolean", required = true, default = true }, },
      { preserve_host  = { description = "When matching a Route via one of the hosts domain names, use the request Host header in the upstream request headers.", type = "boolean", required = true, default = false }, },
      { request_buffering  = { description = "Whether to enable request body buffering or not. With HTTP 1.1.", type = "boolean", required = true, default = true }, },
      { response_buffering  = { description = "Whether to enable response body buffering or not.", type = "boolean", required = true, default = true }, },
      { tags             = typedefs.tags },
      { service = { description = "The Service this Route is associated to. This is where the Route proxies traffic to.", type = "foreign", reference = "services" }, },
      { expression = { description = " The router expression.", type = "string", required = true }, },
      { priority = { description = "A number used to choose which route resolves a given request when several routes match it using regexes simultaneously.", type = "integer", required = true, default = 0 }, },
    },

    entity_checks = {
      { conditional = { if_field = "protocols",
                        -- EE websockets [[
                        if_match = { elements = { type = "string", not_one_of = { "grpcs", "https", "tls", "tls_passthrough", "wss" }}},
                        then_field = "snis",
                        then_match = { len_eq = 0 },
                        then_err = "'snis' can only be set when 'protocols' is 'grpcs', 'https', 'tls', 'tls_passthrough', or 'wss'",
                      }},
                        -- ]]
      { custom_entity_check = {
        field_sources = { "expression", "id", },
        fn = function(entity)
          local ok, err = validate_route(entity)
          if not ok then
            return nil, err
          end

          return true
        end,
      } },
    },
  }

-- router_flavor in ('traditional_compatible', 'traditional')
else
  local PATH_V1_DEPRECATION_MSG

  if kong_router_flavor == "traditional" then
    PATH_V1_DEPRECATION_MSG =
      "path_handling='v1' is deprecated and " ..
      "will be removed in future version, " ..
      "please use path_handling='v0' instead"

  elseif kong_router_flavor == "traditional_compatible" then
    PATH_V1_DEPRECATION_MSG =
      "path_handling='v1' is deprecated and " ..
      "will not work under 'traditional_compatible' router_flavor, " ..
      "please use path_handling='v0' instead"
  end

  local entity_checks = {
    { conditional = { if_field = "protocols",
<<<<<<< HEAD
                      if_match = { elements = { type = "string", not_one_of = { "grpcs", "https", "tls", "tls_passthrough" }}},
                      then_field = "snis",
                      then_match = { len_eq = 0 },
                      then_err = "'snis' can only be set when 'protocols' is 'grpcs', 'https', 'tls' or 'tls_passthrough'",
                    }},
=======
                      -- EE websockets [[
                      if_match = { elements = { type = "string", not_one_of = { "grpcs", "https", "tls", "tls_passthrough", "wss" }}},
                      then_field = "snis",
                      then_match = { len_eq = 0 },
                      then_err = "'snis' can only be set when 'protocols' is 'grpcs', 'https', 'tls', 'tls_passthrough', or 'wss'",
                    }},
                      -- ]]
>>>>>>> c8cbf87e
    { custom_entity_check = {
      field_sources = { "path_handling" },
      fn = function(entity)
        if entity.path_handling == "v1" then
          deprecation(PATH_V1_DEPRECATION_MSG, { after = "3.0", })
        end

        return true
      end,
    }},
  }

  if kong_router_flavor == "traditional_compatible" then
    table.insert(entity_checks,
      { custom_entity_check = {
        run_with_missing_fields = true,
        field_sources = { "id", "paths", },
        fn = function(entity)
          if has_paths(entity) then
            local ok, err = validate_route(entity)
            if not ok then
              return nil, err
            end
          end

          return true
        end,
      }}
    )
  end

  return {
    name         = "routes",
    primary_key  = { "id" },
    endpoint_key = "name",
    workspaceable = true,
    subschema_key = "protocols",
    dao = "kong.db.dao.routes",

    fields = {
      { id             = typedefs.uuid, },
      { created_at     = typedefs.auto_timestamp_s },
      { updated_at     = typedefs.auto_timestamp_s },
      { name           = typedefs.utf8_name { indexed = true } },
      { protocols      = { type     = "set",
                           description = "An array of the protocols this Route should allow.",
                           len_min  = 1,
                           required = true,
                           elements = typedefs.protocol,
                           mutually_exclusive_subsets = {
                             { "http", "https" },
                             { "tcp", "tls", "udp" },
                             { "tls_passthrough" },
                             { "grpc", "grpcs" },
                             -- EE websockets [[
                             { "ws", "wss" },
                             -- ]]
                           },
                           default = { "http", "https" }, -- TODO: different default depending on service's scheme
                           indexed = true,
                         }, },
      { methods        = typedefs.methods { indexed = true } },
      { hosts          = typedefs.hosts { indexed = true } },
      { paths          = typedefs.router_paths { indexed = true } },
      { headers = typedefs.headers {
        keys = typedefs.header_name {
          match_none = {
            {
              pattern = "^[Hh][Oo][Ss][Tt]$",
              err = "cannot contain 'host' header, which must be specified in the 'hosts' attribute",
            },
          },
        },
      } },
      { https_redirect_status_code = { type = "integer",
                                       description = "The status code Kong responds with when all properties of a Route match except the protocol",
                                       one_of = { 426, 301, 302, 307, 308 },
                                       default = 426, required = true,
                                     }, },
      { regex_priority = { description = "A number used to choose which route resolves a given request when several routes match it using regexes simultaneously.", type = "integer", default = 0 }, },
      { strip_path     = { description = "When matching a Route via one of the paths, strip the matching prefix from the upstream request URL.", type = "boolean", required = true, default = true }, },
      { path_handling  = { description = "Controls how the Service path, Route path and requested path are combined when sending a request to the upstream.", type = "string", default = "v0", one_of = { "v0", "v1" }, }, },
      { preserve_host  = { description = "When matching a Route via one of the hosts domain names, use the request Host header in the upstream request headers.", type = "boolean", required = true, default = false }, },
      { request_buffering  = { description = "Whether to enable request body buffering or not. With HTTP 1.1.", type = "boolean", required = true, default = true }, },
      { response_buffering  = { description = "Whether to enable response body buffering or not.", type = "boolean", required = true, default = true }, },
      { snis = { type = "set",
                 description = "A list of SNIs that match this Route when using stream routing.",
                 elements = typedefs.sni }, },
      { sources = typedefs.sources },
      { destinations = typedefs.destinations },
      { tags             = typedefs.tags },
      { service = { description = "The Service this Route is associated to. This is where the Route proxies traffic to.",
      type = "foreign", reference = "services" }, },
    },

    entity_checks = entity_checks,
  }
end<|MERGE_RESOLUTION|>--- conflicted
+++ resolved
@@ -125,13 +125,6 @@
 
   local entity_checks = {
     { conditional = { if_field = "protocols",
-<<<<<<< HEAD
-                      if_match = { elements = { type = "string", not_one_of = { "grpcs", "https", "tls", "tls_passthrough" }}},
-                      then_field = "snis",
-                      then_match = { len_eq = 0 },
-                      then_err = "'snis' can only be set when 'protocols' is 'grpcs', 'https', 'tls' or 'tls_passthrough'",
-                    }},
-=======
                       -- EE websockets [[
                       if_match = { elements = { type = "string", not_one_of = { "grpcs", "https", "tls", "tls_passthrough", "wss" }}},
                       then_field = "snis",
@@ -139,7 +132,6 @@
                       then_err = "'snis' can only be set when 'protocols' is 'grpcs', 'https', 'tls', 'tls_passthrough', or 'wss'",
                     }},
                       -- ]]
->>>>>>> c8cbf87e
     { custom_entity_check = {
       field_sources = { "path_handling" },
       fn = function(entity)
