--- conflicted
+++ resolved
@@ -119,10 +119,8 @@
 local set_more_tries   = ngx_balancer.set_more_tries
 
 
-<<<<<<< HEAD
 local GRPC_PROXY_MODES = constants.GRPC_PROXY_MODES
 
-=======
 local ffi = require "ffi"
 local cast = ffi.cast
 local voidpp = ffi.typeof("void**")
@@ -134,7 +132,6 @@
 }
 
 
->>>>>>> 8ee57d88
 local declarative_entities
 local schema_state
 
@@ -318,13 +315,10 @@
 
     assert(runloop.build_router("init"))
 
-<<<<<<< HEAD
-=======
     if kong_config.service_mesh then
       mesh.init()
     end
 
->>>>>>> 8ee57d88
     ok, err = ngx.shared.kong:safe_set("declarative_config:loaded", true)
     if not ok then
       kong.log.warn("failed marking declarative_config as loaded: ", err)
@@ -376,8 +370,6 @@
   local conf_path = pl_path.join(ngx.config.prefix(), ".kong_env")
   local config = assert(conf_loader(conf_path, nil, { from_kong_env = true }))
 
-<<<<<<< HEAD
-=======
   -- Set up default ssl client context
   local default_client_ssl_ctx
 
@@ -400,7 +392,6 @@
     end
   end
 
->>>>>>> 8ee57d88
   kong_global.init_pdk(kong, config, nil) -- nil: latest PDK
   tracing.init(config)
 
@@ -496,12 +487,9 @@
 
   kong.db = db
   kong.dns = singletons.dns
-<<<<<<< HEAD
 
   local counters_strategy = require("kong.counters.sales.strategies." .. kong.db.strategy):new(kong.db)
   kong.sales_counters = sales_counters.new({ strategy = counters_strategy })
-=======
->>>>>>> 8ee57d88
 
 
   if config.service_mesh then
@@ -512,13 +500,10 @@
     certificate.init()
   end
 
-<<<<<<< HEAD
-=======
   if config.service_mesh and kong.configuration.database ~= "off" then
     mesh.init()
   end
 
->>>>>>> 8ee57d88
   -- Load plugins as late as possible so that everything is set up
   assert(db.plugins:load_plugin_schemas(config.loaded_plugins))
 
@@ -765,6 +750,7 @@
 
   ctx.delay_response = true
 
+  local old_ws = ctx.workspaces
   local plugins_iterator = runloop.get_plugins_iterator()
   for plugin, plugin_conf in plugins_iterator:iterate("access", ctx) do
     if not ctx.delayed_response then
@@ -787,6 +773,7 @@
         return kong.response.exit(500, { message  = "An unexpected error occurred" })
       end
     end
+    ctx.workspaces = old_ws
   end
 
   if ctx.delayed_response then
@@ -800,6 +787,7 @@
   ctx.delay_response = false
 
   runloop.access.after(ctx)
+  ee.handlers.access.after(ctx)
 
   ctx.KONG_ACCESS_ENDED_AT = get_now_ms()
   ctx.KONG_ACCESS_TIME = ctx.KONG_ACCESS_ENDED_AT - ctx.KONG_ACCESS_START
@@ -810,14 +798,11 @@
 
 
 function Kong.balancer()
-<<<<<<< HEAD
   local trace = tracing.trace("balancer")
 
   kong_global.set_phase(kong, PHASES.balancer)
-=======
   -- This may be called multiple times, and no yielding here!
   local now_ms = get_now_ms()
->>>>>>> 8ee57d88
 
   local ctx = ngx.ctx
   if not ctx.KONG_BALANCER_START then
@@ -854,6 +839,7 @@
   balancer_data.try_count = balancer_data.try_count + 1
   tries[balancer_data.try_count] = current_try
 
+  runloop.balancer.before(ctx)
   current_try.balancer_start = now_ms
 
   if balancer_data.try_count > 1 then
@@ -901,8 +887,6 @@
     end
   end
 
-<<<<<<< HEAD
-=======
   local ssl_ctx = balancer_data.ssl_ctx
   if TLS_SCHEMES[balancer_data.scheme] and ssl_ctx ~= nil then
     if not set_ssl_ctx then
@@ -933,7 +917,6 @@
     end
   end
 
->>>>>>> 8ee57d88
   current_try.ip   = balancer_data.ip
   current_try.port = balancer_data.port
 
@@ -960,16 +943,12 @@
     ngx_log(ngx_ERR, "could not set upstream timeouts: ", err)
   end
 
-<<<<<<< HEAD
   runloop.balancer.after(ctx)
-
   trace:finish()
-end
-=======
+
   -- record overall latency
   ctx.KONG_BALANCER_ENDED_AT = get_now_ms()
   ctx.KONG_BALANCER_TIME = ctx.KONG_BALANCER_ENDED_AT - ctx.KONG_BALANCER_START
->>>>>>> 8ee57d88
 
   -- record try-latency
   local try_latency = ctx.KONG_BALANCER_ENDED_AT - current_try.balancer_start
@@ -978,18 +957,16 @@
   -- time spent in Kong before sending the request to upstream
   -- start_time() is kept in seconds with millisecond resolution.
   ctx.KONG_PROXY_LATENCY = ctx.KONG_BALANCER_ENDED_AT - ctx.KONG_PROCESSING_START
+
 end
 
 
 function Kong.header_filter()
   local ctx = ngx.ctx
-<<<<<<< HEAD
   ctx.is_proxy_request = true
-=======
   if not ctx.KONG_PROCESSING_START then
     ctx.KONG_PROCESSING_START = ngx.req.start_time() * 1000
   end
->>>>>>> 8ee57d88
 
   if not ctx.KONG_HEADER_FILTER_START then
     ctx.KONG_HEADER_FILTER_START = get_now_ms()
@@ -1034,6 +1011,7 @@
   local plugins_iterator = runloop.get_plugins_iterator()
   execute_plugins_iterator(plugins_iterator, "header_filter", ctx)
   runloop.header_filter.after(ctx)
+  ee.handlers.header_filter.after(ctx)
 
   ctx.KONG_HEADER_FILTER_ENDED_AT = get_now_ms()
   ctx.KONG_HEADER_FILTER_TIME = ctx.KONG_HEADER_FILTER_ENDED_AT - ctx.KONG_HEADER_FILTER_START
@@ -1069,46 +1047,20 @@
                                ctx.KONG_BALANCER_START
     end
 
-<<<<<<< HEAD
-  local old_ws = ctx.workspaces
-  local plugins_iterator = runloop.get_plugins_iterator()
-  for plugin, plugin_conf in plugins_iterator:iterate("access", ctx) do
-    if not ctx.delayed_response then
-      kong_global.set_named_ctx(kong, "plugin", plugin_conf)
-      kong_global.set_namespaced_log(kong, plugin.name)
-=======
     if ctx.KONG_HEADER_FILTER_START and not ctx.KONG_HEADER_FILTER_ENDED_AT then
       ctx.KONG_HEADER_FILTER_ENDED_AT = ctx.KONG_BODY_FILTER_START
       ctx.KONG_HEADER_FILTER_TIME = ctx.KONG_HEADER_FILTER_ENDED_AT -
                                     ctx.KONG_HEADER_FILTER_START
     end
   end
->>>>>>> 8ee57d88
 
   kong_global.set_phase(kong, PHASES.body_filter)
 
   local plugins_iterator = runloop.get_plugins_iterator()
   execute_plugins_iterator(plugins_iterator, "body_filter", ctx)
 
-<<<<<<< HEAD
-      if err then
-        ctx.delay_response = false
-        kong.log.err(err)
-        return kong.response.exit(500, { message  = "An unexpected error occurred" })
-      end
-
-      local ok, err = portal_auth.verify_developer_status(ctx.authenticated_consumer)
-
-      if not ok then
-        ctx.delay_response = false
-        return kong.response.exit(401, { message = err })
-      end
-    end
-    ctx.workspaces = old_ws
-=======
   if not arg[2] then
     return
->>>>>>> 8ee57d88
   end
 
   ctx.KONG_BODY_FILTER_ENDED_AT = get_now_ms()
@@ -1123,14 +1075,6 @@
                                                              ctx.KONG_BALANCER_START or
                                                              ctx.KONG_ACCESS_ENDED_AT)
   end
-<<<<<<< HEAD
-
-  ctx.delay_response = false
-
-  runloop.access.after(ctx)
-  ee.handlers.access.after(ctx)
-=======
->>>>>>> 8ee57d88
 end
 
 
@@ -1145,20 +1089,11 @@
                                 ctx.KONG_PREREAD_START
       end
 
-<<<<<<< HEAD
-  runloop.header_filter.before(ctx)
-  local plugins_iterator = runloop.get_plugins_iterator()
-  execute_plugins_iterator(plugins_iterator, "header_filter", ctx)
-  runloop.header_filter.after(ctx)
-  ee.handlers.header_filter.after(ctx)
-end
-=======
       if ctx.KONG_BALANCER_START and not ctx.KONG_BALANCER_ENDED_AT then
         ctx.KONG_BALANCER_ENDED_AT = ctx.KONG_LOG_START
         ctx.KONG_BALANCER_TIME = ctx.KONG_BALANCER_ENDED_AT -
                                  ctx.KONG_BALANCER_START
       end
->>>>>>> 8ee57d88
 
     else
       if ctx.KONG_BODY_FILTER_START and not ctx.KONG_BODY_FILTER_ENDED_AT then
@@ -1210,15 +1145,12 @@
   local plugins_iterator = runloop.get_plugins_iterator()
   execute_plugins_iterator(plugins_iterator, "log", ctx)
   runloop.log.after(ctx)
-<<<<<<< HEAD
   ee.handlers.log.after(ctx, ngx.status)
-=======
 
 
   -- this is not used for now, but perhaps we need it later?
   --ctx.KONG_LOG_ENDED_AT = get_now_ms()
   --ctx.KONG_LOG_TIME = ctx.KONG_LOG_ENDED_AT - ctx.KONG_LOG_START
->>>>>>> 8ee57d88
 end
 
 
@@ -1228,12 +1160,9 @@
   local ctx = ngx.ctx
   ctx.KONG_UNEXPECTED = true
 
-<<<<<<< HEAD
   local old_ws = ctx.workspaces
-=======
   log_init_worker_errors(ctx)
 
->>>>>>> 8ee57d88
   if not ctx.plugins then
     local plugins_iterator = runloop.get_updated_plugins_iterator()
     for _ in plugins_iterator:iterate("content", ctx) do
@@ -1269,7 +1198,10 @@
         "GET, HEAD, PATCH, POST, PUT, DELETE"
       header["Access-Control-Allow-Headers"] = options.acah or "Content-Type"
 
-<<<<<<< HEAD
+      ctx.KONG_ADMIN_CONTENT_ENDED_AT = get_now_ms()
+      ctx.KONG_ADMIN_CONTENT_TIME = ctx.KONG_ADMIN_CONTENT_ENDED_AT - ctx.KONG_ADMIN_CONTENT_START
+      ctx.KONG_ADMIN_LATENCY = ctx.KONG_ADMIN_CONTENT_ENDED_AT - ctx.KONG_PROCESSING_START
+
       return ngx.exit(204)
     end
   end
@@ -1282,13 +1214,6 @@
     header["Content-Type"] = 'text/html'
 
     return lapis.serve("kong.portal.gui")
-=======
-    ctx.KONG_ADMIN_CONTENT_ENDED_AT = get_now_ms()
-    ctx.KONG_ADMIN_CONTENT_TIME = ctx.KONG_ADMIN_CONTENT_ENDED_AT - ctx.KONG_ADMIN_CONTENT_START
-    ctx.KONG_ADMIN_LATENCY = ctx.KONG_ADMIN_CONTENT_ENDED_AT - ctx.KONG_PROCESSING_START
-
-    return ngx.exit(204)
->>>>>>> 8ee57d88
   end
 
   lapis.serve(module)
@@ -1338,7 +1263,6 @@
 end
 
 
-<<<<<<< HEAD
 function Kong.serve_portal_api()
   kong_global.set_phase(kong, PHASES.admin_api)
 
@@ -1356,7 +1280,7 @@
 
    return lapis.serve("kong.portal.gui")
 end
-=======
+
 function Kong.status_content()
   return serve_content("kong.status")
 end
@@ -1364,6 +1288,5 @@
 
 Kong.status_header_filter = Kong.admin_header_filter
 
->>>>>>> 8ee57d88
 
 return Kong