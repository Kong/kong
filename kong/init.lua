--- conflicted
+++ resolved
@@ -320,15 +320,13 @@
         }
       end
 
-<<<<<<< HEAD
       local ok, err = portal_auth.verify_developer_status(ctx.authenticated_consumer)
       if not ok then
         ctx.delay_response = false
         return kong.response.exit(401, { message = err })
       end
-=======
+
       reset_plugin_context(ctx, old_ws)
->>>>>>> bf7a54d7
     end
   end
 
