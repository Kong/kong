--- conflicted
+++ resolved
@@ -76,12 +76,9 @@
 local meta = require "kong.meta"
 local lapis = require "lapis"
 local runloop = require "kong.runloop.handler"
-<<<<<<< HEAD
 local tracing = require "kong.tracing"
 local keyring = require "kong.keyring.startup"
-=======
 local stream_api = require "kong.tools.stream_api"
->>>>>>> 94d5681b
 local clustering = require "kong.clustering"
 local singletons = require "kong.singletons"
 local declarative = require "kong.db.declarative"
@@ -492,7 +489,6 @@
   kong.db = db
   kong.dns = singletons.dns
 
-<<<<<<< HEAD
   -- XXX EE [[
   kong.internal_proxies = internal_proxies.new()
   singletons.portal_emails = portal_emails.new(config)
@@ -527,10 +523,7 @@
   -- ]]
 
 
-  if subsystem == "stream" or config.proxy_ssl_enabled then
-=======
   if config.proxy_ssl_enabled or config.stream_ssl_enabled then
->>>>>>> 94d5681b
     certificate.init()
   end
 
@@ -545,17 +538,15 @@
   -- Load plugins as late as possible so that everything is set up
   assert(db.plugins:load_plugin_schemas(config.loaded_plugins))
 
-<<<<<<< HEAD
 
   singletons.invoke_plugin = invoke_plugin.new {
     loaded_plugins = db.plugins:get_handlers(),
     kong_global = kong_global,
   }
-=======
+
   if subsystem == "stream" then
     stream_api.load_handlers()
   end
->>>>>>> 94d5681b
 
   if kong.configuration.database == "off" then
 
@@ -1533,17 +1524,16 @@
 end
 
 
-<<<<<<< HEAD
 function Kong.serve_cluster_telemetry_listener(options)
   log_init_worker_errors()
 
   kong_global.set_phase(kong, PHASES.cluster_listener)
 
   return clustering.handle_cp_telemetry_websocket()
-=======
+end
+
 function Kong.stream_api()
   stream_api.handle()
->>>>>>> 94d5681b
 end
 
 
