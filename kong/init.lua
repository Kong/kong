-- Kong, the biggest ape in town
--
--     /\  ____
--     <> ( oo )
--     <>_| ^^ |_
--     <>   @    \
--    /~~\ . . _ |
--   /~~~~\    | |
--  /~~~~~~\/ _| |
--  |[][][]/ / [m]
--  |[][][[m]
--  |[][][]|
--  |[][][]|
--  |[][][]|
--  |[][][]|
--  |[][][]|
--  |[][][]|
--  |[][][]|
--  |[][][]|
--  |[|--|]|
--  |[|  |]|
--  ========
-- ==========
-- |[[    ]]|
-- ==========

require "luarocks.loader"
require "resty.core"
local constants = require "kong.constants"
local plugin_overwrite = require "kong.enterprise_edition.plugin_overwrite"

do
  -- let's ensure the required shared dictionaries are
  -- declared via lua_shared_dict in the Nginx conf

  for _, dict in ipairs(constants.DICTS) do
    if not ngx.shared[dict] then
      return error("missing shared dict '" .. dict .. "' in Nginx "          ..
                   "configuration, are you using a custom template? "        ..
                   "Make sure the 'lua_shared_dict " .. dict .. " [SIZE];' " ..
                   "directive is defined.")
    end
  end
end

require("kong.core.globalpatches")()

local ip = require "kong.tools.ip"
local DB = require "kong.db"
local dns = require "kong.tools.dns"
local core = require "kong.core.handler"
local utils = require "kong.tools.utils"
local lapis = require "lapis"
local responses = require "kong.tools.responses"
local semaphore = require "ngx.semaphore"
local singletons = require "kong.singletons"
local DAOFactory = require "kong.dao.factory"
local kong_cache = require "kong.cache"
local ngx_balancer = require "ngx.balancer"
local plugins_iterator = require "kong.core.plugins_iterator"
local balancer_execute = require("kong.core.balancer").execute
local kong_cluster_events = require "kong.cluster_events"
local kong_error_handlers = require "kong.core.error_handlers"
local internal_proxies = require "kong.enterprise_edition.proxies"
local vitals = require "kong.vitals"
local ee = require "kong.enterprise_edition"
local portal_emails = require "kong.portal.emails"

local ngx              = ngx
local header           = ngx.header
local ngx_log          = ngx.log
local ngx_ERR          = ngx.ERR
local ngx_CRIT         = ngx.CRIT
local ngx_DEBUG        = ngx.DEBUG
local ipairs           = ipairs
local assert           = assert
local tostring         = tostring
local coroutine        = coroutine
local get_last_failure = ngx_balancer.get_last_failure
local set_current_peer = ngx_balancer.set_current_peer
local set_timeouts     = ngx_balancer.set_timeouts
local set_more_tries   = ngx_balancer.set_more_tries

local plugins_map_version
local plugins_map_semaphore

local PLUGINS_MAP_CACHE_OPTS = { ttl = 0 }
local PLUGINS_MAP_PAGE_SIZE = 1000

local function build_plugins_map(dao, version)
  local map = {}

  local rows, err, offset

  -- postgres implements paging offsets as an incrementing integer
  -- cassandra's driver uses the native protocol paging implementation
  -- so we rely on the DAO to feed us back the offset with each iteration.
  -- postgres requires an initial value of 1 to prevent a duplicate read of
  -- the first page
  if singletons.configuration.database == "postgres" then
    offset = 1
  end

  -- iterate through a series of pages (PLUGINS_MAP_PAGE_SIZE at a time)
  -- so as to avoid making a huge 'SELECT *' query on the proxy path during rebuilds
  while true do
    rows, err, offset = dao.plugins:find_page(nil, offset, PLUGINS_MAP_PAGE_SIZE)

    if not rows then
      return nil, tostring(err)
    end

    for _, row in ipairs(rows) do
      map[row.name] = true
    end

    if offset == nil then
      break
    end
  end

  for _, plugin in ipairs(singletons.internal_proxies.config.plugins) do
    map[plugin.name] = true
  end

  if version then
    plugins_map_version = version
  end

  singletons.configured_plugins = map

  return true
end

local function load_plugins(kong_conf, dao)
  local in_db_plugins, sorted_plugins = {}, {}

  ngx_log(ngx_DEBUG, "Discovering used plugins")

  local rows, err_t = dao.plugins:find_all()
  if not rows then
    return nil, tostring(err_t)
  end

  for _, row in ipairs(rows) do in_db_plugins[row.name] = true end

  -- check all plugins in DB are enabled/installed
  for plugin in pairs(in_db_plugins) do
    if not kong_conf.plugins[plugin] then
      return nil, plugin .. " plugin is in use but not enabled"
    end
  end

  -- load installed plugins
  for plugin in pairs(kong_conf.plugins) do
    if constants.DEPRECATED_PLUGINS[plugin] then
      ngx.log(ngx.WARN, "plugin '", plugin, "' has been deprecated")
    end

    local ok, handler = utils.load_module_if_exists("kong.plugins." .. plugin .. ".handler")
    if not ok then
      return nil, plugin .. " plugin is enabled but not installed;\n" .. handler
    end

    local ok, schema = utils.load_module_if_exists("kong.plugins." .. plugin .. ".schema")
    if not ok then
      return nil, "no configuration schema found for plugin: " .. plugin
    end

    local _, err = plugin_overwrite.add_overwrite(plugin, schema)
    if err then
      return nil, plugin .. " plugin schema overwrite error: " .. err
    end

    ngx_log(ngx_DEBUG, "Loading plugin: " .. plugin)

    sorted_plugins[#sorted_plugins+1] = {
      name = plugin,
      handler = handler(),
      schema = schema
    }
  end

  -- sort plugins by order of execution
  table.sort(sorted_plugins, function(a, b)
    local priority_a = a.handler.PRIORITY or 0
    local priority_b = b.handler.PRIORITY or 0
    return priority_a > priority_b
  end)

  -- add reports plugin if not disabled
  if kong_conf.anonymous_reports then
    local reports = require "kong.core.reports"

    local db_infos = dao:infos()
    reports.add_ping_value("database", kong_conf.database)
    reports.add_ping_value("database_version", db_infos.version)

    reports.toggle(true)

    local shm = ngx.shared

    local reported_entities = {
      a = "apis",
      r = "routes",
      c = "consumers",
      s = "services",
    }

    for k, v in pairs(reported_entities) do
      reports.add_ping_value(k, function()
        return shm["kong_reports_" .. v] and
          #shm["kong_reports_" .. v]:get_keys(70000)
      end)
    end

    sorted_plugins[#sorted_plugins+1] = {
      name = "reports",
      handler = reports,
      schema = {},
    }
  end

  return sorted_plugins
end


-- Kong public context handlers.
-- @section kong_handlers

local Kong = {}

function Kong.init()
  local pl_path = require "pl.path"
  local conf_loader = require "kong.conf_loader"

  -- retrieve kong_config
  local conf_path = pl_path.join(ngx.config.prefix(), ".kong_env")
  local config = assert(conf_loader(conf_path))

  local err = ee.feature_flags_init(config)
  if err then
    error(tostring(err))
  end

  local db = assert(DB.new(config))
  assert(db:init_connector())

  local dao = assert(DAOFactory.new(config, db)) -- instantiate long-lived DAO
  local ok, err_t = dao:init()
  if not ok then
    error(tostring(err_t))
  end

  assert(dao:are_migrations_uptodate())

  -- populate singletons
  singletons.ip = ip.init(config)
  singletons.dns = dns(config)
  singletons.configuration = config
  singletons.loaded_plugins = assert(load_plugins(config, dao))
  singletons.dao = dao
  singletons.configuration = config
  singletons.db = db
  singletons.license = ee.read_license_info()
  singletons.internal_proxies = internal_proxies.new()
  singletons.portal_emails = portal_emails.new(config)

  build_plugins_map(dao, "init")

  local _, err = ee.internal_statsd_init()
  if err then
    error(tostring(err))
  end

  local reports = require "kong.core.reports"
  local l = singletons.license and
            singletons.license.license.payload.license_key or
            nil
  reports.add_immutable_value("license_key", l)
  reports.add_immutable_value("enterprise", true)

  if config.anonymous_reports then
    reports.add_ping_value("rbac_enforced", singletons.configuration.rbac ~= "off")
  end
  singletons.vitals = vitals.new {
      dao            = dao,
      flush_interval = config.vitals_flush_interval,
      delete_interval_pg = config.vitals_delete_interval_pg,
      ttl_seconds    = config.vitals_ttl_seconds,
      ttl_minutes    = config.vitals_ttl_minutes,
  }

<<<<<<< HEAD
  local _, err = ee.create_default_portal_config()
  if err then
    error(tostring(err))
  end

=======
  plugins_map_semaphore, err = semaphore.new()
  if not plugins_map_semaphore then
    ngx_log(ngx.CRIT, "failed to create plugins map semaphore: ", err)
  end

  plugins_map_semaphore:post(1) -- one resource, treat this as a mutex

>>>>>>> 75d1c165
  assert(core.build_router(db, "init"))
  assert(core.build_api_router(dao, "init"))
end

function Kong.init_worker()
  -- special math.randomseed from kong.core.globalpatches
  -- not taking any argument. Must be called only once
  -- and in the init_worker phase, to avoid duplicated
  -- seeds.
  math.randomseed()


  -- init DAO


  local ok, err = singletons.dao:init_worker()
  if not ok then
    ngx_log(ngx_CRIT, "could not init DB: ", err)
    return
  end


  -- init inter-worker events


  local worker_events = require "resty.worker.events"


  local ok, err = worker_events.configure {
    shm = "kong_process_events", -- defined by "lua_shared_dict"
    timeout = 5,            -- life time of event data in shm
    interval = 1,           -- poll interval (seconds)

    wait_interval = 0.010,  -- wait before retry fetching event data
    wait_max = 0.5,         -- max wait time before discarding event
  }
  if not ok then
    ngx_log(ngx_CRIT, "could not start inter-worker events: ", err)
    return
  end


  -- init cluster_events


  local dao_factory   = singletons.dao
  local configuration = singletons.configuration


  local cluster_events, err = kong_cluster_events.new {
    dao                     = dao_factory,
    poll_interval           = configuration.db_update_frequency,
    poll_offset             = configuration.db_update_propagation,
  }
  if not cluster_events then
    ngx_log(ngx_CRIT, "could not create cluster_events: ", err)
    return
  end


  -- init cache


  local cache, err = kong_cache.new {
    cluster_events    = cluster_events,
    worker_events     = worker_events,
    propagation_delay = configuration.db_update_propagation,
    ttl               = configuration.db_cache_ttl,
    neg_ttl           = configuration.db_cache_ttl,
    resty_lock_opts   = {
      exptime = 10,
      timeout = 5,
    },
  }
  if not cache then
    ngx_log(ngx_CRIT, "could not create kong cache: ", err)
    return
  end

  local ok, err = cache:get("router:version", { ttl = 0 }, function()
    return "init"
  end)
  if not ok then
    -- log the problem, but don't block further initialization
    ngx.log(ngx.CRIT, "could not set router version in cache: ", err)
  end


  -- vitals functions require a timer, so must start in worker context
  local ok, err = singletons.vitals:init()
  if not ok then
    ngx.log(ngx.CRIT, "could not initialize vitals: ", err)
    return
  end

  local ok, err = cache:get("api_router:version", { ttl = 0 }, function()
    return "init"
  end)
  if not ok then
    ngx_log(ngx_CRIT, "could not set API router version in cache: ", err)
    return
  end


  singletons.cache          = cache
  singletons.worker_events  = worker_events
  singletons.cluster_events = cluster_events


  singletons.db:set_events_handler(worker_events)
  singletons.dao:set_events_handler(worker_events)

  plugins_map_version = cache:get("plugins_map:version",
                                  PLUGINS_MAP_CACHE_OPTS,
                                  function() return "init" end)
  if err then
    ngx_log(ngx_CRIT, "could not set plugins_map version in cache: ", err)
    return
  end

  core.init_worker.before()


  -- run plugins init_worker context


  for _, plugin in ipairs(singletons.loaded_plugins) do
    plugin.handler:init_worker()
  end
end

function Kong.ssl_certificate()
  local ctx = ngx.ctx
  core.certificate.before(ctx)

  local old_ws = ctx.workspaces
  for plugin, plugin_conf in plugins_iterator(singletons.loaded_plugins,
                                              singletons.configured_plugins, true) do
    -- run certificate phase in global scope
    ctx.workspaces = {}
    plugin.handler:certificate(plugin_conf)
  end
  ctx.workspaces = old_ws
end

function Kong.balancer()
  local ctx = ngx.ctx
  local old_ws = ctx.workspaces
  ctx.workspaces = {}
  local addr = ctx.balancer_address
  local tries = addr.tries
  local current_try = {}
  addr.try_count = addr.try_count + 1
  tries[addr.try_count] = current_try

  core.balancer.before()

  if addr.try_count > 1 then
    -- only call balancer on retry, first one is done in `core.access.after` which runs
    -- in the ACCESS context and hence has less limitations than this BALANCER context
    -- where the retries are executed

    -- record failure data
    local previous_try = tries[addr.try_count - 1]
    previous_try.state, previous_try.code = get_last_failure()

    -- Report HTTP status for health checks
    if addr.balancer then
      if previous_try.state == "failed" then
        addr.balancer.report_tcp_failure(addr.ip, addr.port)
        if previous_try.code == 504 then
          addr.balancer.report_timeout(addr.ip, addr.port)
        else
          addr.balancer.report_tcp_failure(addr.ip, addr.port)
        end
      else
        addr.balancer.report_http_status(addr.ip, addr.port, previous_try.code)
      end
    end

    local ok, err, errcode = balancer_execute(addr)
    if not ok then
      ngx_log(ngx_ERR, "failed to retry the dns/balancer resolver for ",
              tostring(addr.host), "' with: ", tostring(err))
      return ngx.exit(errcode)
    end

  else
    -- first try, so set the max number of retries
    local retries = addr.retries
    if retries > 0 then
      set_more_tries(retries)
    end
  end

  current_try.ip   = addr.ip
  current_try.port = addr.port

  -- set the targets as resolved
  ngx_log(ngx_DEBUG, "setting address (try ", addr.try_count, "): ",
                     addr.ip, ":", addr.port)
  local ok, err = set_current_peer(addr.ip, addr.port)
  if not ok then
    ngx_log(ngx_ERR, "failed to set the current peer (address: ",
            tostring(addr.ip), " port: ", tostring(addr.port),"): ",
            tostring(err))
    return ngx.exit(500)
  end

  ok, err = set_timeouts(addr.connect_timeout / 1000,
                         addr.send_timeout / 1000,
                         addr.read_timeout / 1000)
  if not ok then
    ngx_log(ngx_ERR, "could not set upstream timeouts: ", err)
  end

  core.balancer.after()
  ctx.workspaces = old_ws
end

local function plugins_map_wrapper()
  local version, err = singletons.cache:get("plugins_map:version",
                                            PLUGINS_MAP_CACHE_OPTS,
                                            utils.uuid)
  if err then
    ngx_log(ngx.CRIT, "could not ensure plugins_map is up to date: ", err)

    return false

  elseif plugins_map_version ~= version then
    -- try to acquire the mutex (semaphore)

    local ok, err = plugins_map_semaphore:wait(10)

    if ok then
      -- we have the lock but we might not have needed it. check the
      -- version again and rebuild if necessary

      version, err = singletons.cache:get("plugins_map:version",
                                          PLUGINS_MAP_CACHE_OPTS,
                                          utils.uuid)
      if err then
        ngx_log(ngx.CRIT, "could not ensure plugins_map is up to date: ", err)

        plugins_map_semaphore:post(1)

        return false

      elseif plugins_map_version ~= version then
        -- we have the lock and we need to rebuild the map. go go gadget!

        ngx_log(ngx_DEBUG, "rebuilding plugins_map")

        local ok, err = build_plugins_map(singletons.dao, version)
        if not ok then
          ngx_log(ngx.CRIT, "could not rebuild plugins_map: ", err)
        end
      end

      plugins_map_semaphore:post(1)
    else
      ngx_log(ngx.CRIT, "could not acquire plugins_map update mutex: ", err)

      return false
    end
  end

  return true
end

function Kong.rewrite()
  local ctx = ngx.ctx
  ctx.is_proxy_request = true

  core.rewrite.before(ctx)

  local ok = plugins_map_wrapper()
  if not ok then
    return responses.send_HTTP_INTERNAL_SERVER_ERROR()
  end

  local old_ws = ctx.workspaces
  -- we're just using the iterator, as in this rewrite phase no consumer nor
  -- api will have been identified, hence we'll just be executing the global
  -- plugins
  for plugin, plugin_conf in plugins_iterator(singletons.loaded_plugins,
                                              singletons.configured_plugins, true) do
    -- run certificate phase in global scope
    ctx.workspaces = {}
    plugin.handler:rewrite(plugin_conf)
  end
  ctx.workspaces = old_ws

  core.rewrite.after(ctx)
end

function Kong.access()
  local ctx = ngx.ctx

  core.access.before(ctx)

  ctx.delay_response = true

  local old_ws = ctx.workspaces
  for plugin, plugin_conf in plugins_iterator(singletons.loaded_plugins,
                                              singletons.configured_plugins, true) do
    if not ctx.delayed_response then
      local err = coroutine.wrap(plugin.handler.access)(plugin.handler, plugin_conf)
      if err then
        ctx.delay_response = false
        return responses.send_HTTP_INTERNAL_SERVER_ERROR(err)
      end
    end
    ctx.workspaces = old_ws
  end

  if ctx.delayed_response then
    return responses.flush_delayed_response(ctx)
  end

  ctx.delay_response = false

  core.access.after(ctx)
  ee.handlers.access.after(ctx)
end

function Kong.header_filter()
  local ctx = ngx.ctx
  core.header_filter.before(ctx)

  local old_ws = ctx.workspaces
  for plugin, plugin_conf in plugins_iterator(singletons.loaded_plugins,
                                              singletons.configured_plugins) do
    plugin.handler:header_filter(plugin_conf)
    ctx.workspaces = old_ws
  end

  core.header_filter.after(ctx)
  ee.handlers.header_filter.after(ctx)
end

function Kong.body_filter()
  local ctx = ngx.ctx
  local old_ws = ctx.workspaces
  for plugin, plugin_conf in plugins_iterator(singletons.loaded_plugins,
                                              singletons.configured_plugins) do
    plugin.handler:body_filter(plugin_conf)
    ctx.workspaces = old_ws
  end

  core.body_filter.after(ctx)
end

function Kong.log()
  local ctx = ngx.ctx
  local old_ws = ctx.workspaces
  for plugin, plugin_conf in plugins_iterator(singletons.loaded_plugins,
                                              singletons.configured_plugins) do
    plugin.handler:log(plugin_conf)
    ctx.workspaces = old_ws
  end

  core.log.after(ctx)
  ee.handlers.log.after(ctx, ngx.status)
end

function Kong.handle_error()
  return kong_error_handlers(ngx)
end

function Kong.serve_admin_api(options)
  options = options or {}

  header["Access-Control-Allow-Origin"] = options.allow_origin or "*"

  if ngx.req.get_method() == "OPTIONS" then
    header["Access-Control-Allow-Methods"] = options.acam or
                                             "GET, HEAD, PATCH, POST, DELETE"

    header["Access-Control-Allow-Headers"] = options.acah or "Content-Type"

    return ngx.exit(204)
  end

  return lapis.serve("kong.api")
end

function Kong.serve_portal_api()
  return lapis.serve(require("kong.portal").app)
end

return Kong<|MERGE_RESOLUTION|>--- conflicted
+++ resolved
@@ -291,13 +291,11 @@
       ttl_minutes    = config.vitals_ttl_minutes,
   }
 
-<<<<<<< HEAD
   local _, err = ee.create_default_portal_config()
   if err then
     error(tostring(err))
   end
 
-=======
   plugins_map_semaphore, err = semaphore.new()
   if not plugins_map_semaphore then
     ngx_log(ngx.CRIT, "failed to create plugins map semaphore: ", err)
@@ -305,7 +303,6 @@
 
   plugins_map_semaphore:post(1) -- one resource, treat this as a mutex
 
->>>>>>> 75d1c165
   assert(core.build_router(db, "init"))
   assert(core.build_api_router(dao, "init"))
 end
