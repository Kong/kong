-- This software is copyright Kong Inc. and its licensors.
-- Use of the software is subject to the agreement between your organization
-- and Kong Inc. If there is no such agreement, use is governed by and
-- subject to the terms of the Kong Master Software License Agreement found
-- at https://konghq.com/enterprisesoftwarelicense/.
-- [ END OF LICENSE 0867164ffc95e54f04670b5169c09574bdbd9bba ]

-- Kong, the biggest ape in town
--
--     /\  ____
--     <> ( oo )
--     <>_| ^^ |_
--     <>   @    \
--    /~~\ . . _ |
--   /~~~~\    | |
--  /~~~~~~\/ _| |
--  |[][][]/ / [m]
--  |[][][[m]
--  |[][][]|
--  |[][][]|
--  |[][][]|
--  |[][][]|
--  |[][][]|
--  |[][][]|
--  |[][][]|
--  |[][][]|
--  |[|--|]|
--  |[|  |]|
--  ========
-- ==========
-- |[[    ]]|
-- ==========

local pcall = pcall


pcall(require, "luarocks.loader")


assert(package.loaded["resty.core"], "lua-resty-core must be loaded; make " ..
                                     "sure 'lua_load_resty_core' is not "..
                                     "disabled.")


local constants = require "kong.constants"
do
  -- let's ensure the required shared dictionaries are
  -- declared via lua_shared_dict in the Nginx conf

  for _, dict in ipairs(constants.DICTS) do
    if not ngx.shared[dict] then
      return error("missing shared dict '" .. dict .. "' in Nginx "          ..
                   "configuration, are you using a custom template? "        ..
                   "Make sure the 'lua_shared_dict " .. dict .. " [SIZE];' " ..
                   "directive is defined.")
    end
  end

  -- if we're running `nginx -t` then don't initialize
  if os.getenv("KONG_NGINX_CONF_CHECK") then
    return {
      init = function() end,
    }
  end
end


require("kong.globalpatches")()


local kong_global = require "kong.global"
local PHASES = kong_global.phases


_G.kong = kong_global.new() -- no versioned PDK for plugins for now

local DB = require "kong.db"
local dns = require "kong.tools.dns"
local meta = require "kong.meta"
local lapis = require "lapis"
local runloop = require "kong.runloop.handler"
local tracing = require "kong.tracing"
local keyring = require "kong.keyring.startup"
local stream_api = require "kong.tools.stream_api"
local declarative = require "kong.db.declarative"
local ngx_balancer = require "ngx.balancer"
local kong_resty_ctx = require "kong.resty.ctx"
local certificate = require "kong.runloop.certificate"
local concurrency = require "kong.concurrency"
local cache_warmup = require "kong.cache.warmup"
local balancer = require "kong.runloop.balancer"
local kong_error_handlers = require "kong.error_handlers"
local migrations_utils = require "kong.cmd.utils.migrations"
local plugin_servers = require "kong.runloop.plugin_servers"
local lmdb_txn = require "resty.lmdb.transaction"
local instrumentation = require "kong.tracing.instrumentation"

local internal_proxies = require "kong.enterprise_edition.proxies"
local vitals = require "kong.vitals"
local sales_counters = require "kong.counters.sales"
local ee = require "kong.enterprise_edition"
local portal_auth = require "kong.portal.auth"
local portal_emails = require "kong.portal.emails"
local admin_emails = require "kong.enterprise_edition.admin.emails"
local portal_router = require "kong.portal.router"
local invoke_plugin = require "kong.enterprise_edition.invoke_plugin"
local licensing = require "kong.enterprise_edition.licensing"


local kong             = kong
local ngx              = ngx
local now              = ngx.now
local update_time      = ngx.update_time
local var              = ngx.var
local arg              = ngx.arg
local header           = ngx.header
local ngx_log          = ngx.log
local ngx_ALERT        = ngx.ALERT
local ngx_CRIT         = ngx.CRIT
local ngx_ERR          = ngx.ERR
local ngx_WARN         = ngx.WARN
local ngx_NOTICE       = ngx.NOTICE
local ngx_INFO         = ngx.INFO
local ngx_DEBUG        = ngx.DEBUG
local is_http_module   = ngx.config.subsystem == "http"
local is_stream_module = ngx.config.subsystem == "stream"
local start_time       = ngx.req.start_time
local type             = type
local error            = error
local ipairs           = ipairs
local assert           = assert
local tostring         = tostring
local coroutine        = coroutine
local get_last_failure = ngx_balancer.get_last_failure
local set_current_peer = ngx_balancer.set_current_peer
local set_timeouts     = ngx_balancer.set_timeouts
local set_more_tries   = ngx_balancer.set_more_tries
local enable_keepalive = ngx_balancer.enable_keepalive
if not enable_keepalive then
  ngx_log(ngx_WARN, "missing method 'ngx_balancer.enable_keepalive()' ",
                    "(was the dyn_upstream_keepalive patch applied?) ",
                    "set the 'nginx_upstream_keepalive' configuration ",
                    "property instead of 'upstream_keepalive_pool_size'")
end


local DECLARATIVE_LOAD_KEY = constants.DECLARATIVE_LOAD_KEY


local declarative_entities
local declarative_meta
local schema_state


local stash_init_worker_error
local log_init_worker_errors
do
  local init_worker_errors
  local init_worker_errors_str
  local ctx_k = {}


  stash_init_worker_error = function(err)
    if err == nil then
      return
    end

    err = tostring(err)

    if not init_worker_errors then
      init_worker_errors = {}
    end

    table.insert(init_worker_errors, err)
    init_worker_errors_str = table.concat(init_worker_errors, ", ")

    return ngx_log(ngx_CRIT, "worker initialization error: ", err,
                             "; this node must be restarted")
  end


  log_init_worker_errors = function(ctx)
    if not init_worker_errors_str or ctx[ctx_k] then
      return
    end

    ctx[ctx_k] = true

    return ngx_log(ngx_ALERT, "unsafe request processing due to earlier ",
                              "initialization errors; this node must be ",
                              "restarted (", init_worker_errors_str, ")")
  end
end


local reset_kong_shm
do
  local preserve_keys = {
    "kong:node_id",
    "events:requests",
    "events:requests:http",
    "events:requests:https",
    "events:requests:h2c",
    "events:requests:h2",
    "events:requests:grpc",
    "events:requests:grpcs",
    "events:requests:ws",
    "events:requests:wss",
    "events:requests:go_plugins",
    "events:streams",
    "events:streams:tcp",
    "events:streams:tls",
  }

  reset_kong_shm = function(config)
    local kong_shm = ngx.shared.kong
    local dbless = config.database == "off"

    local preserved = {}

    if dbless then
      if not (config.declarative_config or config.declarative_config_string) then
        preserved[DECLARATIVE_LOAD_KEY] = kong_shm:get(DECLARATIVE_LOAD_KEY)
      end
    end

    for _, key in ipairs(preserve_keys) do
      preserved[key] = kong_shm:get(key) -- ignore errors
    end

    kong_shm:flush_all()
    for key, value in pairs(preserved) do
      kong_shm:set(key, value)
    end
    kong_shm:flush_expired(0)
  end
end


local function setup_plugin_context(ctx, plugin)
  if plugin.handler._go then
    ctx.ran_go_plugin = true
  end

  kong_global.set_named_ctx(kong, "plugin", plugin.handler, ctx)
  kong_global.set_namespaced_log(kong, plugin.name, ctx)
end


local function reset_plugin_context(ctx, old_ws)
  kong_global.reset_log(kong, ctx)

  if old_ws then
    ctx.workspace = old_ws
  end
end


local function execute_init_worker_plugins_iterator(plugins_iterator, ctx)
  local errors

  for plugin in plugins_iterator:iterate_init_worker() do
    kong_global.set_namespaced_log(kong, plugin.name, ctx)

    -- guard against failed handler in "init_worker" phase only because it will
    -- cause Kong to not correctly initialize and can not be recovered automatically.
    local ok, err = pcall(plugin.handler.init_worker, plugin.handler)
    if not ok then
      errors = errors or {}
      errors[#errors + 1] = {
        plugin = plugin.name,
        err = err,
      }
    end

    kong_global.reset_log(kong, ctx)
  end

  return errors
end


local function execute_access_plugins_iterator(plugins_iterator, ctx)
  local old_ws = ctx.workspace

  ctx.delay_response = true

  -- A context can only ever be scoped to one workspace, which means that an iteration is bound to
  -- the workspace. A workspace can be flagged for reordering. Depending on this flag
  -- we choose a iterator.
  -- 1) Iterator that needs to sorts after retrieving the plugins configuration since dynamic reordering is required.
  --    This means we have to iterate twice, once to fetch the plugins information in order to apply the sorting function and once
  --    to actually run the access_handler
  -- 2) Iterator that is pre-sorted. Only one iteration is needed. This is the default
  local iterator = plugins_iterator:get_iterator(ctx)

  for plugin, configuration in iterator(plugins_iterator, "access", ctx) do
    if not ctx.delayed_response then
      local span = instrumentation.plugin_access(plugin)

      setup_plugin_context(ctx, plugin)
      local co = coroutine.create(plugin.handler.access)
      local cok, cerr = coroutine.resume(co, plugin.handler, configuration)
      if not cok then
        -- set tracing error
        if span then
          span:record_error(cerr)
          span:set_status(2)
        end

        kong.log.err(cerr)
        ctx.delayed_response = {
          status_code = 500,
          content = { message = "An unexpected error occurred" },
        }

        -- plugin that throws runtime exception should be marked as `error`
        ctx.KONG_UNEXPECTED = true
      end

      local ok, err = portal_auth.verify_developer_status(ctx.authenticated_consumer)
      if not ok then
        ctx.delay_response = false
        return kong.response.exit(401, { message = err })
      end

      reset_plugin_context(ctx, old_ws)

      -- ends tracing span
      if span then
        span:finish()
      end
    end
  end

  ctx.delay_response = nil
end


local function execute_plugins_iterator(plugins_iterator, phase, ctx)
  local old_ws = ctx.workspace
  for plugin, configuration in plugins_iterator:iterate(phase, ctx) do
    local span
    if phase == "rewrite" then
      span = instrumentation.plugin_rewrite(plugin)
    elseif phase == "header_filter" then
      span = instrumentation.plugin_header_filter(plugin)
    end

    setup_plugin_context(ctx, plugin)
    plugin.handler[phase](plugin.handler, configuration)
    reset_plugin_context(ctx, old_ws)

    if span then
      span:finish()
    end
  end
end


local function execute_collected_plugins_iterator(plugins_iterator, phase, ctx)
  local old_ws = ctx.workspace
  for plugin, configuration in plugins_iterator.iterate_collected_plugins(phase, ctx) do
    setup_plugin_context(ctx, plugin)
    plugin.handler[phase](plugin.handler, configuration)
    reset_plugin_context(ctx, old_ws)
  end
end


local function execute_cache_warmup(kong_config)
  if kong_config.database == "off" then
    return true
  end

  if ngx.worker.id() == 0 then
    local ok, err = cache_warmup.execute(kong_config.db_cache_warmup_entities)
    if not ok then
      return nil, err
    end
  end

  return true
end


local function get_updated_now_ms()
  update_time()
  return now() * 1000 -- time is kept in seconds with millisecond resolution.
end

local function flush_delayed_response(ctx)
  ctx.delay_response = nil
  ctx.buffered_proxying = nil

  if type(ctx.delayed_response_callback) == "function" then
    ctx.delayed_response_callback(ctx)
    return -- avoid tail call
  end

  kong.response.exit(ctx.delayed_response.status_code,
                     ctx.delayed_response.content,
                     ctx.delayed_response.headers)
end


local function has_declarative_config(kong_config)
  return kong_config.declarative_config or kong_config.declarative_config_string
end


local function parse_declarative_config(kong_config)
  local dc = declarative.new_config(kong_config)

  if not has_declarative_config(kong_config) then
    -- return an empty configuration,
    -- including only the default workspace
    local entities, _, _, meta = dc:parse_table({ _format_version = "2.1" })
    return entities, nil, meta
  end

  local entities, err, _, meta
  if kong_config.declarative_config ~= nil then
    entities, err, _, meta = dc:parse_file(kong_config.declarative_config)
  elseif kong_config.declarative_config_string ~= nil then
    entities, err, _, meta = dc:parse_string(kong_config.declarative_config_string)
  end

  if not entities then
    if kong_config.declarative_config ~= nil then
      return nil, "error parsing declarative config file " ..
                  kong_config.declarative_config .. ":\n" .. err
    elseif kong_config.declarative_config_string ~= nil then
      return nil, "error parsing declarative string " ..
                  kong_config.declarative_config_string .. ":\n" .. err
    end
  end

  return entities, nil, meta
end


local function declarative_init_build()
  local default_ws = kong.db.workspaces:select_by_name("default")
  kong.default_workspace = default_ws and default_ws.id or kong.default_workspace

  local ok, err = runloop.build_plugins_iterator("init")
  if not ok then
    return nil, "error building initial plugins iterator: " .. err
  end

  ok, err = runloop.build_router("init")
  if not ok then
    return nil, "error building initial router: " .. err
  end

  return true
end


local function load_declarative_config(kong_config, entities, meta)
  local opts = {
    name = "declarative_config",
  }

  local kong_shm = ngx.shared.kong
  local ok, err = concurrency.with_worker_mutex(opts, function()
    local value = kong_shm:get(DECLARATIVE_LOAD_KEY)
    if value then
      return true
    end

    local ok, err = declarative.load_into_cache(entities, meta)
    if not ok then
      return nil, err
    end

    if kong_config.declarative_config then
      kong.log.notice("declarative config loaded from ",
                      kong_config.declarative_config)
    end

    ok, err = kong_shm:safe_set(DECLARATIVE_LOAD_KEY, true)
    if not ok then
      kong.log.warn("failed marking declarative_config as loaded: ", err)
    end

    return true
  end)

  if ok then
    return declarative_init_build()
  end

  return nil, err
end


local function list_migrations(migtable)
  local list = {}
  for _, t in ipairs(migtable) do
    local mignames = {}
    for _, mig in ipairs(t.migrations) do
      table.insert(mignames, mig.name)
    end
    table.insert(list, string.format("%s (%s)", t.subsystem,
                       table.concat(mignames, ", ")))
  end
  return table.concat(list, " ")
end


-- Kong public context handlers.
-- @section kong_handlers

local Kong = {}


function Kong.init()
  local pl_path = require "pl.path"
  local conf_loader = require "kong.conf_loader"

  -- check if kong global is the correct one
  if not kong.version then
    error("configuration error: make sure your template is not setting a " ..
          "global named 'kong' (please use 'Kong' instead)")
  end

  -- retrieve kong_config
  local conf_path = pl_path.join(ngx.config.prefix(), ".kong_env")
  local config = assert(conf_loader(conf_path, nil, { from_kong_env = true }))

  reset_kong_shm(config)

  -- special math.randomseed from kong.globalpatches not taking any argument.
  -- Must only be called in the init or init_worker phases, to avoid
  -- duplicated seeds.
  math.randomseed()

  kong_global.init_pdk(kong, config)
  instrumentation.init(config)

  tracing.init(config)

  ee.license_hooks(config)

  local db = assert(DB.new(config))
<<<<<<< HEAD
  tracing.connector_query_wrap(db.connector)
=======
  instrumentation.db_query(db.connector)
>>>>>>> a8340886
  assert(db:init_connector())

  schema_state = assert(db:schema_state())
  migrations_utils.check_state(schema_state)

  if schema_state.missing_migrations or schema_state.pending_migrations then
    if schema_state.missing_migrations then
      ngx_log(ngx_WARN, "database is missing some migrations:\n",
                        schema_state.missing_migrations)
  end

  if schema_state.pending_migrations then
      ngx_log(ngx_WARN, "database has pending migrations:\n",
                        schema_state.pending_migrations)
    end
  end

  assert(db:connect())

  kong.db = db
  kong.dns = dns(config)

  -- EE [[
  -- EE licensing [[
  singletons.licensing     = licensing(config)
  config                   = singletons.licensing.configuration
  kong.configuration       = singletons.licensing.configuration
  singletons.configuration = singletons.licensing.configuration

  kong.licensing = singletons.licensing

  ee.license_hooks(config)
  -- EE licensing ]]


  local err = ee.feature_flags_init(config)
  if err then
    error(tostring(err))
  end

  kong.internal_proxies = internal_proxies.new()
  singletons.portal_emails = portal_emails.new(config)
  singletons.admin_emails = admin_emails.new(config)
  singletons.portal_router = portal_router.new(db)

  local reports = require "kong.reports"

  reports.add_immutable_value("enterprise", true)
  reports.add_entity_reports()

  kong.vitals = vitals.new {
      db             = db,
      flush_interval = config.vitals_flush_interval,
      delete_interval_pg = config.vitals_delete_interval_pg,
      ttl_seconds    = config.vitals_ttl_seconds,
      ttl_minutes    = config.vitals_ttl_minutes,
      ttl_days       = config.vitals_ttl_days,
  }

  local counters_strategy = require("kong.counters.sales.strategies." .. kong.db.strategy):new(kong.db)
  kong.sales_counters = sales_counters.new({ strategy = counters_strategy })
  -- ]]


  if config.proxy_ssl_enabled or config.stream_ssl_enabled then
    certificate.init()
  end

  -- XXX EE [[
  keyring.init(config)
  -- ]]

  if is_http_module and (config.role == "data_plane" or config.role == "control_plane")
  then
    kong.clustering = require("kong.clustering").new(config)
  end

  assert(db.vaults:load_vault_schemas(config.loaded_vaults))

  -- Load plugins as late as possible so that everything is set up
  assert(db.plugins:load_plugin_schemas(config.loaded_plugins))


  singletons.invoke_plugin = invoke_plugin.new {
    loaded_plugins = db.plugins:get_handlers(),
    kong_global = kong_global,
  }

  if is_stream_module then
    stream_api.load_handlers()
  end

  if config.database == "off" then
    if is_http_module or
       (#config.proxy_listeners == 0 and
        #config.admin_listeners == 0 and
        #config.status_listeners == 0)
    then
      local err
      declarative_entities, err, declarative_meta = parse_declarative_config(kong.configuration)
      if not declarative_entities then
        error(err)
      end
    end

  else
    local default_ws = db.workspaces:select_by_name("default")
    kong.default_workspace = default_ws and default_ws.id

    local ok, err = runloop.build_plugins_iterator("init")
    if not ok then
      error("error building initial plugins: " .. tostring(err))
  end

    if config.role ~= "control_plane" then
      assert(runloop.build_router("init"))
    end
  end

  ee.handlers.init.after()

  db:close()

  require("resty.kong.var").patch_metatable()
end


function Kong.init_worker()
  local ctx = ngx.ctx

  ctx.KONG_PHASE = PHASES.init_worker

  -- special math.randomseed from kong.globalpatches not taking any argument.
  -- Must only be called in the init or init_worker phases, to avoid
  -- duplicated seeds.
  math.randomseed()


  -- init DB

  local ok, err = kong.db:init_worker()
  if not ok then
    stash_init_worker_error("failed to instantiate 'kong.db' module: " .. err)
    return
  end

  if ngx.worker.id() == 0 then
    if schema_state.missing_migrations then
      ngx_log(ngx_WARN, "missing migrations: ",
              list_migrations(schema_state.missing_migrations))
    end

    if schema_state.pending_migrations then
      ngx_log(ngx_INFO, "starting with pending migrations: ",
              list_migrations(schema_state.pending_migrations))
    end
  end

  local worker_events, err = kong_global.init_worker_events()
  if not worker_events then
    stash_init_worker_error("failed to instantiate 'kong.worker_events' " ..
                            "module: " .. err)
    return
  end
  kong.worker_events = worker_events
  local cluster_events, err = kong_global.init_cluster_events(kong.configuration, kong.db)
  if not cluster_events then
    stash_init_worker_error("failed to instantiate 'kong.cluster_events' " ..
                            "module: " .. err)
    return
  end
  kong.cluster_events = cluster_events

  kong.vitals:register_config_change(worker_events)
  -- vitals functions require a timer, so must start in worker context
  local ok, err = kong.vitals:init()
  if not ok then
    ngx.log(ngx.CRIT, "could not initialize vitals: ", err)
  end

  -- sales counters functions require a timer, so must start in worker context
  local ok, err = kong.sales_counters:init()
  if not ok then
    ngx.log(ngx.WARN, "could not initialize license report module: ", err)
  end

  local cache, err = kong_global.init_cache(kong.configuration, cluster_events, worker_events, kong.vitals)
  if not cache then
    stash_init_worker_error("failed to instantiate 'kong.cache' module: " ..
                            err)
    return
  end
  kong.cache = cache

  local core_cache, err = kong_global.init_core_cache(kong.configuration, cluster_events, worker_events)
  if not core_cache then
    stash_init_worker_error("failed to instantiate 'kong.core_cache' module: " ..
                            err)
    return
  end
  kong.core_cache = core_cache

  ok, err = runloop.set_init_versions_in_cache()
  if not ok then
    stash_init_worker_error(err) -- 'err' fully formatted
    return
  end

  kong.db:set_events_handler(worker_events)

  -- XXX EE [[
  keyring.init_worker(kong.configuration)
  -- ]]

  if kong.configuration.database == "off" then
    -- databases in LMDB need to be explicitly created, otherwise `get`
    -- operations will return error instead of `nil`. This ensures the default
    -- namespace always exists in the
    local t = lmdb_txn.begin(1)
    t:db_open(true)
    ok, err = t:commit()
    if not ok then
      stash_init_worker_error("failed to create and open LMDB database: " .. err)
      return
    end

    if not has_declarative_config(kong.configuration) and
      declarative.get_current_hash() ~= nil then
      -- if there is no declarative config set and a config is present in LMDB,
      -- just build the router and plugins iterator
      ngx_log(ngx_INFO, "found persisted lmdb config, loading...")
      local ok, err = declarative_init_build()
      if not ok then
        stash_init_worker_error("failed to initialize declarative config: " .. err)
        return
      end
    elseif declarative_entities then
      ok, err = load_declarative_config(kong.configuration,
                                        declarative_entities,
                                        declarative_meta)
      if not ok then
        stash_init_worker_error("failed to load declarative config file: " .. err)
        return
      end

    else
      -- stream does not need to load declarative config again, just build
      -- the router and plugins iterator
      local ok, err = declarative_init_build()
      if not ok then
        stash_init_worker_error("failed to initialize declarative config: " .. err)
        return
      end
    end
  end

  if kong.configuration.role ~= "control_plane" then
    ok, err = execute_cache_warmup(kong.configuration)
    if not ok then
      ngx_log(ngx_ERR, "failed to warm up the DB cache: " .. err)
    end
  end

  runloop.init_worker.before()

  -- run plugins init_worker context
  ok, err = runloop.update_plugins_iterator()
  if not ok then
    stash_init_worker_error("failed to build the plugins iterator: " .. err)
    return
  end

  local plugins_iterator = runloop.get_plugins_iterator()
  local errors = execute_init_worker_plugins_iterator(plugins_iterator, ctx)
  if errors then
    for _, e in ipairs(errors) do
      local err = "failed to execute the \"init_worker\" " ..
                  "handler for plugin \"" .. e.plugin .."\": " .. e.err
      stash_init_worker_error(err)
    end
  end

  runloop.init_worker.after()
  -- XXX EE [[
  ee.handlers.init_worker.after(ngx.ctx)
  -- ]]

  if kong.configuration.role ~= "control_plane" then
    plugin_servers.start()
  end

  if kong.clustering then
    kong.clustering:init_worker()
  end
end


function Kong.ssl_certificate()
  -- Note: ctx here is for a connection (not for a single request)
  local ctx = ngx.ctx

  ctx.KONG_PHASE = PHASES.certificate

  log_init_worker_errors(ctx)

  -- this is the first phase to run on an HTTPS request
  ctx.workspace = kong.default_workspace

  runloop.certificate.before(ctx)
  local plugins_iterator = runloop.get_updated_plugins_iterator()
  execute_plugins_iterator(plugins_iterator, "certificate", ctx)
  runloop.certificate.after(ctx)

  -- TODO: do we want to keep connection context?
  kong.table.clear(ngx.ctx)
end


function Kong.preread()
  local ctx = ngx.ctx
  if not ctx.KONG_PROCESSING_START then
    ctx.KONG_PROCESSING_START = start_time() * 1000
  end

  if not ctx.KONG_PREREAD_START then
    ctx.KONG_PREREAD_START = now() * 1000
  end

  ctx.KONG_PHASE = PHASES.preread

  log_init_worker_errors(ctx)

  local preread_terminate = runloop.preread.before(ctx)

  -- if proxying to a second layer TLS terminator is required
  -- abort further execution and return back to Nginx
  if preread_terminate then
    return
  end

  local plugins_iterator = runloop.get_updated_plugins_iterator()
  execute_plugins_iterator(plugins_iterator, "preread", ctx)

  if not ctx.service then
    ctx.KONG_PREREAD_ENDED_AT = get_updated_now_ms()
    ctx.KONG_PREREAD_TIME = ctx.KONG_PREREAD_ENDED_AT - ctx.KONG_PREREAD_START
    ctx.KONG_RESPONSE_LATENCY = ctx.KONG_PREREAD_ENDED_AT - ctx.KONG_PROCESSING_START

    ngx_log(ngx_WARN, "no Service found with those values")
    return ngx.exit(503)
  end

  runloop.preread.after(ctx)

  ctx.KONG_PREREAD_ENDED_AT = get_updated_now_ms()
  ctx.KONG_PREREAD_TIME = ctx.KONG_PREREAD_ENDED_AT - ctx.KONG_PREREAD_START

  -- we intent to proxy, though balancer may fail on that
  ctx.KONG_PROXIED = true
end


function Kong.rewrite()
  local proxy_mode = var.kong_proxy_mode
  if proxy_mode == "grpc" or proxy_mode == "unbuffered"  or proxy_mode == "websocket" then
    kong_resty_ctx.apply_ref()    -- if kong_proxy_mode is gRPC/unbuffered, this is executing
    local ctx = ngx.ctx           -- after an internal redirect. Restore (and restash)
    kong_resty_ctx.stash_ref(ctx) -- context to avoid re-executing phases

    ctx.KONG_REWRITE_ENDED_AT = now() * 1000
    ctx.KONG_REWRITE_TIME = ctx.KONG_REWRITE_ENDED_AT - ctx.KONG_REWRITE_START

    return
  end

  local ctx = ngx.ctx
  if not ctx.KONG_PROCESSING_START then
    ctx.KONG_PROCESSING_START = start_time() * 1000
  end

  if not ctx.KONG_REWRITE_START then
    ctx.KONG_REWRITE_START = now() * 1000
  end

  ctx.KONG_PHASE = PHASES.rewrite

  kong_resty_ctx.stash_ref(ctx)

  local is_https = var.https == "on"
  if not is_https then
    log_init_worker_errors(ctx)
  end

  runloop.rewrite.before(ctx)

  if not ctx.workspace then
    ctx.workspace = kong.default_workspace
  end

  -- On HTTPS requests, the plugins iterator is already updated in the ssl_certificate phase
  local plugins_iterator
  if is_https then
    plugins_iterator = runloop.get_plugins_iterator()
  else
    plugins_iterator = runloop.get_updated_plugins_iterator()
  end

  execute_plugins_iterator(plugins_iterator, "rewrite", ctx)

  runloop.rewrite.after(ctx)

  ctx.KONG_REWRITE_ENDED_AT = get_updated_now_ms()
  ctx.KONG_REWRITE_TIME = ctx.KONG_REWRITE_ENDED_AT - ctx.KONG_REWRITE_START
end


function Kong.access()
  local ctx = ngx.ctx
  ctx.is_proxy_request = true
  if not ctx.KONG_ACCESS_START then
    ctx.KONG_ACCESS_START = now() * 1000

    if ctx.KONG_REWRITE_START and not ctx.KONG_REWRITE_ENDED_AT then
      ctx.KONG_REWRITE_ENDED_AT = ctx.KONG_ACCESS_START
      ctx.KONG_REWRITE_TIME = ctx.KONG_REWRITE_ENDED_AT - ctx.KONG_REWRITE_START
    end
  end

  ctx.KONG_PHASE = PHASES.access

  runloop.access.before(ctx)

  local plugins_iterator = runloop.get_plugins_iterator()

  execute_access_plugins_iterator(plugins_iterator, ctx)

  if ctx.delayed_response then
    ctx.KONG_ACCESS_ENDED_AT = get_updated_now_ms()
    ctx.KONG_ACCESS_TIME = ctx.KONG_ACCESS_ENDED_AT - ctx.KONG_ACCESS_START
    ctx.KONG_RESPONSE_LATENCY = ctx.KONG_ACCESS_ENDED_AT - ctx.KONG_PROCESSING_START

    return flush_delayed_response(ctx)
  end

  ctx.delay_response = nil

  if not ctx.service then
    ctx.KONG_ACCESS_ENDED_AT = get_updated_now_ms()
    ctx.KONG_ACCESS_TIME = ctx.KONG_ACCESS_ENDED_AT - ctx.KONG_ACCESS_START
    ctx.KONG_RESPONSE_LATENCY = ctx.KONG_ACCESS_ENDED_AT - ctx.KONG_PROCESSING_START

    ctx.buffered_proxying = nil

    return kong.response.exit(503, { message = "no Service found with those values"})
  end

  runloop.access.after(ctx)

  ctx.KONG_ACCESS_ENDED_AT = get_updated_now_ms()
  ctx.KONG_ACCESS_TIME = ctx.KONG_ACCESS_ENDED_AT - ctx.KONG_ACCESS_START

  -- we intent to proxy, though balancer may fail on that
  ctx.KONG_PROXIED = true


  if ctx.buffered_proxying then
    local version = ngx.req.http_version()
    local upgrade = var.upstream_upgrade or ""
    if version < 2 and upgrade == "" then
      return Kong.response()
    end

    if version >= 2 then
      ngx_log(ngx_NOTICE, "response buffering was turned off: incompatible HTTP version (", version, ")")
    else
      ngx_log(ngx_NOTICE, "response buffering was turned off: connection upgrade (", upgrade, ")")
    end

    ctx.buffered_proxying = nil
  end
end


function Kong.balancer()
  local trace = tracing.trace("balancer")

  local ctx = ngx.ctx
  ctx.KONG_PHASE = PHASES.balancer
  -- This may be called multiple times, and no yielding here!
  local now_ms = now() * 1000

  if not ctx.KONG_BALANCER_START then
    ctx.KONG_BALANCER_START = now_ms

    if is_stream_module then
      if ctx.KONG_PREREAD_START and not ctx.KONG_PREREAD_ENDED_AT then
        ctx.KONG_PREREAD_ENDED_AT = ctx.KONG_BALANCER_START
        ctx.KONG_PREREAD_TIME = ctx.KONG_PREREAD_ENDED_AT -
                                ctx.KONG_PREREAD_START
      end

    else
      if ctx.KONG_REWRITE_START and not ctx.KONG_REWRITE_ENDED_AT then
        ctx.KONG_REWRITE_ENDED_AT = ctx.KONG_ACCESS_START or
                                    ctx.KONG_BALANCER_START
        ctx.KONG_REWRITE_TIME = ctx.KONG_REWRITE_ENDED_AT -
                                ctx.KONG_REWRITE_START
      end

      if ctx.KONG_ACCESS_START and not ctx.KONG_ACCESS_ENDED_AT then
        ctx.KONG_ACCESS_ENDED_AT = ctx.KONG_BALANCER_START
        ctx.KONG_ACCESS_TIME = ctx.KONG_ACCESS_ENDED_AT -
                               ctx.KONG_ACCESS_START
      end
    end
  end

  ctx.KONG_PHASE = PHASES.balancer

  local balancer_data = ctx.balancer_data
  local tries = balancer_data.tries
  local current_try = {}
  balancer_data.try_count = balancer_data.try_count + 1
  tries[balancer_data.try_count] = current_try

  -- runloop.balancer.before(ctx)
  current_try.balancer_start = now_ms

  if balancer_data.try_count > 1 then
    -- only call balancer on retry, first one is done in `runloop.access.after`
    -- which runs in the ACCESS context and hence has less limitations than
    -- this BALANCER context where the retries are executed

    -- record failure data
    local previous_try = tries[balancer_data.try_count - 1]
    previous_try.state, previous_try.code = get_last_failure()

    -- Report HTTP status for health checks
    local balancer_instance = balancer_data.balancer
    if balancer_instance then
      if previous_try.state == "failed" then
        if previous_try.code == 504 then
          balancer_instance.report_timeout(balancer_data.balancer_handle)
        else
          balancer_instance.report_tcp_failure(balancer_data.balancer_handle)
        end

      else
        balancer_instance.report_http_status(balancer_data.balancer_handle,
                                             previous_try.code)
      end
    end

    local ok, err, errcode = balancer.execute(balancer_data, ctx)
    if not ok then
      ngx_log(ngx_ERR, "failed to retry the dns/balancer resolver for ",
              tostring(balancer_data.host), "' with: ", tostring(err))

      ctx.KONG_BALANCER_ENDED_AT = get_updated_now_ms()
      ctx.KONG_BALANCER_TIME = ctx.KONG_BALANCER_ENDED_AT - ctx.KONG_BALANCER_START
      ctx.KONG_PROXY_LATENCY = ctx.KONG_BALANCER_ENDED_AT - ctx.KONG_PROCESSING_START

      return ngx.exit(errcode)
    end

    if is_http_module then
      ok, err = balancer.set_host_header(balancer_data, var.upstream_scheme, var.upstream_host, true)
      if not ok then
        ngx_log(ngx_ERR, "failed to set balancer Host header: ", err)
        return ngx.exit(500)
      end
    end

  else
    -- first try, so set the max number of retries
    local retries = balancer_data.retries
    if retries > 0 then
      set_more_tries(retries)
    end
  end

  local pool_opts
  local kong_conf = kong.configuration

  if enable_keepalive and kong_conf.upstream_keepalive_pool_size > 0 and is_http_module then
    local pool = balancer_data.ip .. "|" .. balancer_data.port

    if balancer_data.scheme == "https" then
      -- upstream_host is SNI
      pool = pool .. "|" .. var.upstream_host

      if ctx.service and ctx.service.client_certificate then
        pool = pool .. "|" .. ctx.service.client_certificate.id
      end
    end

    pool_opts = {
      pool = pool,
      pool_size = kong_conf.upstream_keepalive_pool_size,
    }
  end

  current_try.ip   = balancer_data.ip
  current_try.port = balancer_data.port

  -- set the targets as resolved
  ngx_log(ngx_DEBUG, "setting address (try ", balancer_data.try_count, "): ",
                     balancer_data.ip, ":", balancer_data.port)
  local ok, err = set_current_peer(balancer_data.ip, balancer_data.port, pool_opts)
  if not ok then
    ngx_log(ngx_ERR, "failed to set the current peer (address: ",
            tostring(balancer_data.ip), " port: ", tostring(balancer_data.port),
            "): ", tostring(err))

    ctx.KONG_BALANCER_ENDED_AT = get_updated_now_ms()
    ctx.KONG_BALANCER_TIME = ctx.KONG_BALANCER_ENDED_AT - ctx.KONG_BALANCER_START
    ctx.KONG_PROXY_LATENCY = ctx.KONG_BALANCER_ENDED_AT - ctx.KONG_PROCESSING_START

    return ngx.exit(500)
  end

  ok, err = set_timeouts(balancer_data.connect_timeout / 1000,
                         balancer_data.send_timeout / 1000,
                         balancer_data.read_timeout / 1000)
  if not ok then
    ngx_log(ngx_ERR, "could not set upstream timeouts: ", err)
  end

  if pool_opts then
    ok, err = enable_keepalive(kong_conf.upstream_keepalive_idle_timeout,
                               kong_conf.upstream_keepalive_max_requests)
    if not ok then
      ngx_log(ngx_ERR, "could not enable connection keepalive: ", err)
    end

    ngx_log(ngx_DEBUG, "enabled connection keepalive (pool=", pool_opts.pool,
                       ", pool_size=", pool_opts.pool_size,
                       ", idle_timeout=", kong_conf.upstream_keepalive_idle_timeout,
                       ", max_requests=", kong_conf.upstream_keepalive_max_requests, ")")
  end

  -- record overall latency
  ctx.KONG_BALANCER_ENDED_AT = get_updated_now_ms()
  ctx.KONG_BALANCER_TIME = ctx.KONG_BALANCER_ENDED_AT - ctx.KONG_BALANCER_START

  -- record try-latency
  local try_latency = ctx.KONG_BALANCER_ENDED_AT - current_try.balancer_start
  current_try.balancer_latency = try_latency

  -- time spent in Kong before sending the request to upstream
  -- start_time() is kept in seconds with millisecond resolution.
  ctx.KONG_PROXY_LATENCY = ctx.KONG_BALANCER_ENDED_AT - ctx.KONG_PROCESSING_START

  -- runloop.balancer.after(ctx)
  -- ee.handlers.balancer.after(ctx)
  trace:finish()
end


do
  local HTTP_METHODS = {
    GET       = ngx.HTTP_GET,
    HEAD      = ngx.HTTP_HEAD,
    PUT       = ngx.HTTP_PUT,
    POST      = ngx.HTTP_POST,
    DELETE    = ngx.HTTP_DELETE,
    OPTIONS   = ngx.HTTP_OPTIONS,
    MKCOL     = ngx.HTTP_MKCOL,
    COPY      = ngx.HTTP_COPY,
    MOVE      = ngx.HTTP_MOVE,
    PROPFIND  = ngx.HTTP_PROPFIND,
    PROPPATCH = ngx.HTTP_PROPPATCH,
    LOCK      = ngx.HTTP_LOCK,
    UNLOCK    = ngx.HTTP_UNLOCK,
    PATCH     = ngx.HTTP_PATCH,
    TRACE     = ngx.HTTP_TRACE,
  }

  function Kong.response()
    local plugins_iterator = runloop.get_plugins_iterator()

    local ctx = ngx.ctx

    -- buffered proxying (that also executes the balancer)
    ngx.req.read_body()

    local options = {
      always_forward_body = true,
      share_all_vars      = true,
      method              = HTTP_METHODS[ngx.req.get_method()],
      ctx                 = ctx,
    }

    local res = ngx.location.capture("/kong_buffered_http", options)
    if res.truncated and options.method ~= ngx.HTTP_HEAD then
      ctx.KONG_PHASE = PHASES.error
      ngx.status = 502
      return kong_error_handlers(ctx)
    end

    ctx.KONG_PHASE = PHASES.response

    local status = res.status
    local headers = res.header
    local body = res.body

    ctx.buffered_status = status
    ctx.buffered_headers = headers
    ctx.buffered_body = body

    -- fake response phase (this runs after the balancer)
    if not ctx.KONG_RESPONSE_START then
      ctx.KONG_RESPONSE_START = now() * 1000

      if ctx.KONG_BALANCER_START and not ctx.KONG_BALANCER_ENDED_AT then
        ctx.KONG_BALANCER_ENDED_AT = ctx.KONG_RESPONSE_START
        ctx.KONG_BALANCER_TIME = ctx.KONG_BALANCER_ENDED_AT -
          ctx.KONG_BALANCER_START
      end
    end

    if not ctx.KONG_WAITING_TIME then
      ctx.KONG_WAITING_TIME = ctx.KONG_RESPONSE_START -
        (ctx.KONG_BALANCER_ENDED_AT or ctx.KONG_ACCESS_ENDED_AT)
    end

    if not ctx.KONG_PROXY_LATENCY then
      ctx.KONG_PROXY_LATENCY = ctx.KONG_RESPONSE_START - ctx.KONG_PROCESSING_START
    end

    kong.response.set_status(status)
    kong.response.set_headers(headers)

    runloop.response.before(ctx)
    execute_collected_plugins_iterator(plugins_iterator, "response", ctx)
    runloop.response.after(ctx)

    ctx.KONG_RESPONSE_ENDED_AT = get_updated_now_ms()
    ctx.KONG_RESPONSE_TIME = ctx.KONG_RESPONSE_ENDED_AT - ctx.KONG_RESPONSE_START

    -- buffered response
    ngx.print(body)
    -- jump over the balancer to header_filter
    ngx.exit(status)
  end
end


function Kong.header_filter()
  local ctx = ngx.ctx
  ctx.is_proxy_request = true
  if not ctx.KONG_PROCESSING_START then
    ctx.KONG_PROCESSING_START = start_time() * 1000
  end

  if not ctx.workspace then
    ctx.workspace = kong.default_workspace
  end

  if not ctx.KONG_HEADER_FILTER_START then
    ctx.KONG_HEADER_FILTER_START = now() * 1000

    if ctx.KONG_REWRITE_START and not ctx.KONG_REWRITE_ENDED_AT then
      ctx.KONG_REWRITE_ENDED_AT = ctx.KONG_BALANCER_START or
                                  ctx.KONG_ACCESS_START or
                                  ctx.KONG_RESPONSE_START or
                                  ctx.KONG_HEADER_FILTER_START
      ctx.KONG_REWRITE_TIME = ctx.KONG_REWRITE_ENDED_AT -
                              ctx.KONG_REWRITE_START
    end

    if ctx.KONG_ACCESS_START and not ctx.KONG_ACCESS_ENDED_AT then
      ctx.KONG_ACCESS_ENDED_AT = ctx.KONG_BALANCER_START or
                                 ctx.KONG_RESPONSE_START or
                                 ctx.KONG_HEADER_FILTER_START
      ctx.KONG_ACCESS_TIME = ctx.KONG_ACCESS_ENDED_AT -
                             ctx.KONG_ACCESS_START
    end

    if ctx.KONG_BALANCER_START and not ctx.KONG_BALANCER_ENDED_AT then
      ctx.KONG_BALANCER_ENDED_AT = ctx.KONG_RESPONSE_START or
                                   ctx.KONG_HEADER_FILTER_START
      ctx.KONG_BALANCER_TIME = ctx.KONG_BALANCER_ENDED_AT -
                               ctx.KONG_BALANCER_START
    end

    if ctx.KONG_RESPONSE_START and not ctx.KONG_RESPONSE_ENDED_AT then
      ctx.KONG_RESPONSE_ENDED_AT = ctx.KONG_HEADER_FILTER_START
      ctx.KONG_RESPONSE_TIME = ctx.KONG_RESPONSE_ENDED_AT -
                               ctx.KONG_RESPONSE_START
    end
  end

  if ctx.KONG_PROXIED then
    if not ctx.KONG_WAITING_TIME then
      ctx.KONG_WAITING_TIME = (ctx.KONG_RESPONSE_START    or ctx.KONG_HEADER_FILTER_START) -
                              (ctx.KONG_BALANCER_ENDED_AT or ctx.KONG_ACCESS_ENDED_AT)
    end

    if not ctx.KONG_PROXY_LATENCY then
      ctx.KONG_PROXY_LATENCY = (ctx.KONG_RESPONSE_START or ctx.KONG_HEADER_FILTER_START) -
                                ctx.KONG_PROCESSING_START
    end

  elseif not ctx.KONG_RESPONSE_LATENCY then
    ctx.KONG_RESPONSE_LATENCY = (ctx.KONG_RESPONSE_START or ctx.KONG_HEADER_FILTER_START) -
                                 ctx.KONG_PROCESSING_START
  end

  ctx.KONG_PHASE = PHASES.header_filter

  runloop.header_filter.before(ctx)
  -- EE websockets [[
  --
  -- XXX should we really skip header_filter for ws/wss services? There might
  -- be a legitimate use case for it. Maybe we should leave it disabled for now
  -- and add a `ws_header_filter` or `ws_post_handshake` handler.
  if var.kong_proxy_mode ~= "websocket" then
    local plugins_iterator = runloop.get_plugins_iterator()
    execute_collected_plugins_iterator(plugins_iterator, "header_filter", ctx)
  end
  -- ]]
  runloop.header_filter.after(ctx)
  ee.handlers.header_filter.after(ctx)

  ctx.KONG_HEADER_FILTER_ENDED_AT = get_updated_now_ms()
  ctx.KONG_HEADER_FILTER_TIME = ctx.KONG_HEADER_FILTER_ENDED_AT - ctx.KONG_HEADER_FILTER_START
end


function Kong.body_filter()
  local ctx = ngx.ctx
  if not ctx.KONG_BODY_FILTER_START then
    ctx.KONG_BODY_FILTER_START = now() * 1000

    if ctx.KONG_REWRITE_START and not ctx.KONG_REWRITE_ENDED_AT then
      ctx.KONG_REWRITE_ENDED_AT = ctx.KONG_ACCESS_START or
                                  ctx.KONG_BALANCER_START or
                                  ctx.KONG_RESPONSE_START or
                                  ctx.KONG_HEADER_FILTER_START or
                                  ctx.KONG_BODY_FILTER_START
      ctx.KONG_REWRITE_TIME = ctx.KONG_REWRITE_ENDED_AT -
                              ctx.KONG_REWRITE_START
    end

    if ctx.KONG_ACCESS_START and not ctx.KONG_ACCESS_ENDED_AT then
      ctx.KONG_ACCESS_ENDED_AT = ctx.KONG_BALANCER_START or
                                 ctx.KONG_RESPONSE_START or
                                 ctx.KONG_HEADER_FILTER_START or
                                 ctx.KONG_BODY_FILTER_START
      ctx.KONG_ACCESS_TIME = ctx.KONG_ACCESS_ENDED_AT -
                             ctx.KONG_ACCESS_START
    end

    if ctx.KONG_BALANCER_START and not ctx.KONG_BALANCER_ENDED_AT then
      ctx.KONG_BALANCER_ENDED_AT = ctx.KONG_RESPONSE_START or
                                   ctx.KONG_HEADER_FILTER_START or
                                   ctx.KONG_BODY_FILTER_START
      ctx.KONG_BALANCER_TIME = ctx.KONG_BALANCER_ENDED_AT -
                               ctx.KONG_BALANCER_START
    end

    if ctx.KONG_RESPONSE_START and not ctx.KONG_RESPONSE_ENDED_AT then
      ctx.KONG_RESPONSE_ENDED_AT = ctx.KONG_HEADER_FILTER_START or
                                   ctx.KONG_BODY_FILTER_START
      ctx.KONG_RESPONSE_TIME = ctx.KONG_RESPONSE_ENDED_AT -
                               ctx.KONG_RESPONSE_START
    end

    if ctx.KONG_HEADER_FILTER_START and not ctx.KONG_HEADER_FILTER_ENDED_AT then
      ctx.KONG_HEADER_FILTER_ENDED_AT = ctx.KONG_BODY_FILTER_START
      ctx.KONG_HEADER_FILTER_TIME = ctx.KONG_HEADER_FILTER_ENDED_AT -
                                    ctx.KONG_HEADER_FILTER_START
    end
  end

  ctx.KONG_PHASE = PHASES.body_filter

  if ctx.response_body then
    arg[1] = ctx.response_body
    arg[2] = true
  end

  local plugins_iterator = runloop.get_plugins_iterator()
  execute_collected_plugins_iterator(plugins_iterator, "body_filter", ctx)

  if not arg[2] then
    return
  end

  ctx.KONG_BODY_FILTER_ENDED_AT = get_updated_now_ms()
  ctx.KONG_BODY_FILTER_TIME = ctx.KONG_BODY_FILTER_ENDED_AT - ctx.KONG_BODY_FILTER_START

  if ctx.KONG_PROXIED then
    -- time spent receiving the response ((response +) header_filter + body_filter)
    -- we could use $upstream_response_time but we need to distinguish the waiting time
    -- from the receiving time in our logging plugins (especially ALF serializer).
    ctx.KONG_RECEIVE_TIME = ctx.KONG_BODY_FILTER_ENDED_AT - (ctx.KONG_RESPONSE_START or
                                                             ctx.KONG_HEADER_FILTER_START or
                                                             ctx.KONG_BALANCER_ENDED_AT or
                                                             ctx.KONG_BALANCER_START or
                                                             ctx.KONG_ACCESS_ENDED_AT)
  end
end


function Kong.log()
  local ctx = ngx.ctx
  if not ctx.KONG_LOG_START then
    ctx.KONG_LOG_START = now() * 1000
    if is_stream_module then
      if not ctx.KONG_PROCESSING_START then
        ctx.KONG_PROCESSING_START = start_time() * 1000
      end

      if ctx.KONG_PREREAD_START and not ctx.KONG_PREREAD_ENDED_AT then
        ctx.KONG_PREREAD_ENDED_AT = ctx.KONG_LOG_START
        ctx.KONG_PREREAD_TIME = ctx.KONG_PREREAD_ENDED_AT -
                                ctx.KONG_PREREAD_START
      end

      if ctx.KONG_BALANCER_START and not ctx.KONG_BALANCER_ENDED_AT then
        ctx.KONG_BALANCER_ENDED_AT = ctx.KONG_LOG_START
        ctx.KONG_BALANCER_TIME = ctx.KONG_BALANCER_ENDED_AT -
                                 ctx.KONG_BALANCER_START
      end

      if ctx.KONG_PROXIED then
        if not ctx.KONG_PROXY_LATENCY then
          ctx.KONG_PROXY_LATENCY = ctx.KONG_LOG_START -
                                   ctx.KONG_PROCESSING_START
        end

      elseif not ctx.KONG_RESPONSE_LATENCY then
        ctx.KONG_RESPONSE_LATENCY = ctx.KONG_LOG_START -
                                    ctx.KONG_PROCESSING_START
      end

    else
      if ctx.KONG_REWRITE_START and not ctx.KONG_REWRITE_ENDED_AT then
        ctx.KONG_REWRITE_ENDED_AT = ctx.KONG_ACCESS_START or
                                    ctx.KONG_BALANCER_START or
                                    ctx.KONG_RESPONSE_START or
                                    ctx.KONG_HEADER_FILTER_START or
                                    ctx.BODY_FILTER_START or
                                    ctx.KONG_LOG_START
        ctx.KONG_REWRITE_TIME = ctx.KONG_REWRITE_ENDED_AT -
                                ctx.KONG_REWRITE_START
      end

      if ctx.KONG_ACCESS_START and not ctx.KONG_ACCESS_ENDED_AT then
        ctx.KONG_ACCESS_ENDED_AT = ctx.KONG_BALANCER_START or
                                   ctx.KONG_RESPONSE_START or
                                   ctx.KONG_HEADER_FILTER_START or
                                   ctx.BODY_FILTER_START or
                                   ctx.KONG_LOG_START
        ctx.KONG_ACCESS_TIME = ctx.KONG_ACCESS_ENDED_AT -
                               ctx.KONG_ACCESS_START
      end

      if ctx.KONG_BALANCER_START and not ctx.KONG_BALANCER_ENDED_AT then
        ctx.KONG_BALANCER_ENDED_AT = ctx.KONG_RESPONSE_START or
                                     ctx.KONG_HEADER_FILTER_START or
                                     ctx.BODY_FILTER_START or
                                     ctx.KONG_LOG_START
        ctx.KONG_BALANCER_TIME = ctx.KONG_BALANCER_ENDED_AT -
                                 ctx.KONG_BALANCER_START
      end

      if ctx.KONG_HEADER_FILTER_START and not ctx.KONG_HEADER_FILTER_ENDED_AT then
        ctx.KONG_HEADER_FILTER_ENDED_AT = ctx.BODY_FILTER_START or
                                          ctx.KONG_LOG_START
        ctx.KONG_HEADER_FILTER_TIME = ctx.KONG_HEADER_FILTER_ENDED_AT -
                                      ctx.KONG_HEADER_FILTER_START
      end

      if ctx.KONG_BODY_FILTER_START and not ctx.KONG_BODY_FILTER_ENDED_AT then
        ctx.KONG_BODY_FILTER_ENDED_AT = ctx.KONG_LOG_START
        ctx.KONG_BODY_FILTER_TIME = ctx.KONG_BODY_FILTER_ENDED_AT -
                                    ctx.KONG_BODY_FILTER_START
      end

      if ctx.KONG_PROXIED and not ctx.KONG_WAITING_TIME then
        ctx.KONG_WAITING_TIME = ctx.KONG_LOG_START -
                                (ctx.KONG_BALANCER_ENDED_AT or ctx.KONG_ACCESS_ENDED_AT)
      end
    end
  end

  ctx.KONG_PHASE = PHASES.log

  runloop.log.before(ctx)
  local plugins_iterator = runloop.get_plugins_iterator()
  execute_collected_plugins_iterator(plugins_iterator, "log", ctx)
  runloop.log.after(ctx)
  ee.handlers.log.after(ctx, ngx.status)


  -- this is not used for now, but perhaps we need it later?
  --ctx.KONG_LOG_ENDED_AT = get_now_ms()
  --ctx.KONG_LOG_TIME = ctx.KONG_LOG_ENDED_AT - ctx.KONG_LOG_START
end


function Kong.handle_error()
  kong_resty_ctx.apply_ref()

  local ctx = ngx.ctx
  ctx.KONG_PHASE = PHASES.error
  ctx.KONG_UNEXPECTED = true

  local old_ws = ctx.workspace
  log_init_worker_errors(ctx)

  if not ctx.plugins then
    local plugins_iterator = runloop.get_updated_plugins_iterator()
    for _ in plugins_iterator:iterate("content", ctx) do
      -- just build list of plugins
      ctx.workspace = old_ws
    end
  end

  return kong_error_handlers(ctx)
end


local function serve_content(module, options)
  local ctx = ngx.ctx
  ctx.KONG_PROCESSING_START = start_time() * 1000
  ctx.KONG_ADMIN_CONTENT_START = ctx.KONG_ADMIN_CONTENT_START or now() * 1000
  ctx.KONG_PHASE = PHASES.admin_api

  log_init_worker_errors(ctx)

  options = options or {}

  -- XXX EE [[
  -- if we support authentication via plugin as well as via RBAC token, then
  -- use cors plugin in api/init.lua to process cors requests and
  -- support the right origins, headers, etc.
  if not singletons.configuration.admin_gui_auth then
    header["Access-Control-Allow-Origin"] = options.allow_origin or "*"

    -- this is mainly for backward compatibility
    -- if the lua block specifies the acam or acah headers, use them.
    -- those will be used in the auto-generated OPTIONS handlers
    if ngx.req.get_method() == "OPTIONS" then
      if options.acam then
        header["Access-Control-Allow-Methods"] = options.acam
      end
      if options.acah then
        header["Access-Control-Allow-Headers"] = options.acah
      end
    end
  end
  -- EE ]]

  local headers = ngx.req.get_headers()

  if headers["Kong-Request-Type"] == "editor"  then
    header["Access-Control-Allow-Origin"] = singletons.configuration.admin_gui_url or "*"
    header["Access-Control-Allow-Credentials"] = true
    header["Content-Type"] = 'text/html'

    return lapis.serve("kong.portal.gui")
  end

  lapis.serve(module)

  ctx.KONG_ADMIN_CONTENT_ENDED_AT = get_updated_now_ms()
  ctx.KONG_ADMIN_CONTENT_TIME = ctx.KONG_ADMIN_CONTENT_ENDED_AT - ctx.KONG_ADMIN_CONTENT_START
  ctx.KONG_ADMIN_LATENCY = ctx.KONG_ADMIN_CONTENT_ENDED_AT - ctx.KONG_PROCESSING_START
end


function Kong.admin_content(options)
  kong.worker_events.poll()

  local ctx = ngx.ctx
  if not ctx.workspace then
    ctx.workspace = kong.default_workspace
  end

  return serve_content("kong.api", options)
end


function Kong.admin_header_filter()
  local ctx = ngx.ctx

  if not ctx.KONG_PROCESSING_START then
    ctx.KONG_PROCESSING_START = start_time() * 1000
  end

  if not ctx.KONG_ADMIN_HEADER_FILTER_START then
    ctx.KONG_ADMIN_HEADER_FILTER_START = now() * 1000

    if ctx.KONG_ADMIN_CONTENT_START and not ctx.KONG_ADMIN_CONTENT_ENDED_AT then
      ctx.KONG_ADMIN_CONTENT_ENDED_AT = ctx.KONG_ADMIN_HEADER_FILTER_START
      ctx.KONG_ADMIN_CONTENT_TIME = ctx.KONG_ADMIN_CONTENT_ENDED_AT - ctx.KONG_ADMIN_CONTENT_START
    end

    if not ctx.KONG_ADMIN_LATENCY then
      ctx.KONG_ADMIN_LATENCY = ctx.KONG_ADMIN_HEADER_FILTER_START - ctx.KONG_PROCESSING_START
    end
  end

  local enabled_headers = kong.configuration.enabled_headers
  local headers = constants.HEADERS

  if enabled_headers[headers.ADMIN_LATENCY] then
    header[headers.ADMIN_LATENCY] = ctx.KONG_ADMIN_LATENCY
  end

  if enabled_headers[headers.SERVER] then
    header[headers.SERVER] = meta._SERVER_TOKENS

  else
    header[headers.SERVER] = nil
  end

  -- this is not used for now, but perhaps we need it later?
  --ctx.KONG_ADMIN_HEADER_FILTER_ENDED_AT = get_now_ms()
  --ctx.KONG_ADMIN_HEADER_FILTER_TIME = ctx.KONG_ADMIN_HEADER_FILTER_ENDED_AT - ctx.KONG_ADMIN_HEADER_FILTER_START
end


function Kong.serve_portal_api()
  ngx.ctx.KONG_PHASE = PHASES.admin_api
  return lapis.serve("kong.portal")
end

function Kong.serve_portal_gui()
  ngx.ctx.KONG_PHASE = PHASES.admin_api
  return lapis.serve("kong.portal.gui")
end

function Kong.serve_portal_assets()
  ngx.ctx.KONG_PHASE = PHASES.admin_api
  return lapis.serve("kong.portal.gui")
end

function Kong.status_content()
  return serve_content("kong.status")
end


Kong.status_header_filter = Kong.admin_header_filter


function Kong.serve_cluster_listener(options)
  log_init_worker_errors()

  ngx.ctx.KONG_PHASE = PHASES.cluster_listener

  return kong.clustering:handle_cp_websocket()
end


function Kong.serve_wrpc_listener(options)
  log_init_worker_errors()

  ngx.ctx.KONG_PHASE = PHASES.cluster_listener

  return kong.clustering:handle_wrpc_websocket()
end


function Kong.serve_version_handshake()
  return kong.clustering:serve_version_handshake()
end


function Kong.serve_cluster_telemetry_listener(options)
  log_init_worker_errors()
  ngx.ctx.KONG_PHASE = PHASES.cluster_listener
  return kong.clustering:handle_cp_telemetry_websocket()
end


function Kong.stream_api()
  stream_api.handle()
end


do
  function Kong.stream_config_listener()
    local sock, err = ngx.req.socket()
    if not sock then
      kong.log.crit("unable to obtain request socket: ", err)
      return
    end

    local data, err = sock:receive("*a")
    if not data then
      ngx_log(ngx_CRIT, "unable to receive new config: ", err)
      return
    end

    kong.core_cache:purge()
    kong.cache:purge()

    local ok, err = kong.worker_events.post("declarative", "reconfigure", data)
    if ok ~= "done" then
      ngx_log(ngx_ERR, "failed to reboadcast reconfigure event in stream: ", err or ok)
    end
  end
end


-- EE websockets [[
function Kong.ws_handshake()
  local ctx = ngx.ctx

  ctx.KONG_WS_HANDSHAKE_START = now() * 1000
  ctx.KONG_PHASE = PHASES.ws_handshake

  ee.handlers.ws_handshake.before(ctx)

  ctx.delay_response = true
  local plugins_iterator = runloop.get_plugins_iterator()
  execute_plugins_iterator(plugins_iterator, "ws_handshake", ctx)

  ---
  -- Since WebSocket connections are long-lived, the likelihood that there will
  -- be a config update while the request is in-flight is much higher than that
  -- of a regular HTTP request.
  --
  -- Therefore, each phase after this one uses the same plugins iterator with
  -- the `iterate_collected_plugins()` method.
  ctx.KONG_WEBSOCKET_PLUGINS_ITERATOR = plugins_iterator.iterate_collected_plugins

  if ctx.delayed_response then
    ctx.KONG_WS_HANDSHAKE_ENDED_AT = get_updated_now_ms()
    ctx.KONG_WS_HANDSHAKE_TIME = ctx.KONG_WS_HANDSHAKE_ENDED_AT - ctx.KONG_WS_HANDSHAKE_START
    return flush_delayed_response(ctx)
  end

  ee.handlers.ws_handshake.after(ctx)

  ctx.KONG_WS_HANDSHAKE_ENDED_AT = get_updated_now_ms()
  ctx.KONG_WS_HANDSHAKE_TIME = ctx.KONG_WS_HANDSHAKE_ENDED_AT - ctx.KONG_WS_HANDSHAKE_START

  if ctx.delayed_response then
    return flush_delayed_response(ctx)
  end
end

function Kong.ws_proxy()
  local ctx = ngx.ctx

  ctx.KONG_WS_PROXY_START = now() * 1000
  ctx.KONG_PHASE = PHASES.ws_proxy

  ctx.delay_response = true
  ctx.KONG_PROXIED = true

  ee.handlers.ws_proxy.before(ctx)

  if ctx.delayed_response then
    ctx.KONG_WS_PROXY_ENDED_AT = get_updated_now_ms()
    ctx.KONG_WS_PROXY_TIME = ctx.KONG_WS_PROXY_ENDED_AT - ctx.KONG_WS_PROXY_START
    return flush_delayed_response(ctx)
  end

  ctx.KONG_WS_PROXY_ENDED_AT = get_updated_now_ms()
  ctx.KONG_WS_PROXY_TIME = ctx.KONG_WS_PROXY_ENDED_AT - ctx.KONG_WS_PROXY_START

  ee.handlers.ws_proxy.after(ctx)
end

function Kong.ws_close()
  local ctx = ngx.ctx

  ctx.KONG_WS_CLOSE_START = now() * 1000
  ctx.KONG_PHASE = PHASES.ws_close

  ee.handlers.ws_close.before(ctx)

  local iter = ctx.KONG_WEBSOCKET_PLUGINS_ITERATOR
  local old_ws = ctx.workspace
  for plugin, configuration in iter("ws_close", ctx) do
    setup_plugin_context(ctx, plugin)
    plugin.handler.ws_close(plugin.handler, configuration)
    reset_plugin_context(ctx, old_ws)
  end

  ctx.KONG_WS_CLOSE_ENDED_AT = get_updated_now_ms()
  ctx.KONG_WS_CLOSE_TIME = ctx.KONG_WS_CLOSE_ENDED_AT - ctx.KONG_WS_CLOSE_START

  ee.handlers.ws_close.after(ctx)
end
-- ]]


return Kong<|MERGE_RESOLUTION|>--- conflicted
+++ resolved
@@ -545,11 +545,8 @@
   ee.license_hooks(config)
 
   local db = assert(DB.new(config))
-<<<<<<< HEAD
   tracing.connector_query_wrap(db.connector)
-=======
   instrumentation.db_query(db.connector)
->>>>>>> a8340886
   assert(db:init_connector())
 
   schema_state = assert(db:schema_state())
