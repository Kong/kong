-- This software is copyright Kong Inc. and its licensors.
-- Use of the software is subject to the agreement between your organization
-- and Kong Inc. If there is no such agreement, use is governed by and
-- subject to the terms of the Kong Master Software License Agreement found
-- at https://konghq.com/enterprisesoftwarelicense/.
-- [ END OF LICENSE 0867164ffc95e54f04670b5169c09574bdbd9bba ]

-- Kong, the biggest ape in town
--
--     /\  ____
--     <> ( oo )
--     <>_| ^^ |_
--     <>   @    \
--    /~~\ . . _ |
--   /~~~~\    | |
--  /~~~~~~\/ _| |
--  |[][][]/ / [m]
--  |[][][[m]
--  |[][][]|
--  |[][][]|
--  |[][][]|
--  |[][][]|
--  |[][][]|
--  |[][][]|
--  |[][][]|
--  |[][][]|
--  |[|--|]|
--  |[|  |]|
--  ========
-- ==========
-- |[[    ]]|
-- ==========

local pcall = pcall


pcall(require, "luarocks.loader")


assert(package.loaded["resty.core"], "lua-resty-core must be loaded; make " ..
                                     "sure 'lua_load_resty_core' is not "..
                                     "disabled.")


local constants = require "kong.constants"
do
  -- let's ensure the required shared dictionaries are
  -- declared via lua_shared_dict in the Nginx conf

  for _, dict in ipairs(constants.DICTS) do
    if not ngx.shared[dict] then
      return error("missing shared dict '" .. dict .. "' in Nginx "          ..
                   "configuration, are you using a custom template? "        ..
                   "Make sure the 'lua_shared_dict " .. dict .. " [SIZE];' " ..
                   "directive is defined.")
    end
  end

  -- if we're running `nginx -t` then don't initialize
  if os.getenv("KONG_NGINX_CONF_CHECK") then
    return {
      init = function() end,
    }
  end
end


require("kong.globalpatches")()


local kong_global = require "kong.global"
local PHASES = kong_global.phases


_G.kong = kong_global.new() -- no versioned PDK for plugins for now

local DB = require "kong.db"
local dns = require "kong.tools.dns"
local meta = require "kong.meta"
local lapis = require "lapis"
local runloop = require "kong.runloop.handler"
local tracing = require "kong.tracing"
local keyring = require "kong.keyring.startup"
local stream_api = require "kong.tools.stream_api"
local singletons = require "kong.singletons"
local declarative = require "kong.db.declarative"
local ngx_balancer = require "ngx.balancer"
local kong_resty_ctx = require "kong.resty.ctx"
local certificate = require "kong.runloop.certificate"
local concurrency = require "kong.concurrency"
local cache_warmup = require "kong.cache.warmup"
local balancer = require "kong.runloop.balancer"
local kong_error_handlers = require "kong.error_handlers"
local migrations_utils = require "kong.cmd.utils.migrations"
local plugin_servers = require "kong.runloop.plugin_servers"
local lmdb_txn = require "resty.lmdb.transaction"

local internal_proxies = require "kong.enterprise_edition.proxies"
local vitals = require "kong.vitals"
local sales_counters = require "kong.counters.sales"
local ee = require "kong.enterprise_edition"
local portal_auth = require "kong.portal.auth"
local portal_emails = require "kong.portal.emails"
local admin_emails = require "kong.enterprise_edition.admin.emails"
local portal_router = require "kong.portal.router"
local invoke_plugin = require "kong.enterprise_edition.invoke_plugin"
local licensing = require "kong.enterprise_edition.licensing"


local kong             = kong
local ngx              = ngx
local now              = ngx.now
local update_time      = ngx.update_time
local var              = ngx.var
local arg              = ngx.arg
local header           = ngx.header
local ngx_log          = ngx.log
local ngx_ALERT        = ngx.ALERT
local ngx_CRIT         = ngx.CRIT
local ngx_ERR          = ngx.ERR
local ngx_WARN         = ngx.WARN
local ngx_NOTICE       = ngx.NOTICE
local ngx_INFO         = ngx.INFO
local ngx_DEBUG        = ngx.DEBUG
local is_http_module   = ngx.config.subsystem == "http"
local is_stream_module = ngx.config.subsystem == "stream"
local start_time       = ngx.req.start_time
local type             = type
local error            = error
local ipairs           = ipairs
local assert           = assert
local tostring         = tostring
local coroutine        = coroutine
local get_last_failure = ngx_balancer.get_last_failure
local set_current_peer = ngx_balancer.set_current_peer
local set_timeouts     = ngx_balancer.set_timeouts
local set_more_tries   = ngx_balancer.set_more_tries
local enable_keepalive = ngx_balancer.enable_keepalive
if not enable_keepalive then
  ngx_log(ngx_WARN, "missing method 'ngx_balancer.enable_keepalive()' ",
                    "(was the dyn_upstream_keepalive patch applied?) ",
                    "set the 'nginx_upstream_keepalive' configuration ",
                    "property instead of 'upstream_keepalive_pool_size'")
end


local DECLARATIVE_LOAD_KEY = constants.DECLARATIVE_LOAD_KEY


local declarative_entities
local declarative_meta
local schema_state


local stash_init_worker_error
local log_init_worker_errors
do
  local init_worker_errors
  local init_worker_errors_str
  local ctx_k = {}


  stash_init_worker_error = function(err)
    if err == nil then
      return
    end

    err = tostring(err)

    if not init_worker_errors then
      init_worker_errors = {}
    end

    table.insert(init_worker_errors, err)
    init_worker_errors_str = table.concat(init_worker_errors, ", ")

    return ngx_log(ngx_CRIT, "worker initialization error: ", err,
                             "; this node must be restarted")
  end


  log_init_worker_errors = function(ctx)
    if not init_worker_errors_str or ctx[ctx_k] then
      return
    end

    ctx[ctx_k] = true

    return ngx_log(ngx_ALERT, "unsafe request processing due to earlier ",
                              "initialization errors; this node must be ",
                              "restarted (", init_worker_errors_str, ")")
  end
end


local reset_kong_shm
do
  local preserve_keys = {
    "kong:node_id",
    "events:requests",
    "events:requests:http",
    "events:requests:https",
    "events:requests:h2c",
    "events:requests:h2",
    "events:requests:grpc",
    "events:requests:grpcs",
    "events:requests:ws",
    "events:requests:wss",
    "events:requests:go_plugins",
    "events:streams",
    "events:streams:tcp",
    "events:streams:tls",
  }

  reset_kong_shm = function(config)
    local kong_shm = ngx.shared.kong
    local dbless = config.database == "off"

    local preserved = {}

    if dbless then
      if not (config.declarative_config or config.declarative_config_string) then
        preserved[DECLARATIVE_LOAD_KEY] = kong_shm:get(DECLARATIVE_LOAD_KEY)
      end
    end

    for _, key in ipairs(preserve_keys) do
      preserved[key] = kong_shm:get(key) -- ignore errors
    end

    kong_shm:flush_all()
    for key, value in pairs(preserved) do
      kong_shm:set(key, value)
    end
    kong_shm:flush_expired(0)
  end
end


local function setup_plugin_context(ctx, plugin)
  if plugin.handler._go then
    ctx.ran_go_plugin = true
  end

  kong_global.set_named_ctx(kong, "plugin", plugin.handler, ctx)
  kong_global.set_namespaced_log(kong, plugin.name, ctx)
end


local function reset_plugin_context(ctx, old_ws)
  kong_global.reset_log(kong, ctx)

  if old_ws then
    ctx.workspace = old_ws
  end
end


local function execute_init_worker_plugins_iterator(plugins_iterator, ctx)
  local errors

  for plugin in plugins_iterator:iterate_init_worker() do
    kong_global.set_namespaced_log(kong, plugin.name, ctx)

    -- guard against failed handler in "init_worker" phase only because it will
    -- cause Kong to not correctly initialize and can not be recovered automatically.
    local ok, err = pcall(plugin.handler.init_worker, plugin.handler)
    if not ok then
      errors = errors or {}
      errors[#errors + 1] = {
        plugin = plugin.name,
        err = err,
      }
    end

    kong_global.reset_log(kong, ctx)
  end

  return errors
end


local function execute_access_plugins_iterator(plugins_iterator, ctx)
  local old_ws = ctx.workspace

  ctx.delay_response = true

  for plugin, configuration in plugins_iterator:iterate("access", ctx) do
    if not ctx.delayed_response then
      setup_plugin_context(ctx, plugin)

      local co = coroutine.create(plugin.handler.access)
      local cok, cerr = coroutine.resume(co, plugin.handler, configuration)
      if not cok then
        kong.log.err(cerr)
        ctx.delayed_response = {
          status_code = 500,
          content = { message  = "An unexpected error occurred" },
        }
      end

      local ok, err = portal_auth.verify_developer_status(ctx.authenticated_consumer)
      if not ok then
        ctx.delay_response = false
        return kong.response.exit(401, { message = err })
      end

      reset_plugin_context(ctx, old_ws)
    end
  end

  ctx.delay_response = nil
end


local function execute_plugins_iterator(plugins_iterator, phase, ctx)
  local old_ws = ctx.workspace
  for plugin, configuration in plugins_iterator:iterate(phase, ctx) do
    setup_plugin_context(ctx, plugin)
    plugin.handler[phase](plugin.handler, configuration)
    reset_plugin_context(ctx, old_ws)
  end
end


local function execute_collected_plugins_iterator(plugins_iterator, phase, ctx)
  local old_ws = ctx.workspace
  for plugin, configuration in plugins_iterator.iterate_collected_plugins(phase, ctx) do
    setup_plugin_context(ctx, plugin)
    plugin.handler[phase](plugin.handler, configuration)
    reset_plugin_context(ctx, old_ws)
  end
end


local function execute_cache_warmup(kong_config)
  if kong_config.database == "off" then
    return true
  end

  if ngx.worker.id() == 0 then
    local ok, err = cache_warmup.execute(kong_config.db_cache_warmup_entities)
    if not ok then
      return nil, err
    end
  end

  return true
end


local function get_updated_now_ms()
  update_time()
  return now() * 1000 -- time is kept in seconds with millisecond resolution.
end

local function flush_delayed_response(ctx)
  ctx.delay_response = nil
  ctx.buffered_proxying = nil

  if type(ctx.delayed_response_callback) == "function" then
    ctx.delayed_response_callback(ctx)
    return -- avoid tail call
  end

  kong.response.exit(ctx.delayed_response.status_code,
                     ctx.delayed_response.content,
                     ctx.delayed_response.headers)
end


local function parse_declarative_config(kong_config)
  local dc = declarative.new_config(kong_config)

  if not kong_config.declarative_config and not kong_config.declarative_config_string then
    -- return an empty configuration,
    -- including only the default workspace
    local entities, _, _, meta = dc:parse_table({ _format_version = "2.1" })
    return entities, nil, meta
  end

  local entities, err, _, meta
  if kong_config.declarative_config ~= nil then
    entities, err, _, meta = dc:parse_file(kong_config.declarative_config)
  elseif kong_config.declarative_config_string ~= nil then
    entities, err, _, meta = dc:parse_string(kong_config.declarative_config_string)
  end

  if not entities then
    if kong_config.declarative_config ~= nil then
      return nil, "error parsing declarative config file " ..
                  kong_config.declarative_config .. ":\n" .. err
    elseif kong_config.declarative_config_string ~= nil then
      return nil, "error parsing declarative string " ..
                  kong_config.declarative_config_string .. ":\n" .. err
    end
  end

  return entities, nil, meta
end


local function declarative_init_build()
  local default_ws = kong.db.workspaces:select_by_name("default")
  kong.default_workspace = default_ws and default_ws.id or kong.default_workspace

  local ok, err = runloop.build_plugins_iterator("init")
  if not ok then
    return nil, "error building initial plugins iterator: " .. err
  end

  ok, err = runloop.build_router("init")
  if not ok then
    return nil, "error building initial router: " .. err
  end

  return true
end


local function load_declarative_config(kong_config, entities, meta)
  local opts = {
    name = "declarative_config",
  }

  local kong_shm = ngx.shared.kong
  local ok, err = concurrency.with_worker_mutex(opts, function()
    local value = kong_shm:get(DECLARATIVE_LOAD_KEY)
    if value then
      return true
    end

    local ok, err = declarative.load_into_cache(entities, meta)
    if not ok then
      return nil, err
    end

    if kong_config.declarative_config then
      kong.log.notice("declarative config loaded from ",
                      kong_config.declarative_config)
    end

    ok, err = kong_shm:safe_set(DECLARATIVE_LOAD_KEY, true)
    if not ok then
      kong.log.warn("failed marking declarative_config as loaded: ", err)
    end

    return true
  end)

  if ok then
    return declarative_init_build()
  end

  return nil, err
end


local function list_migrations(migtable)
  local list = {}
  for _, t in ipairs(migtable) do
    local mignames = {}
    for _, mig in ipairs(t.migrations) do
      table.insert(mignames, mig.name)
    end
    table.insert(list, string.format("%s (%s)", t.subsystem,
                       table.concat(mignames, ", ")))
  end
  return table.concat(list, " ")
end


-- Kong public context handlers.
-- @section kong_handlers

local Kong = {}


function Kong.init()
  local pl_path = require "pl.path"
  local conf_loader = require "kong.conf_loader"

  -- check if kong global is the correct one
  if not kong.version then
    error("configuration error: make sure your template is not setting a " ..
          "global named 'kong' (please use 'Kong' instead)")
  end

  -- retrieve kong_config
  local conf_path = pl_path.join(ngx.config.prefix(), ".kong_env")
  local config = assert(conf_loader(conf_path, nil, { from_kong_env = true }))

  reset_kong_shm(config)

  -- special math.randomseed from kong.globalpatches not taking any argument.
  -- Must only be called in the init or init_worker phases, to avoid
  -- duplicated seeds.
  math.randomseed()

  kong_global.init_pdk(kong, config, nil) -- nil: latest PDK

  tracing.init(config)

  ee.license_hooks(config)

  local db = assert(DB.new(config))
  tracing.connector_query_wrap(db.connector)
  assert(db:init_connector())

  schema_state = assert(db:schema_state())
  migrations_utils.check_state(schema_state)

  if schema_state.missing_migrations or schema_state.pending_migrations then
    if schema_state.missing_migrations then
      ngx_log(ngx_WARN, "database is missing some migrations:\n",
                        schema_state.missing_migrations)
  end

  if schema_state.pending_migrations then
      ngx_log(ngx_WARN, "database has pending migrations:\n",
                        schema_state.pending_migrations)
    end
  end

  assert(db:connect())

  -- LEGACY
  singletons.dns = dns(config)
  singletons.configuration = config
  singletons.db = db
  -- /LEGACY

  kong.db = db
  kong.dns = singletons.dns

  -- EE [[
  -- EE licensing [[
  singletons.licensing     = licensing(config)
  config                   = singletons.licensing.configuration
  kong.configuration       = singletons.licensing.configuration
  singletons.configuration = singletons.licensing.configuration

  kong.licensing = singletons.licensing

  ee.license_hooks(config)
  -- EE licensing ]]


  local err = ee.feature_flags_init(config)
  if err then
    error(tostring(err))
  end

  kong.internal_proxies = internal_proxies.new()
  singletons.portal_emails = portal_emails.new(config)
  singletons.admin_emails = admin_emails.new(config)
  singletons.portal_router = portal_router.new(db)

  local reports = require "kong.reports"

  reports.add_immutable_value("enterprise", true)
  reports.add_entity_reports()

  kong.vitals = vitals.new {
      db             = db,
      flush_interval = config.vitals_flush_interval,
      delete_interval_pg = config.vitals_delete_interval_pg,
      ttl_seconds    = config.vitals_ttl_seconds,
      ttl_minutes    = config.vitals_ttl_minutes,
      ttl_days       = config.vitals_ttl_days,
  }

  local counters_strategy = require("kong.counters.sales.strategies." .. kong.db.strategy):new(kong.db)
  kong.sales_counters = sales_counters.new({ strategy = counters_strategy })
  -- ]]


  if config.proxy_ssl_enabled or config.stream_ssl_enabled then
    certificate.init()
  end

  -- XXX EE [[
  keyring.init(config)
  -- ]]

  if is_http_module and (config.role == "data_plane" or config.role == "control_plane")
  then
    kong.clustering = require("kong.clustering").new(config)
  end

  assert(db.vaults_beta:load_vault_schemas(config.loaded_vaults))

  -- Load plugins as late as possible so that everything is set up
  assert(db.plugins:load_plugin_schemas(config.loaded_plugins))


  singletons.invoke_plugin = invoke_plugin.new {
    loaded_plugins = db.plugins:get_handlers(),
    kong_global = kong_global,
  }

  if is_stream_module then
    stream_api.load_handlers()
  end

  if config.database == "off" then
<<<<<<< HEAD
    local err
    declarative_entities, err, declarative_meta = parse_declarative_config(kong.configuration)
    if not declarative_entities then
      error(err)
  end
=======
    if is_http_module or
       (#config.proxy_listeners == 0 and
        #config.admin_listeners == 0 and
        #config.status_listeners == 0)
    then
      local err
      declarative_entities, err, declarative_meta = parse_declarative_config(kong.configuration)
      if not declarative_entities then
        error(err)
      end
    end
>>>>>>> 5b7676ce

  else
    local default_ws = db.workspaces:select_by_name("default")
    kong.default_workspace = default_ws and default_ws.id

    local ok, err = runloop.build_plugins_iterator("init")
    if not ok then
      error("error building initial plugins: " .. tostring(err))
  end

    if config.role ~= "control_plane" then
      assert(runloop.build_router("init"))
    end
  end

  ee.handlers.init.after()

  db:close()

  require("resty.kong.var").patch_metatable()
end


function Kong.init_worker()
  local ctx = ngx.ctx

  ctx.KONG_PHASE = PHASES.init_worker

  -- special math.randomseed from kong.globalpatches not taking any argument.
  -- Must only be called in the init or init_worker phases, to avoid
  -- duplicated seeds.
  math.randomseed()


  -- init DB


  local ok, err = kong.db:init_worker()
  if not ok then
    stash_init_worker_error("failed to instantiate 'kong.db' module: " .. err)
    return
  end


  if ngx.worker.id() == 0 then
    if schema_state.missing_migrations then
      ngx_log(ngx_WARN, "missing migrations: ",
              list_migrations(schema_state.missing_migrations))
    end

    if schema_state.pending_migrations then
      ngx_log(ngx_INFO, "starting with pending migrations: ",
              list_migrations(schema_state.pending_migrations))
    end
  end

  local worker_events, err = kong_global.init_worker_events()
  if not worker_events then
    stash_init_worker_error("failed to instantiate 'kong.worker_events' " ..
                            "module: " .. err)
    return
  end
  kong.worker_events = worker_events
  local cluster_events, err = kong_global.init_cluster_events(kong.configuration, kong.db)
  if not cluster_events then
    stash_init_worker_error("failed to instantiate 'kong.cluster_events' " ..
                            "module: " .. err)
    return
  end
  kong.cluster_events = cluster_events

  kong.vitals:register_config_change(worker_events)
  -- vitals functions require a timer, so must start in worker context
  local ok, err = kong.vitals:init()
  if not ok then
    ngx.log(ngx.CRIT, "could not initialize vitals: ", err)
  end

  -- sales counters functions require a timer, so must start in worker context
  local ok, err = kong.sales_counters:init()
  if not ok then
    ngx.log(ngx.WARN, "could not initialize license report module: ", err)
  end

  local cache, err = kong_global.init_cache(kong.configuration, cluster_events, worker_events, kong.vitals)
  if not cache then
    stash_init_worker_error("failed to instantiate 'kong.cache' module: " ..
                            err)
    return
  end
  kong.cache = cache

  local core_cache, err = kong_global.init_core_cache(kong.configuration, cluster_events, worker_events)
  if not core_cache then
    stash_init_worker_error("failed to instantiate 'kong.core_cache' module: " ..
                            err)
    return
  end
  kong.core_cache = core_cache

  ok, err = runloop.set_init_versions_in_cache()
  if not ok then
    stash_init_worker_error(err) -- 'err' fully formatted
    return
  end

  -- LEGACY
  singletons.cache          = cache
  singletons.core_cache     = core_cache
  singletons.worker_events  = worker_events
  singletons.cluster_events = cluster_events
  -- /LEGACY

  kong.db:set_events_handler(worker_events)

<<<<<<< HEAD
  -- XXX EE [[
  keyring.init_worker(kong.configuration)
  -- ]]

  ok, err = load_declarative_config(kong.configuration,
                                    declarative_entities,
                                    declarative_meta)
  if not ok then
    stash_init_worker_error("failed to load declarative config file: " .. err)
    return
=======
  if kong.configuration.database == "off" then
    -- databases in LMDB need to be explicitly created, otherwise `get`
    -- operations will return error instead of `nil`. This ensures the default
    -- namespace always exists in the
    local t = lmdb_txn.begin(1)
    t:db_open(true)
    ok, err = t:commit()
    if not ok then
      stash_init_worker_error("failed to create and open LMDB database: " .. err)
      return
    end

    if declarative_entities then
      ok, err = load_declarative_config(kong.configuration,
                                        declarative_entities,
                                        declarative_meta)
      if not ok then
        stash_init_worker_error("failed to load declarative config file: " .. err)
        return
      end

    else
      -- stream does not need to load declarative config again, just build
      -- the router and plugins iterator
      declarative_init_build()
    end
>>>>>>> 5b7676ce
  end

  if kong.configuration.role ~= "control_plane" then
    ok, err = execute_cache_warmup(kong.configuration)
    if not ok then
      ngx_log(ngx_ERR, "failed to warm up the DB cache: " .. err)
    end
  end

  runloop.init_worker.before()

  -- run plugins init_worker context
  ok, err = runloop.update_plugins_iterator()
  if not ok then
    stash_init_worker_error("failed to build the plugins iterator: " .. err)
    return
  end

  local plugins_iterator = runloop.get_plugins_iterator()
  local errors = execute_init_worker_plugins_iterator(plugins_iterator, ctx)
  if errors then
    for _, e in ipairs(errors) do
      local err = "failed to execute the \"init_worker\" " ..
                  "handler for plugin \"" .. e.plugin .."\": " .. e.err
      stash_init_worker_error(err)
    end
  end

  runloop.init_worker.after()
  -- XXX EE [[
  ee.handlers.init_worker.after(ngx.ctx)
  -- ]]

  if kong.configuration.role ~= "control_plane" then
    plugin_servers.start()
  end

  if kong.clustering then
    kong.clustering:init_worker()
  end
end


function Kong.ssl_certificate()
  -- Note: ctx here is for a connection (not for a single request)
  local ctx = ngx.ctx

  ctx.KONG_PHASE = PHASES.certificate

  log_init_worker_errors(ctx)

  -- this is the first phase to run on an HTTPS request
  ctx.workspace = kong.default_workspace

  runloop.certificate.before(ctx)
  local plugins_iterator = runloop.get_updated_plugins_iterator()
  execute_plugins_iterator(plugins_iterator, "certificate", ctx)
  runloop.certificate.after(ctx)

  -- TODO: do we want to keep connection context?
  kong.table.clear(ngx.ctx)
end


function Kong.preread()
  local ctx = ngx.ctx
  if not ctx.KONG_PROCESSING_START then
    ctx.KONG_PROCESSING_START = start_time() * 1000
  end

  if not ctx.KONG_PREREAD_START then
    ctx.KONG_PREREAD_START = now() * 1000
  end

  ctx.KONG_PHASE = PHASES.preread

  log_init_worker_errors(ctx)

  local preread_terminate = runloop.preread.before(ctx)

  -- if proxying to a second layer TLS terminator is required
  -- abort further execution and return back to Nginx
  if preread_terminate then
    return
  end

  local plugins_iterator = runloop.get_updated_plugins_iterator()
  execute_plugins_iterator(plugins_iterator, "preread", ctx)

  if not ctx.service then
    ctx.KONG_PREREAD_ENDED_AT = get_updated_now_ms()
    ctx.KONG_PREREAD_TIME = ctx.KONG_PREREAD_ENDED_AT - ctx.KONG_PREREAD_START
    ctx.KONG_RESPONSE_LATENCY = ctx.KONG_PREREAD_ENDED_AT - ctx.KONG_PROCESSING_START

    ngx_log(ngx_WARN, "no Service found with those values")
    return ngx.exit(503)
  end

  runloop.preread.after(ctx)

  ctx.KONG_PREREAD_ENDED_AT = get_updated_now_ms()
  ctx.KONG_PREREAD_TIME = ctx.KONG_PREREAD_ENDED_AT - ctx.KONG_PREREAD_START

  -- we intent to proxy, though balancer may fail on that
  ctx.KONG_PROXIED = true
end


function Kong.rewrite()
  local proxy_mode = var.kong_proxy_mode
  if proxy_mode == "grpc" or proxy_mode == "unbuffered"  then
    kong_resty_ctx.apply_ref()    -- if kong_proxy_mode is gRPC/unbuffered, this is executing
    local ctx = ngx.ctx           -- after an internal redirect. Restore (and restash)
    kong_resty_ctx.stash_ref(ctx) -- context to avoid re-executing phases

    ctx.KONG_REWRITE_ENDED_AT = now() * 1000
    ctx.KONG_REWRITE_TIME = ctx.KONG_REWRITE_ENDED_AT - ctx.KONG_REWRITE_START

    return
  end

  local ctx = ngx.ctx
  if not ctx.KONG_PROCESSING_START then
    ctx.KONG_PROCESSING_START = start_time() * 1000
  end

  if not ctx.KONG_REWRITE_START then
    ctx.KONG_REWRITE_START = now() * 1000
  end

  ctx.KONG_PHASE = PHASES.rewrite

  kong_resty_ctx.stash_ref(ctx)

  local is_https = var.https == "on"
  if not is_https then
    log_init_worker_errors(ctx)
  end

  runloop.rewrite.before(ctx)

  if not ctx.workspace then
    ctx.workspace = kong.default_workspace
  end

  -- On HTTPS requests, the plugins iterator is already updated in the ssl_certificate phase
  local plugins_iterator
  if is_https then
    plugins_iterator = runloop.get_plugins_iterator()
  else
    plugins_iterator = runloop.get_updated_plugins_iterator()
  end

  execute_plugins_iterator(plugins_iterator, "rewrite", ctx)

  runloop.rewrite.after(ctx)

  ctx.KONG_REWRITE_ENDED_AT = get_updated_now_ms()
  ctx.KONG_REWRITE_TIME = ctx.KONG_REWRITE_ENDED_AT - ctx.KONG_REWRITE_START
end


function Kong.access()
  local ctx = ngx.ctx
  ctx.is_proxy_request = true
  if not ctx.KONG_ACCESS_START then
    ctx.KONG_ACCESS_START = now() * 1000

    if ctx.KONG_REWRITE_START and not ctx.KONG_REWRITE_ENDED_AT then
      ctx.KONG_REWRITE_ENDED_AT = ctx.KONG_ACCESS_START
      ctx.KONG_REWRITE_TIME = ctx.KONG_REWRITE_ENDED_AT - ctx.KONG_REWRITE_START
    end
  end

  ctx.KONG_PHASE = PHASES.access

  runloop.access.before(ctx)

  local plugins_iterator = runloop.get_plugins_iterator()

  execute_access_plugins_iterator(plugins_iterator, ctx)

  if ctx.delayed_response then
    ctx.KONG_ACCESS_ENDED_AT = get_updated_now_ms()
    ctx.KONG_ACCESS_TIME = ctx.KONG_ACCESS_ENDED_AT - ctx.KONG_ACCESS_START
    ctx.KONG_RESPONSE_LATENCY = ctx.KONG_ACCESS_ENDED_AT - ctx.KONG_PROCESSING_START

    return flush_delayed_response(ctx)
  end

  ctx.delay_response = nil

  if not ctx.service then
    ctx.KONG_ACCESS_ENDED_AT = get_updated_now_ms()
    ctx.KONG_ACCESS_TIME = ctx.KONG_ACCESS_ENDED_AT - ctx.KONG_ACCESS_START
    ctx.KONG_RESPONSE_LATENCY = ctx.KONG_ACCESS_ENDED_AT - ctx.KONG_PROCESSING_START

    ctx.buffered_proxying = nil

    return kong.response.exit(503, { message = "no Service found with those values"})
  end

  runloop.access.after(ctx)

  ctx.KONG_ACCESS_ENDED_AT = get_updated_now_ms()
  ctx.KONG_ACCESS_TIME = ctx.KONG_ACCESS_ENDED_AT - ctx.KONG_ACCESS_START

  -- we intent to proxy, though balancer may fail on that
  ctx.KONG_PROXIED = true


  if ctx.buffered_proxying then
    local version = ngx.req.http_version()
    local upgrade = var.upstream_upgrade or ""
    if version < 2 and upgrade == "" then
      return Kong.response()
    end

    if version >= 2 then
      ngx_log(ngx_NOTICE, "response buffering was turned off: incompatible HTTP version (", version, ")")
    else
      ngx_log(ngx_NOTICE, "response buffering was turned off: connection upgrade (", upgrade, ")")
    end

    ctx.buffered_proxying = nil
  end
end


function Kong.balancer()
  local trace = tracing.trace("balancer")

  local ctx = ngx.ctx
  ctx.KONG_PHASE = PHASES.balancer
  -- This may be called multiple times, and no yielding here!
  local now_ms = now() * 1000

  if not ctx.KONG_BALANCER_START then
    ctx.KONG_BALANCER_START = now_ms

    if is_stream_module then
      if ctx.KONG_PREREAD_START and not ctx.KONG_PREREAD_ENDED_AT then
        ctx.KONG_PREREAD_ENDED_AT = ctx.KONG_BALANCER_START
        ctx.KONG_PREREAD_TIME = ctx.KONG_PREREAD_ENDED_AT -
                                ctx.KONG_PREREAD_START
      end

    else
      if ctx.KONG_REWRITE_START and not ctx.KONG_REWRITE_ENDED_AT then
        ctx.KONG_REWRITE_ENDED_AT = ctx.KONG_ACCESS_START or
                                    ctx.KONG_BALANCER_START
        ctx.KONG_REWRITE_TIME = ctx.KONG_REWRITE_ENDED_AT -
                                ctx.KONG_REWRITE_START
      end

      if ctx.KONG_ACCESS_START and not ctx.KONG_ACCESS_ENDED_AT then
        ctx.KONG_ACCESS_ENDED_AT = ctx.KONG_BALANCER_START
        ctx.KONG_ACCESS_TIME = ctx.KONG_ACCESS_ENDED_AT -
                               ctx.KONG_ACCESS_START
      end
    end
  end

  ctx.KONG_PHASE = PHASES.balancer

  local balancer_data = ctx.balancer_data
  local tries = balancer_data.tries
  local current_try = {}
  balancer_data.try_count = balancer_data.try_count + 1
  tries[balancer_data.try_count] = current_try

  -- runloop.balancer.before(ctx)
  current_try.balancer_start = now_ms

  if balancer_data.try_count > 1 then
    -- only call balancer on retry, first one is done in `runloop.access.after`
    -- which runs in the ACCESS context and hence has less limitations than
    -- this BALANCER context where the retries are executed

    -- record failure data
    local previous_try = tries[balancer_data.try_count - 1]
    previous_try.state, previous_try.code = get_last_failure()

    -- Report HTTP status for health checks
    local balancer_instance = balancer_data.balancer
    if balancer_instance then
      if previous_try.state == "failed" then
        if previous_try.code == 504 then
          balancer_instance.report_timeout(balancer_data.balancer_handle)
        else
          balancer_instance.report_tcp_failure(balancer_data.balancer_handle)
        end

      else
        balancer_instance.report_http_status(balancer_data.balancer_handle,
                                             previous_try.code)
      end
    end

    local ok, err, errcode = balancer.execute(balancer_data, ctx)
    if not ok then
      ngx_log(ngx_ERR, "failed to retry the dns/balancer resolver for ",
              tostring(balancer_data.host), "' with: ", tostring(err))

      ctx.KONG_BALANCER_ENDED_AT = get_updated_now_ms()
      ctx.KONG_BALANCER_TIME = ctx.KONG_BALANCER_ENDED_AT - ctx.KONG_BALANCER_START
      ctx.KONG_PROXY_LATENCY = ctx.KONG_BALANCER_ENDED_AT - ctx.KONG_PROCESSING_START

      return ngx.exit(errcode)
    end

    if is_http_module then
      ok, err = balancer.set_host_header(balancer_data, var.upstream_scheme, var.upstream_host, true)
      if not ok then
        ngx_log(ngx_ERR, "failed to set balancer Host header: ", err)
        return ngx.exit(500)
      end
    end

  else
    -- first try, so set the max number of retries
    local retries = balancer_data.retries
    if retries > 0 then
      set_more_tries(retries)
    end
  end

  local pool_opts
  local kong_conf = kong.configuration

  if enable_keepalive and kong_conf.upstream_keepalive_pool_size > 0 and is_http_module then
    local pool = balancer_data.ip .. "|" .. balancer_data.port

    if balancer_data.scheme == "https" then
      -- upstream_host is SNI
      pool = pool .. "|" .. var.upstream_host

      if ctx.service and ctx.service.client_certificate then
        pool = pool .. "|" .. ctx.service.client_certificate.id
      end
    end

    pool_opts = {
      pool = pool,
      pool_size = kong_conf.upstream_keepalive_pool_size,
    }
  end

  current_try.ip   = balancer_data.ip
  current_try.port = balancer_data.port

  -- set the targets as resolved
  ngx_log(ngx_DEBUG, "setting address (try ", balancer_data.try_count, "): ",
                     balancer_data.ip, ":", balancer_data.port)
  local ok, err = set_current_peer(balancer_data.ip, balancer_data.port, pool_opts)
  if not ok then
    ngx_log(ngx_ERR, "failed to set the current peer (address: ",
            tostring(balancer_data.ip), " port: ", tostring(balancer_data.port),
            "): ", tostring(err))

    ctx.KONG_BALANCER_ENDED_AT = get_updated_now_ms()
    ctx.KONG_BALANCER_TIME = ctx.KONG_BALANCER_ENDED_AT - ctx.KONG_BALANCER_START
    ctx.KONG_PROXY_LATENCY = ctx.KONG_BALANCER_ENDED_AT - ctx.KONG_PROCESSING_START

    return ngx.exit(500)
  end

  ok, err = set_timeouts(balancer_data.connect_timeout / 1000,
                         balancer_data.send_timeout / 1000,
                         balancer_data.read_timeout / 1000)
  if not ok then
    ngx_log(ngx_ERR, "could not set upstream timeouts: ", err)
  end

  if pool_opts then
    ok, err = enable_keepalive(kong_conf.upstream_keepalive_idle_timeout,
                               kong_conf.upstream_keepalive_max_requests)
    if not ok then
      ngx_log(ngx_ERR, "could not enable connection keepalive: ", err)
    end

    ngx_log(ngx_DEBUG, "enabled connection keepalive (pool=", pool_opts.pool,
                       ", pool_size=", pool_opts.pool_size,
                       ", idle_timeout=", kong_conf.upstream_keepalive_idle_timeout,
                       ", max_requests=", kong_conf.upstream_keepalive_max_requests, ")")
  end

  -- record overall latency
  ctx.KONG_BALANCER_ENDED_AT = get_updated_now_ms()
  ctx.KONG_BALANCER_TIME = ctx.KONG_BALANCER_ENDED_AT - ctx.KONG_BALANCER_START

  -- record try-latency
  local try_latency = ctx.KONG_BALANCER_ENDED_AT - current_try.balancer_start
  current_try.balancer_latency = try_latency

  -- time spent in Kong before sending the request to upstream
  -- start_time() is kept in seconds with millisecond resolution.
  ctx.KONG_PROXY_LATENCY = ctx.KONG_BALANCER_ENDED_AT - ctx.KONG_PROCESSING_START

  -- runloop.balancer.after(ctx)
  -- ee.handlers.balancer.after(ctx)
  trace:finish()
end


do
  local HTTP_METHODS = {
    GET       = ngx.HTTP_GET,
    HEAD      = ngx.HTTP_HEAD,
    PUT       = ngx.HTTP_PUT,
    POST      = ngx.HTTP_POST,
    DELETE    = ngx.HTTP_DELETE,
    OPTIONS   = ngx.HTTP_OPTIONS,
    MKCOL     = ngx.HTTP_MKCOL,
    COPY      = ngx.HTTP_COPY,
    MOVE      = ngx.HTTP_MOVE,
    PROPFIND  = ngx.HTTP_PROPFIND,
    PROPPATCH = ngx.HTTP_PROPPATCH,
    LOCK      = ngx.HTTP_LOCK,
    UNLOCK    = ngx.HTTP_UNLOCK,
    PATCH     = ngx.HTTP_PATCH,
    TRACE     = ngx.HTTP_TRACE,
  }

  function Kong.response()
    local plugins_iterator = runloop.get_plugins_iterator()

    local ctx = ngx.ctx

    -- buffered proxying (that also executes the balancer)
    ngx.req.read_body()

    local options = {
      always_forward_body = true,
      share_all_vars      = true,
      method              = HTTP_METHODS[ngx.req.get_method()],
      ctx                 = ctx,
    }

    local res = ngx.location.capture("/kong_buffered_http", options)
    if res.truncated and options.method ~= ngx.HTTP_HEAD then
      ctx.KONG_PHASE = PHASES.error
      ngx.status = 502
      return kong_error_handlers(ctx)
    end

    ctx.KONG_PHASE = PHASES.response

    local status = res.status
    local headers = res.header
    local body = res.body

    ctx.buffered_status = status
    ctx.buffered_headers = headers
    ctx.buffered_body = body

    -- fake response phase (this runs after the balancer)
    if not ctx.KONG_RESPONSE_START then
      ctx.KONG_RESPONSE_START = now() * 1000

      if ctx.KONG_BALANCER_START and not ctx.KONG_BALANCER_ENDED_AT then
        ctx.KONG_BALANCER_ENDED_AT = ctx.KONG_RESPONSE_START
        ctx.KONG_BALANCER_TIME = ctx.KONG_BALANCER_ENDED_AT -
          ctx.KONG_BALANCER_START
      end
    end

    if not ctx.KONG_WAITING_TIME then
      ctx.KONG_WAITING_TIME = ctx.KONG_RESPONSE_START -
        (ctx.KONG_BALANCER_ENDED_AT or ctx.KONG_ACCESS_ENDED_AT)
    end

    if not ctx.KONG_PROXY_LATENCY then
      ctx.KONG_PROXY_LATENCY = ctx.KONG_RESPONSE_START - ctx.KONG_PROCESSING_START
    end

    kong.response.set_status(status)
    kong.response.set_headers(headers)

    runloop.response.before(ctx)
    execute_collected_plugins_iterator(plugins_iterator, "response", ctx)
    runloop.response.after(ctx)

    ctx.KONG_RESPONSE_ENDED_AT = get_updated_now_ms()
    ctx.KONG_RESPONSE_TIME = ctx.KONG_RESPONSE_ENDED_AT - ctx.KONG_RESPONSE_START

    -- buffered response
    ngx.print(body)
    -- jump over the balancer to header_filter
    ngx.exit(status)
  end
end


function Kong.header_filter()
  local ctx = ngx.ctx
  ctx.is_proxy_request = true
  if not ctx.KONG_PROCESSING_START then
    ctx.KONG_PROCESSING_START = start_time() * 1000
  end

  if not ctx.workspace then
    ctx.workspace = kong.default_workspace
  end

  if not ctx.KONG_HEADER_FILTER_START then
    ctx.KONG_HEADER_FILTER_START = now() * 1000

    if ctx.KONG_REWRITE_START and not ctx.KONG_REWRITE_ENDED_AT then
      ctx.KONG_REWRITE_ENDED_AT = ctx.KONG_BALANCER_START or
                                  ctx.KONG_ACCESS_START or
                                  ctx.KONG_RESPONSE_START or
                                  ctx.KONG_HEADER_FILTER_START
      ctx.KONG_REWRITE_TIME = ctx.KONG_REWRITE_ENDED_AT -
                              ctx.KONG_REWRITE_START
    end

    if ctx.KONG_ACCESS_START and not ctx.KONG_ACCESS_ENDED_AT then
      ctx.KONG_ACCESS_ENDED_AT = ctx.KONG_BALANCER_START or
                                 ctx.KONG_RESPONSE_START or
                                 ctx.KONG_HEADER_FILTER_START
      ctx.KONG_ACCESS_TIME = ctx.KONG_ACCESS_ENDED_AT -
                             ctx.KONG_ACCESS_START
    end

    if ctx.KONG_BALANCER_START and not ctx.KONG_BALANCER_ENDED_AT then
      ctx.KONG_BALANCER_ENDED_AT = ctx.KONG_RESPONSE_START or
                                   ctx.KONG_HEADER_FILTER_START
      ctx.KONG_BALANCER_TIME = ctx.KONG_BALANCER_ENDED_AT -
                               ctx.KONG_BALANCER_START
    end

    if ctx.KONG_RESPONSE_START and not ctx.KONG_RESPONSE_ENDED_AT then
      ctx.KONG_RESPONSE_ENDED_AT = ctx.KONG_HEADER_FILTER_START
      ctx.KONG_RESPONSE_TIME = ctx.KONG_RESPONSE_ENDED_AT -
                               ctx.KONG_RESPONSE_START
    end
  end

  if ctx.KONG_PROXIED then
    if not ctx.KONG_WAITING_TIME then
      ctx.KONG_WAITING_TIME = (ctx.KONG_RESPONSE_START    or ctx.KONG_HEADER_FILTER_START) -
                              (ctx.KONG_BALANCER_ENDED_AT or ctx.KONG_ACCESS_ENDED_AT)
    end

    if not ctx.KONG_PROXY_LATENCY then
      ctx.KONG_PROXY_LATENCY = (ctx.KONG_RESPONSE_START or ctx.KONG_HEADER_FILTER_START) -
                                ctx.KONG_PROCESSING_START
    end

  elseif not ctx.KONG_RESPONSE_LATENCY then
    ctx.KONG_RESPONSE_LATENCY = (ctx.KONG_RESPONSE_START or ctx.KONG_HEADER_FILTER_START) -
                                 ctx.KONG_PROCESSING_START
  end

  ctx.KONG_PHASE = PHASES.header_filter

  runloop.header_filter.before(ctx)
  local plugins_iterator = runloop.get_plugins_iterator()
  execute_collected_plugins_iterator(plugins_iterator, "header_filter", ctx)
  runloop.header_filter.after(ctx)
  ee.handlers.header_filter.after(ctx)

  ctx.KONG_HEADER_FILTER_ENDED_AT = get_updated_now_ms()
  ctx.KONG_HEADER_FILTER_TIME = ctx.KONG_HEADER_FILTER_ENDED_AT - ctx.KONG_HEADER_FILTER_START
end


function Kong.body_filter()
  local ctx = ngx.ctx
  if not ctx.KONG_BODY_FILTER_START then
    ctx.KONG_BODY_FILTER_START = now() * 1000

    if ctx.KONG_REWRITE_START and not ctx.KONG_REWRITE_ENDED_AT then
      ctx.KONG_REWRITE_ENDED_AT = ctx.KONG_ACCESS_START or
                                  ctx.KONG_BALANCER_START or
                                  ctx.KONG_RESPONSE_START or
                                  ctx.KONG_HEADER_FILTER_START or
                                  ctx.KONG_BODY_FILTER_START
      ctx.KONG_REWRITE_TIME = ctx.KONG_REWRITE_ENDED_AT -
                              ctx.KONG_REWRITE_START
    end

    if ctx.KONG_ACCESS_START and not ctx.KONG_ACCESS_ENDED_AT then
      ctx.KONG_ACCESS_ENDED_AT = ctx.KONG_BALANCER_START or
                                 ctx.KONG_RESPONSE_START or
                                 ctx.KONG_HEADER_FILTER_START or
                                 ctx.KONG_BODY_FILTER_START
      ctx.KONG_ACCESS_TIME = ctx.KONG_ACCESS_ENDED_AT -
                             ctx.KONG_ACCESS_START
    end

    if ctx.KONG_BALANCER_START and not ctx.KONG_BALANCER_ENDED_AT then
      ctx.KONG_BALANCER_ENDED_AT = ctx.KONG_RESPONSE_START or
                                   ctx.KONG_HEADER_FILTER_START or
                                   ctx.KONG_BODY_FILTER_START
      ctx.KONG_BALANCER_TIME = ctx.KONG_BALANCER_ENDED_AT -
                               ctx.KONG_BALANCER_START
    end

    if ctx.KONG_RESPONSE_START and not ctx.KONG_RESPONSE_ENDED_AT then
      ctx.KONG_RESPONSE_ENDED_AT = ctx.KONG_HEADER_FILTER_START or
                                   ctx.KONG_BODY_FILTER_START
      ctx.KONG_RESPONSE_TIME = ctx.KONG_RESPONSE_ENDED_AT -
                               ctx.KONG_RESPONSE_START
    end

    if ctx.KONG_HEADER_FILTER_START and not ctx.KONG_HEADER_FILTER_ENDED_AT then
      ctx.KONG_HEADER_FILTER_ENDED_AT = ctx.KONG_BODY_FILTER_START
      ctx.KONG_HEADER_FILTER_TIME = ctx.KONG_HEADER_FILTER_ENDED_AT -
                                    ctx.KONG_HEADER_FILTER_START
    end
  end

  ctx.KONG_PHASE = PHASES.body_filter

  if ctx.response_body then
    arg[1] = ctx.response_body
    arg[2] = true
  end

  local plugins_iterator = runloop.get_plugins_iterator()
  execute_collected_plugins_iterator(plugins_iterator, "body_filter", ctx)

  if not arg[2] then
    return
  end

  ctx.KONG_BODY_FILTER_ENDED_AT = get_updated_now_ms()
  ctx.KONG_BODY_FILTER_TIME = ctx.KONG_BODY_FILTER_ENDED_AT - ctx.KONG_BODY_FILTER_START

  if ctx.KONG_PROXIED then
    -- time spent receiving the response ((response +) header_filter + body_filter)
    -- we could use $upstream_response_time but we need to distinguish the waiting time
    -- from the receiving time in our logging plugins (especially ALF serializer).
    ctx.KONG_RECEIVE_TIME = ctx.KONG_BODY_FILTER_ENDED_AT - (ctx.KONG_RESPONSE_START or
                                                             ctx.KONG_HEADER_FILTER_START or
                                                             ctx.KONG_BALANCER_ENDED_AT or
                                                             ctx.KONG_BALANCER_START or
                                                             ctx.KONG_ACCESS_ENDED_AT)
  end
end


function Kong.log()
  local ctx = ngx.ctx
  if not ctx.KONG_LOG_START then
    ctx.KONG_LOG_START = now() * 1000
    if is_stream_module then
      if not ctx.KONG_PROCESSING_START then
        ctx.KONG_PROCESSING_START = start_time() * 1000
      end

      if ctx.KONG_PREREAD_START and not ctx.KONG_PREREAD_ENDED_AT then
        ctx.KONG_PREREAD_ENDED_AT = ctx.KONG_LOG_START
        ctx.KONG_PREREAD_TIME = ctx.KONG_PREREAD_ENDED_AT -
                                ctx.KONG_PREREAD_START
      end

      if ctx.KONG_BALANCER_START and not ctx.KONG_BALANCER_ENDED_AT then
        ctx.KONG_BALANCER_ENDED_AT = ctx.KONG_LOG_START
        ctx.KONG_BALANCER_TIME = ctx.KONG_BALANCER_ENDED_AT -
                                 ctx.KONG_BALANCER_START
      end

      if ctx.KONG_PROXIED then
        if not ctx.KONG_PROXY_LATENCY then
          ctx.KONG_PROXY_LATENCY = ctx.KONG_LOG_START -
                                   ctx.KONG_PROCESSING_START
        end

      elseif not ctx.KONG_RESPONSE_LATENCY then
        ctx.KONG_RESPONSE_LATENCY = ctx.KONG_LOG_START -
                                    ctx.KONG_PROCESSING_START
      end

    else
      if ctx.KONG_REWRITE_START and not ctx.KONG_REWRITE_ENDED_AT then
        ctx.KONG_REWRITE_ENDED_AT = ctx.KONG_ACCESS_START or
                                    ctx.KONG_BALANCER_START or
                                    ctx.KONG_RESPONSE_START or
                                    ctx.KONG_HEADER_FILTER_START or
                                    ctx.BODY_FILTER_START or
                                    ctx.KONG_LOG_START
        ctx.KONG_REWRITE_TIME = ctx.KONG_REWRITE_ENDED_AT -
                                ctx.KONG_REWRITE_START
      end

      if ctx.KONG_ACCESS_START and not ctx.KONG_ACCESS_ENDED_AT then
        ctx.KONG_ACCESS_ENDED_AT = ctx.KONG_BALANCER_START or
                                   ctx.KONG_RESPONSE_START or
                                   ctx.KONG_HEADER_FILTER_START or
                                   ctx.BODY_FILTER_START or
                                   ctx.KONG_LOG_START
        ctx.KONG_ACCESS_TIME = ctx.KONG_ACCESS_ENDED_AT -
                               ctx.KONG_ACCESS_START
      end

      if ctx.KONG_BALANCER_START and not ctx.KONG_BALANCER_ENDED_AT then
        ctx.KONG_BALANCER_ENDED_AT = ctx.KONG_RESPONSE_START or
                                     ctx.KONG_HEADER_FILTER_START or
                                     ctx.BODY_FILTER_START or
                                     ctx.KONG_LOG_START
        ctx.KONG_BALANCER_TIME = ctx.KONG_BALANCER_ENDED_AT -
                                 ctx.KONG_BALANCER_START
      end

      if ctx.KONG_HEADER_FILTER_START and not ctx.KONG_HEADER_FILTER_ENDED_AT then
        ctx.KONG_HEADER_FILTER_ENDED_AT = ctx.BODY_FILTER_START or
                                          ctx.KONG_LOG_START
        ctx.KONG_HEADER_FILTER_TIME = ctx.KONG_HEADER_FILTER_ENDED_AT -
                                      ctx.KONG_HEADER_FILTER_START
      end

      if ctx.KONG_BODY_FILTER_START and not ctx.KONG_BODY_FILTER_ENDED_AT then
        ctx.KONG_BODY_FILTER_ENDED_AT = ctx.KONG_LOG_START
        ctx.KONG_BODY_FILTER_TIME = ctx.KONG_BODY_FILTER_ENDED_AT -
                                    ctx.KONG_BODY_FILTER_START
      end

      if ctx.KONG_PROXIED and not ctx.KONG_WAITING_TIME then
        ctx.KONG_WAITING_TIME = ctx.KONG_LOG_START -
                                (ctx.KONG_BALANCER_ENDED_AT or ctx.KONG_ACCESS_ENDED_AT)
      end
    end
  end

  ctx.KONG_PHASE = PHASES.log

  runloop.log.before(ctx)
  local plugins_iterator = runloop.get_plugins_iterator()
  execute_collected_plugins_iterator(plugins_iterator, "log", ctx)
  runloop.log.after(ctx)
  ee.handlers.log.after(ctx, ngx.status)


  -- this is not used for now, but perhaps we need it later?
  --ctx.KONG_LOG_ENDED_AT = get_now_ms()
  --ctx.KONG_LOG_TIME = ctx.KONG_LOG_ENDED_AT - ctx.KONG_LOG_START
end


function Kong.handle_error()
  kong_resty_ctx.apply_ref()

  local ctx = ngx.ctx
  ctx.KONG_PHASE = PHASES.error
  ctx.KONG_UNEXPECTED = true

  local old_ws = ctx.workspace
  log_init_worker_errors(ctx)

  if not ctx.plugins then
    local plugins_iterator = runloop.get_updated_plugins_iterator()
    for _ in plugins_iterator:iterate("content", ctx) do
      -- just build list of plugins
      ctx.workspace = old_ws
    end
  end

  return kong_error_handlers(ctx)
end


local function serve_content(module, options)
  local ctx = ngx.ctx
  ctx.KONG_PROCESSING_START = start_time() * 1000
  ctx.KONG_ADMIN_CONTENT_START = ctx.KONG_ADMIN_CONTENT_START or now() * 1000
  ctx.KONG_PHASE = PHASES.admin_api

  log_init_worker_errors(ctx)

  options = options or {}

  -- XXX EE [[
  -- if we support authentication via plugin as well as via RBAC token, then
  -- use cors plugin in api/init.lua to process cors requests and
  -- support the right origins, headers, etc.
  if not singletons.configuration.admin_gui_auth then
    header["Access-Control-Allow-Origin"] = options.allow_origin or "*"

    -- this is mainly for backward compatibility
    -- if the lua block specifies the acam or acah headers, use them.
    -- those will be used in the auto-generated OPTIONS handlers
    if ngx.req.get_method() == "OPTIONS" then
      if options.acam then
        header["Access-Control-Allow-Methods"] = options.acam
      end
      if options.acah then
        header["Access-Control-Allow-Headers"] = options.acah
      end
    end
  end
  -- EE ]]

  local headers = ngx.req.get_headers()

  if headers["Kong-Request-Type"] == "editor"  then
    header["Access-Control-Allow-Origin"] = singletons.configuration.admin_gui_url or "*"
    header["Access-Control-Allow-Credentials"] = true
    header["Content-Type"] = 'text/html'

    return lapis.serve("kong.portal.gui")
  end

  lapis.serve(module)

  ctx.KONG_ADMIN_CONTENT_ENDED_AT = get_updated_now_ms()
  ctx.KONG_ADMIN_CONTENT_TIME = ctx.KONG_ADMIN_CONTENT_ENDED_AT - ctx.KONG_ADMIN_CONTENT_START
  ctx.KONG_ADMIN_LATENCY = ctx.KONG_ADMIN_CONTENT_ENDED_AT - ctx.KONG_PROCESSING_START
end


function Kong.admin_content(options)
  kong.worker_events.poll()

  local ctx = ngx.ctx
  if not ctx.workspace then
    ctx.workspace = kong.default_workspace
  end

  return serve_content("kong.api", options)
end


-- TODO: deprecate the following alias
Kong.serve_admin_api = Kong.admin_content


function Kong.admin_header_filter()
  local ctx = ngx.ctx

  if not ctx.KONG_PROCESSING_START then
    ctx.KONG_PROCESSING_START = start_time() * 1000
  end

  if not ctx.KONG_ADMIN_HEADER_FILTER_START then
    ctx.KONG_ADMIN_HEADER_FILTER_START = now() * 1000

    if ctx.KONG_ADMIN_CONTENT_START and not ctx.KONG_ADMIN_CONTENT_ENDED_AT then
      ctx.KONG_ADMIN_CONTENT_ENDED_AT = ctx.KONG_ADMIN_HEADER_FILTER_START
      ctx.KONG_ADMIN_CONTENT_TIME = ctx.KONG_ADMIN_CONTENT_ENDED_AT - ctx.KONG_ADMIN_CONTENT_START
    end

    if not ctx.KONG_ADMIN_LATENCY then
      ctx.KONG_ADMIN_LATENCY = ctx.KONG_ADMIN_HEADER_FILTER_START - ctx.KONG_PROCESSING_START
    end
  end

  local enabled_headers = kong.configuration.enabled_headers
  local headers = constants.HEADERS

  if enabled_headers[headers.ADMIN_LATENCY] then
    header[headers.ADMIN_LATENCY] = ctx.KONG_ADMIN_LATENCY
  end

  if enabled_headers[headers.SERVER] then
    header[headers.SERVER] = meta._SERVER_TOKENS

  else
    header[headers.SERVER] = nil
  end

  -- this is not used for now, but perhaps we need it later?
  --ctx.KONG_ADMIN_HEADER_FILTER_ENDED_AT = get_now_ms()
  --ctx.KONG_ADMIN_HEADER_FILTER_TIME = ctx.KONG_ADMIN_HEADER_FILTER_ENDED_AT - ctx.KONG_ADMIN_HEADER_FILTER_START
end


function Kong.serve_portal_api()
  ngx.ctx.KONG_PHASE = PHASES.admin_api
  return lapis.serve("kong.portal")
end

function Kong.serve_portal_gui()
  ngx.ctx.KONG_PHASE = PHASES.admin_api
  return lapis.serve("kong.portal.gui")
end

function Kong.serve_portal_assets()
  ngx.ctx.KONG_PHASE = PHASES.admin_api
  return lapis.serve("kong.portal.gui")
end

function Kong.status_content()
  return serve_content("kong.status")
end


Kong.status_header_filter = Kong.admin_header_filter


function Kong.serve_cluster_listener(options)
  log_init_worker_errors()

  ngx.ctx.KONG_PHASE = PHASES.cluster_listener

  return kong.clustering:handle_cp_websocket()
end


function Kong.serve_cluster_telemetry_listener(options)
  log_init_worker_errors()
  ngx.ctx.KONG_PHASE = PHASES.cluster_listener
  return kong.clustering:handle_cp_telemetry_websocket()
end


function Kong.stream_api()
  stream_api.handle()
end


do
  function Kong.stream_config_listener()
    local sock, err = ngx.req.socket()
    if not sock then
      kong.log.crit("unable to obtain request socket: ", err)
      return
    end

    local data, err = sock:receive("*a")
    if not data then
      ngx_log(ngx_CRIT, "unable to receive new config: ", err)
      return
    end

    kong.core_cache:purge()
    kong.cache:purge()

    local ok, err = kong.worker_events.post("declarative", "reconfigure", data)
    if ok ~= "done" then
      ngx_log(ngx_ERR, "failed to reboadcast reconfigure event in stream: ", err or ok)
    end
  end
end


return Kong<|MERGE_RESOLUTION|>--- conflicted
+++ resolved
@@ -604,13 +604,6 @@
   end
 
   if config.database == "off" then
-<<<<<<< HEAD
-    local err
-    declarative_entities, err, declarative_meta = parse_declarative_config(kong.configuration)
-    if not declarative_entities then
-      error(err)
-  end
-=======
     if is_http_module or
        (#config.proxy_listeners == 0 and
         #config.admin_listeners == 0 and
@@ -622,7 +615,6 @@
         error(err)
       end
     end
->>>>>>> 5b7676ce
 
   else
     local default_ws = db.workspaces:select_by_name("default")
@@ -738,18 +730,10 @@
 
   kong.db:set_events_handler(worker_events)
 
-<<<<<<< HEAD
   -- XXX EE [[
   keyring.init_worker(kong.configuration)
   -- ]]
 
-  ok, err = load_declarative_config(kong.configuration,
-                                    declarative_entities,
-                                    declarative_meta)
-  if not ok then
-    stash_init_worker_error("failed to load declarative config file: " .. err)
-    return
-=======
   if kong.configuration.database == "off" then
     -- databases in LMDB need to be explicitly created, otherwise `get`
     -- operations will return error instead of `nil`. This ensures the default
@@ -776,7 +760,6 @@
       -- the router and plugins iterator
       declarative_init_build()
     end
->>>>>>> 5b7676ce
   end
 
   if kong.configuration.role ~= "control_plane" then
