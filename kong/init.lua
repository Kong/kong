-- This software is copyright Kong Inc. and its licensors.
-- Use of the software is subject to the agreement between your organization
-- and Kong Inc. If there is no such agreement, use is governed by and
-- subject to the terms of the Kong Master Software License Agreement found
-- at https://konghq.com/enterprisesoftwarelicense/.
-- [ END OF LICENSE 0867164ffc95e54f04670b5169c09574bdbd9bba ]

-- Kong, the biggest ape in town
--
--     /\  ____
--     <> ( oo )
--     <>_| ^^ |_
--     <>   @    \
--    /~~\ . . _ |
--   /~~~~\    | |
--  /~~~~~~\/ _| |
--  |[][][]/ / [m]
--  |[][][[m]
--  |[][][]|
--  |[][][]|
--  |[][][]|
--  |[][][]|
--  |[][][]|
--  |[][][]|
--  |[][][]|
--  |[][][]|
--  |[|--|]|
--  |[|  |]|
--  ========
-- ==========
-- |[[    ]]|
-- ==========

pcall(require, "luarocks.loader")


assert(package.loaded["resty.core"], "lua-resty-core must be loaded; make " ..
                                     "sure 'lua_load_resty_core' is not "..
                                     "disabled.")


local constants = require "kong.constants"
do
  -- let's ensure the required shared dictionaries are
  -- declared via lua_shared_dict in the Nginx conf

  for _, dict in ipairs(constants.DICTS) do
    if not ngx.shared[dict] then
      return error("missing shared dict '" .. dict .. "' in Nginx "          ..
                   "configuration, are you using a custom template? "        ..
                   "Make sure the 'lua_shared_dict " .. dict .. " [SIZE];' " ..
                   "directive is defined.")
    end
  end

  -- if we're running `nginx -t` then don't initialize
  if os.getenv("KONG_NGINX_CONF_CHECK") then
    return {
      init = function() end,
    }
  end
end


require("kong.globalpatches")()


local kong_global = require "kong.global"
local PHASES = kong_global.phases


_G.kong = kong_global.new() -- no versioned PDK for plugins for now

local DB = require "kong.db"
local dns = require "kong.tools.dns"
local meta = require "kong.meta"
local lapis = require "lapis"
local runloop = require "kong.runloop.handler"
local tracing = require "kong.tracing"
local keyring = require "kong.keyring.startup"
<<<<<<< HEAD
local stream_api = require "kong.tools.stream_api"
=======
>>>>>>> 7ca24ba3
local clustering = require "kong.clustering"
local singletons = require "kong.singletons"
local declarative = require "kong.db.declarative"
local ngx_balancer = require "ngx.balancer"
local kong_resty_ctx = require "kong.resty.ctx"
local certificate = require "kong.runloop.certificate"
local concurrency = require "kong.concurrency"
local cache_warmup = require "kong.cache_warmup"
local balancer_execute = require("kong.runloop.balancer").execute
local kong_error_handlers = require "kong.error_handlers"
local migrations_utils = require "kong.cmd.utils.migrations"
local go = require "kong.db.dao.plugins.go"


local internal_proxies = require "kong.enterprise_edition.proxies"
local vitals = require "kong.vitals"
local sales_counters = require "kong.counters.sales"
local ee = require "kong.enterprise_edition"
local portal_auth = require "kong.portal.auth"
local portal_emails = require "kong.portal.emails"
local admin_emails = require "kong.enterprise_edition.admin.emails"
local portal_router = require "kong.portal.router"
local invoke_plugin = require "kong.enterprise_edition.invoke_plugin"

local kong             = kong
local ngx              = ngx
local now              = ngx.now
local update_time      = ngx.update_time
local var              = ngx.var
local arg              = ngx.arg
local header           = ngx.header
local ngx_log          = ngx.log
local ngx_ALERT        = ngx.ALERT
local ngx_CRIT         = ngx.CRIT
local ngx_ERR          = ngx.ERR
local ngx_WARN         = ngx.WARN
local ngx_INFO         = ngx.INFO
local ngx_DEBUG        = ngx.DEBUG
local subsystem        = ngx.config.subsystem
local type             = type
local error            = error
local ipairs           = ipairs
local assert           = assert
local tostring         = tostring
local coroutine        = coroutine
local get_last_failure = ngx_balancer.get_last_failure
local set_current_peer = ngx_balancer.set_current_peer
local set_timeouts     = ngx_balancer.set_timeouts
local set_more_tries   = ngx_balancer.set_more_tries
local enable_keepalive = ngx_balancer.enable_keepalive
if not enable_keepalive then
  ngx_log(ngx_WARN, "missing method 'ngx_balancer.enable_keepalive()' ",
                    "(was the dyn_upstream_keepalive patch applied?) ",
                    "set the 'nginx_upstream_keepalive' configuration ",
                    "property instead of 'upstream_keepalive_pool_size'")
end


local declarative_entities
local declarative_meta
local schema_state


local stash_init_worker_error
local log_init_worker_errors
do
  local init_worker_errors
  local init_worker_errors_str
  local ctx_k = {}


  stash_init_worker_error = function(err)
    if err == nil then
      return
    end

    err = tostring(err)

    if not init_worker_errors then
      init_worker_errors = {}
    end

    table.insert(init_worker_errors, err)
    init_worker_errors_str = table.concat(init_worker_errors, ", ")

    return ngx_log(ngx_CRIT, "worker initialization error: ", err,
                             "; this node must be restarted")
  end


  log_init_worker_errors = function(ctx)
    if not init_worker_errors_str or ctx[ctx_k] then
      return
    end

    ctx[ctx_k] = true

    return ngx_log(ngx_ALERT, "unsafe request processing due to earlier ",
                              "initialization errors; this node must be ",
                              "restarted (", init_worker_errors_str, ")")
  end
end


local reset_kong_shm
do
  local preserve_keys = {
    "kong:node_id",
    "kong:cache:kong_db_cache:curr_mlcache",
    "kong:cache:kong_core_db_cache:curr_mlcache",
    "cluster_events:at",
    "events:requests",
    "events:requests:http",
    "events:requests:https",
    "events:requests:h2c",
    "events:requests:h2",
    "events:requests:grpc",
    "events:requests:grpcs",
    "events:requests:ws",
    "events:requests:wss",
    "events:streams",
    "events:streams:tcp",
    "events:streams:tls",
    "events:requests:go_plugins",
  }

  reset_kong_shm = function()
    local preserved = {}

    for _, key in ipairs(preserve_keys) do
      preserved[key] = ngx.shared.kong:get(key) -- ignore errors
    end

    local current_page = preserved["kong:cache:kong_db_cache:curr_mlcache"] or 1
    local suffix = current_page == 1 and "" or "_2"

    local shms = {
      "kong",
      "kong_locks",
      "kong_healthchecks",
      "kong_cluster_events",
      "kong_rate_limiting_counters",
      "kong_core_db_cache" .. suffix,
      "kong_core_db_cache_miss" .. suffix,
      "kong_db_cache" .. suffix,
      "kong_db_cache_miss" .. suffix,
      "kong_clustering",
    }

    for _, shm in ipairs(shms) do
      local dict = ngx.shared[shm]
      if dict then
        dict:flush_all()
        dict:flush_expired(0)
      end
    end

    for _, key in ipairs(preserve_keys) do
      ngx.shared.kong:set(key, preserved[key])
    end
  end
end


local function execute_plugins_iterator(plugins_iterator, phase, ctx)
  local old_ws
  local delay_response

  if ctx then
    old_ws = ctx.workspace
    delay_response = phase == "access" or nil
    ctx.delay_response = delay_response
  end

  for plugin, configuration in plugins_iterator:iterate(phase, ctx) do
    if ctx then
      if plugin.handler._go then
        ctx.ran_go_plugin = true
      end

      kong_global.set_named_ctx(kong, "plugin", plugin.handler)
    end

    kong_global.set_namespaced_log(kong, plugin.name)

    if not delay_response then
      plugin.handler[phase](plugin.handler, configuration)

    elseif not ctx.delayed_response then
      local co = coroutine.create(plugin.handler.access)
      local cok, cerr = coroutine.resume(co, plugin.handler, configuration)
      if not cok then
        kong.log.err(cerr)
        ctx.delayed_response = {
          status_code = 500,
          content = { message  = "An unexpected error occurred" },
        }
      end

      local ok, err = portal_auth.verify_developer_status(ctx.authenticated_consumer)
      if not ok then
        ctx.delay_response = false
        return kong.response.exit(401, { message = err })
      end
    end

    kong_global.reset_log(kong)

    if old_ws then
      ctx.workspace = old_ws
    end
  end
end


local function execute_cache_warmup(kong_config)
  if kong_config.database == "off" then
    return true
  end

  if ngx.worker.id() == 0 then
    local ok, err = cache_warmup.execute(kong_config.db_cache_warmup_entities)
    if not ok then
      return nil, err
    end
  end

  return true
end


local function get_now_ms()
  update_time()
  return now() * 1000 -- time is kept in seconds with millisecond resolution.
end

local function flush_delayed_response(ctx)
  ctx.delay_response = nil
  ctx.buffered_proxying = nil

  if type(ctx.delayed_response_callback) == "function" then
    ctx.delayed_response_callback(ctx)
    return -- avoid tail call
  end

  kong.response.exit(ctx.delayed_response.status_code,
                     ctx.delayed_response.content,
                     ctx.delayed_response.headers)
end


local function parse_declarative_config(kong_config)
  if kong_config.database ~= "off" then
    return {}, nil, {}
  end

  local dc = declarative.new_config(kong_config)

  if not kong_config.declarative_config then
    -- return an empty configuration,
    -- including only the default workspace
    local entities, _, _, meta = dc:parse_table({ _format_version = "2.1" })
    return entities, nil, meta
  end

  local entities, err, _, meta = dc:parse_file(kong_config.declarative_config)
  if not entities then
    return nil, "error parsing declarative config file " ..
                kong_config.declarative_config .. ":\n" .. err
  end

  return entities, nil, meta
end


local function load_declarative_config(kong_config, entities, meta)
  if kong_config.database ~= "off" then
    return true
  end

  local opts = {
    name = "declarative_config",
  }

  local ok, err = concurrency.with_worker_mutex(opts, function()
    local value = ngx.shared.kong:get("declarative_config:loaded")
    if value then
      return true
    end

    local ok, err = declarative.load_into_cache(entities, meta)
    if not ok then
      return nil, err
    end

    if kong_config.declarative_config then
      kong.log.notice("declarative config loaded from ",
                      kong_config.declarative_config)
    end

    ok, err = ngx.shared.kong:safe_set("declarative_config:loaded", true)
    if not ok then
      kong.log.warn("failed marking declarative_config as loaded: ", err)
    end

    return true
  end)

  if ok then
    local default_ws = kong.db.workspaces:select_by_name("default")
    kong.default_workspace = default_ws and default_ws.id or kong.default_workspace

    ok, err = runloop.build_plugins_iterator("init")
    if not ok then
      return nil, "error building initial plugins iterator: " .. err
    end

    ok, err = runloop.build_router("init")
    if not ok then
      return nil, "error building initial router: " .. err
    end
  end

  return ok, err
end


local function list_migrations(migtable)
  local list = {}
  for _, t in ipairs(migtable) do
    local mignames = {}
    for _, mig in ipairs(t.migrations) do
      table.insert(mignames, mig.name)
    end
    table.insert(list, string.format("%s (%s)", t.subsystem,
                       table.concat(mignames, ", ")))
  end
  return table.concat(list, " ")
end


-- Kong public context handlers.
-- @section kong_handlers

local Kong = {}


function Kong.init()
  reset_kong_shm()

  -- EE needs to know which kind of featureset to run ASAP
  kong.license = ee.read_license_info()

  -- special math.randomseed from kong.globalpatches not taking any argument.
  -- Must only be called in the init or init_worker phases, to avoid
  -- duplicated seeds.
  math.randomseed()

  local pl_path = require "pl.path"
  local conf_loader = require "kong.conf_loader"

  -- check if kong global is the correct one
  if not kong.version then
    error("configuration error: make sure your template is not setting a " ..
          "global named 'kong' (please use 'Kong' instead)")
  end

  -- retrieve kong_config
  local conf_path = pl_path.join(ngx.config.prefix(), ".kong_env")
  local config = assert(conf_loader(conf_path, ee.license_conf(), { from_kong_env = true }))

  kong_global.init_pdk(kong, config, nil) -- nil: latest PDK
  tracing.init(config)

  local err = ee.feature_flags_init(config)
  if err then
    error(tostring(err))
  end

  local db = assert(DB.new(config))
  tracing.connector_query_wrap(db.connector)
  assert(db:init_connector())

  schema_state = assert(db:schema_state())
  migrations_utils.check_state(schema_state)

  if schema_state.missing_migrations or schema_state.pending_migrations then
    if schema_state.missing_migrations then
      ngx_log(ngx_WARN, "database is missing some migrations:\n",
                        schema_state.missing_migrations)
  end

  if schema_state.pending_migrations then
      ngx_log(ngx_WARN, "database has pending migrations:\n",
                        schema_state.pending_migrations)
    end
  end

  assert(db:connect())
  assert(db.plugins:check_db_against_config(config.loaded_plugins))

  -- LEGACY
  singletons.dns = dns(config)
  singletons.configuration = config
  singletons.db = db
  -- /LEGACY

  kong.db = db
  kong.dns = singletons.dns

  -- XXX EE [[
  kong.internal_proxies = internal_proxies.new()
  singletons.portal_emails = portal_emails.new(config)
  singletons.admin_emails = admin_emails.new(config)
  singletons.portal_router = portal_router.new(db)

  local reports = require "kong.reports"
  local l = kong.license and
    kong.license.license and
    kong.license.license.payload and
    kong.license.license.payload.license_key or
    nil

  reports.add_immutable_value("license_key", l)
  reports.add_immutable_value("enterprise", true)

  if config.anonymous_reports then
    reports.add_ping_value("rbac_enforced", singletons.configuration.rbac ~= "off")
    reports.add_entity_reports()
  end
  kong.vitals = vitals.new {
      db             = db,
      flush_interval = config.vitals_flush_interval,
      delete_interval_pg = config.vitals_delete_interval_pg,
      ttl_seconds    = config.vitals_ttl_seconds,
      ttl_minutes    = config.vitals_ttl_minutes,
<<<<<<< HEAD
=======
      ttl_days       = config.vitals_ttl_days,
>>>>>>> 7ca24ba3
  }


  local counters_strategy = require("kong.counters.sales.strategies." .. kong.db.strategy):new(kong.db)
  kong.sales_counters = sales_counters.new({ strategy = counters_strategy })
  -- ]]


<<<<<<< HEAD
  if config.proxy_ssl_enabled or config.stream_ssl_enabled then
=======
  if subsystem == "stream" or config.proxy_ssl_enabled then
>>>>>>> 7ca24ba3
    certificate.init()
  end

  -- XXX EE [[
  keyring.init(config)
  -- ]]

  if subsystem == "http" then
    clustering.init(config)
  end

  -- Load plugins as late as possible so that everything is set up
  assert(db.plugins:load_plugin_schemas(config.loaded_plugins))


  singletons.invoke_plugin = invoke_plugin.new {
    loaded_plugins = db.plugins:get_handlers(),
    kong_global = kong_global,
  }

<<<<<<< HEAD
  if subsystem == "stream" then
    stream_api.load_handlers()
  end

=======
>>>>>>> 7ca24ba3
  if kong.configuration.database == "off" then

    local err
    declarative_entities, err, declarative_meta = parse_declarative_config(kong.configuration)
    if not declarative_entities then
      error(err)
  end

  else
    local default_ws = db.workspaces:select_by_name("default")
    kong.default_workspace = default_ws and default_ws.id

    local ok, err = runloop.build_plugins_iterator("init")
    if not ok then
      error("error building initial plugins: " .. tostring(err))
  end

    assert(runloop.build_router("init"))
  end

  ee.handlers.init.after()

  db:close()
end


function Kong.init_worker()
  kong_global.set_phase(kong, PHASES.init_worker)

  -- special math.randomseed from kong.globalpatches not taking any argument.
  -- Must only be called in the init or init_worker phases, to avoid
  -- duplicated seeds.
  math.randomseed()


  -- init DB


  local ok, err = kong.db:init_worker()
  if not ok then
    stash_init_worker_error("failed to instantiate 'kong.db' module: " .. err)
    return
  end


  if ngx.worker.id() == 0 then
    if schema_state.missing_migrations then
      ngx_log(ngx_WARN, "missing migrations: ",
              list_migrations(schema_state.missing_migrations))
    end

    if schema_state.pending_migrations then
      ngx_log(ngx_INFO, "starting with pending migrations: ",
              list_migrations(schema_state.pending_migrations))
    end
  end

  local worker_events, err = kong_global.init_worker_events()
  if not worker_events then
    stash_init_worker_error("failed to instantiate 'kong.worker_events' " ..
                            "module: " .. err)
    return
  end
  kong.worker_events = worker_events

  local cluster_events, err = kong_global.init_cluster_events(kong.configuration, kong.db)
  if not cluster_events then
    stash_init_worker_error("failed to instantiate 'kong.cluster_events' " ..
                            "module: " .. err)
    return
  end
  kong.cluster_events = cluster_events

  -- vitals functions require a timer, so must start in worker context
  local ok, err = kong.vitals:init()
  if not ok then
    ngx.log(ngx.CRIT, "could not initialize vitals: ", err)
  end

  -- sales counters functions require a timer, so must start in worker context
  local ok, err = kong.sales_counters:init()
  if not ok then
    ngx.log(ngx.WARN, "could not initialize license report module: ", err)
  end

  local cache, err = kong_global.init_cache(kong.configuration, cluster_events, worker_events, kong.vitals)
  if not cache then
    stash_init_worker_error("failed to instantiate 'kong.cache' module: " ..
                            err)
    return
  end
  kong.cache = cache

  local core_cache, err = kong_global.init_core_cache(kong.configuration, cluster_events, worker_events)
  if not core_cache then
    stash_init_worker_error("failed to instantiate 'kong.core_cache' module: " ..
                            err)
    return
  end
  kong.core_cache = core_cache

  ok, err = runloop.set_init_versions_in_cache()
  if not ok then
    stash_init_worker_error(err) -- 'err' fully formatted
    return
  end

  -- LEGACY
  singletons.cache          = cache
  singletons.core_cache     = core_cache
  singletons.worker_events  = worker_events
  singletons.cluster_events = cluster_events
  -- /LEGACY

  kong.db:set_events_handler(worker_events)

  -- XXX EE [[
  keyring.init_worker(kong.configuration)
  -- ]]

  ok, err = load_declarative_config(kong.configuration,
    declarative_entities, declarative_meta)
  if not ok then
    stash_init_worker_error("failed to load declarative config file: " .. err)
    return
  end

  ok, err = execute_cache_warmup(kong.configuration)
  if not ok then
    ngx_log(ngx_ERR, "failed to warm up the DB cache: " .. err)
  end

  runloop.init_worker.before()

  -- run plugins init_worker context
  ok, err = runloop.update_plugins_iterator()
  if not ok then
    stash_init_worker_error("failed to build the plugins iterator: " .. err)
    return
  end

  local plugins_iterator = runloop.get_plugins_iterator()
  execute_plugins_iterator(plugins_iterator, "init_worker")

  runloop.init_worker.after()
  -- XXX EE [[
  ee.handlers.init_worker.after(ngx.ctx)
  -- ]]

  if go.is_on() then
    go.manage_pluginserver()
  end

  if subsystem == "http" then
    clustering.init_worker(kong.configuration)
  end
end


function Kong.preread()
  local ctx = ngx.ctx
  if not ctx.KONG_PROCESSING_START then
    ctx.KONG_PROCESSING_START = get_now_ms()
  end

  if not ctx.KONG_PREREAD_START then
    ctx.KONG_PREREAD_START = ctx.KONG_PROCESSING_START
  end

  kong_global.set_phase(kong, PHASES.preread)

  log_init_worker_errors(ctx)

  runloop.preread.before(ctx)

  local plugins_iterator = runloop.get_updated_plugins_iterator()
  execute_plugins_iterator(plugins_iterator, "preread", ctx)

  if not ctx.service then
    ctx.KONG_PREREAD_ENDED_AT = get_now_ms()
    ctx.KONG_PREREAD_TIME = ctx.KONG_PREREAD_ENDED_AT - ctx.KONG_PREREAD_START

    ngx_log(ngx_WARN, "no Service found with those values")
    return ngx.exit(503)
  end

  runloop.preread.after(ctx)

  ctx.KONG_PREREAD_ENDED_AT = get_now_ms()
  ctx.KONG_PREREAD_TIME = ctx.KONG_PREREAD_ENDED_AT - ctx.KONG_PREREAD_START

  -- we intent to proxy, though balancer may fail on that
  ctx.KONG_PROXIED = true
end


function Kong.ssl_certificate()
  kong_global.set_phase(kong, PHASES.certificate)

  -- this doesn't really work across the phases currently (OpenResty 1.13.6.2),
  -- but it returns a table (rewrite phase clears it)
  local ctx = ngx.ctx
  log_init_worker_errors(ctx)

  -- this is the first phase to run on an HTTPS request
  ngx.ctx.workspace = kong.default_workspace

  runloop.certificate.before(ctx)
  local plugins_iterator = runloop.get_updated_plugins_iterator()
  execute_plugins_iterator(plugins_iterator, "certificate", ctx)
  runloop.certificate.after(ctx)
end


function Kong.rewrite()
  local proxy_mode = var.kong_proxy_mode
  if proxy_mode == "grpc" or proxy_mode == "unbuffered"  then
    kong_resty_ctx.apply_ref() -- if kong_proxy_mode is gRPC/unbuffered, this is executing
    kong_resty_ctx.stash_ref() -- after an internal redirect. Restore (and restash)
                               -- context to avoid re-executing phases

    local ctx = ngx.ctx
    ctx.KONG_REWRITE_ENDED_AT = get_now_ms()
    ctx.KONG_REWRITE_TIME = ctx.KONG_REWRITE_ENDED_AT - ctx.KONG_REWRITE_START

    return
  end

  local ctx = ngx.ctx
  if not ctx.KONG_PROCESSING_START then
    ctx.KONG_PROCESSING_START = ngx.req.start_time() * 1000
  end

  if not ctx.KONG_REWRITE_START then
    ctx.KONG_REWRITE_START = get_now_ms()
  end

  kong_global.set_phase(kong, PHASES.rewrite)
  kong_resty_ctx.stash_ref()

  local is_https = var.https == "on"
  if not is_https then
    log_init_worker_errors(ctx)
  end

  runloop.rewrite.before(ctx)

  -- On HTTPS requests, the plugins iterator is already updated in the ssl_certificate phase
  local plugins_iterator
  if is_https then
    plugins_iterator = runloop.get_plugins_iterator()
  else
    -- this is the first phase to run on a plain HTTP request
    ngx.ctx.workspace = kong.default_workspace

    plugins_iterator = runloop.get_updated_plugins_iterator()
  end

  ctx.workspace = kong.default_workspace
  execute_plugins_iterator(plugins_iterator, "rewrite", ctx)

  runloop.rewrite.after(ctx)

  ctx.KONG_REWRITE_ENDED_AT = get_now_ms()
  ctx.KONG_REWRITE_TIME = ctx.KONG_REWRITE_ENDED_AT - ctx.KONG_REWRITE_START
end


function Kong.access()
  local ctx = ngx.ctx
  ctx.is_proxy_request = true
  if not ctx.KONG_ACCESS_START then
    ctx.KONG_ACCESS_START = get_now_ms()

    if ctx.KONG_REWRITE_START and not ctx.KONG_REWRITE_ENDED_AT then
      ctx.KONG_REWRITE_ENDED_AT = ctx.KONG_ACCESS_START
      ctx.KONG_REWRITE_TIME = ctx.KONG_REWRITE_ENDED_AT - ctx.KONG_REWRITE_START
    end
  end

  kong_global.set_phase(kong, PHASES.access)

  runloop.access.before(ctx)

  local plugins_iterator = runloop.get_plugins_iterator()

  execute_plugins_iterator(plugins_iterator, "access", ctx)

  if ctx.delayed_response then
    ctx.KONG_ACCESS_ENDED_AT = get_now_ms()
    ctx.KONG_ACCESS_TIME = ctx.KONG_ACCESS_ENDED_AT - ctx.KONG_ACCESS_START
    ctx.KONG_RESPONSE_LATENCY = ctx.KONG_ACCESS_ENDED_AT - ctx.KONG_PROCESSING_START

    return flush_delayed_response(ctx)
  end

  ctx.delay_response = nil

  if not ctx.service then
    ctx.KONG_ACCESS_ENDED_AT = get_now_ms()
    ctx.KONG_ACCESS_TIME = ctx.KONG_ACCESS_ENDED_AT - ctx.KONG_ACCESS_START
    ctx.KONG_RESPONSE_LATENCY = ctx.KONG_ACCESS_ENDED_AT - ctx.KONG_PROCESSING_START

    ctx.buffered_proxying = nil

    return kong.response.exit(503, { message = "no Service found with those values"})
  end

  runloop.access.after(ctx)

  ctx.KONG_ACCESS_ENDED_AT = get_now_ms()
  ctx.KONG_ACCESS_TIME = ctx.KONG_ACCESS_ENDED_AT - ctx.KONG_ACCESS_START

  -- we intent to proxy, though balancer may fail on that
  ctx.KONG_PROXIED = true

  if ctx.buffered_proxying and ngx.req.http_version() < 2 then
    return Kong.response()
  end
end

do
  local HTTP_METHODS = {
    GET       = ngx.HTTP_GET,
    HEAD      = ngx.HTTP_HEAD,
    PUT       = ngx.HTTP_PUT,
    POST      = ngx.HTTP_POST,
    DELETE    = ngx.HTTP_DELETE,
    OPTIONS   = ngx.HTTP_OPTIONS,
    MKCOL     = ngx.HTTP_MKCOL,
    COPY      = ngx.HTTP_COPY,
    MOVE      = ngx.HTTP_MOVE,
    PROPFIND  = ngx.HTTP_PROPFIND,
    PROPPATCH = ngx.HTTP_PROPPATCH,
    LOCK      = ngx.HTTP_LOCK,
    UNLOCK    = ngx.HTTP_UNLOCK,
    PATCH     = ngx.HTTP_PATCH,
    TRACE     = ngx.HTTP_TRACE,
  }

  function Kong.response()
    local plugins_iterator = runloop.get_plugins_iterator()

    local ctx = ngx.ctx

    -- buffered proxying (that also executes the balancer)
    ngx.req.read_body()

    local options = {
      always_forward_body = true,
      share_all_vars      = true,
      method              = HTTP_METHODS[ngx.req.get_method()],
      ctx                 = ctx,
    }

    local res = ngx.location.capture("/kong_buffered_http", options)
    if res.truncated then
      ngx.status = 502
      return kong_error_handlers(ngx)
    end

    local status = res.status
    local headers = res.header
    local body = res.body

    ctx.buffered_status = status
    ctx.buffered_headers = headers
    ctx.buffered_body = body

    -- fake response phase (this runs after the balancer)
    if not ctx.KONG_RESPONSE_START then
      ctx.KONG_RESPONSE_START = get_now_ms()

      if ctx.KONG_BALANCER_START and not ctx.KONG_BALANCER_ENDED_AT then
        ctx.KONG_BALANCER_ENDED_AT = ctx.KONG_RESPONSE_START
        ctx.KONG_BALANCER_TIME = ctx.KONG_BALANCER_ENDED_AT -
          ctx.KONG_BALANCER_START
      end
    end

    if not ctx.KONG_WAITING_TIME then
      ctx.KONG_WAITING_TIME = ctx.KONG_RESPONSE_START -
        (ctx.KONG_BALANCER_ENDED_AT or ctx.KONG_ACCESS_ENDED_AT)
    end

    if not ctx.KONG_PROXY_LATENCY then
      ctx.KONG_PROXY_LATENCY = ctx.KONG_RESPONSE_START - ctx.KONG_PROCESSING_START
    end

    kong_global.set_phase(kong, PHASES.response)

    kong.response.set_status(status)
    kong.response.set_headers(headers)

    runloop.response.before(ctx)
    execute_plugins_iterator(plugins_iterator, "response", ctx)
    runloop.response.after(ctx)

    ctx.KONG_RESPONSE_ENDED_AT = get_now_ms()
    ctx.KONG_RESPONSE_TIME = ctx.KONG_RESPONSE_ENDED_AT - ctx.KONG_RESPONSE_START

    -- buffered response
    ngx.print(body)
    -- jump over the balancer to header_filter
    ngx.exit(status)
  end
end


function Kong.balancer()
  local trace = tracing.trace("balancer")

  kong_global.set_phase(kong, PHASES.balancer)
  -- This may be called multiple times, and no yielding here!
  local now_ms = get_now_ms()

  local ctx = ngx.ctx
  if not ctx.KONG_BALANCER_START then
    ctx.KONG_BALANCER_START = now_ms

    if subsystem == "stream" then
      if ctx.KONG_PREREAD_START and not ctx.KONG_PREREAD_ENDED_AT then
        ctx.KONG_PREREAD_ENDED_AT = ctx.KONG_BALANCER_START
        ctx.KONG_PREREAD_TIME = ctx.KONG_PREREAD_ENDED_AT -
                                ctx.KONG_PREREAD_START
      end

    else
      if ctx.KONG_REWRITE_START and not ctx.KONG_REWRITE_ENDED_AT then
        ctx.KONG_REWRITE_ENDED_AT = ctx.KONG_ACCESS_START or
                                    ctx.KONG_BALANCER_START
        ctx.KONG_REWRITE_TIME = ctx.KONG_REWRITE_ENDED_AT -
                                ctx.KONG_REWRITE_START
      end

      if ctx.KONG_ACCESS_START and not ctx.KONG_ACCESS_ENDED_AT then
        ctx.KONG_ACCESS_ENDED_AT = ctx.KONG_BALANCER_START
        ctx.KONG_ACCESS_TIME = ctx.KONG_ACCESS_ENDED_AT -
                               ctx.KONG_ACCESS_START
      end
    end
  end

  kong_global.set_phase(kong, PHASES.balancer)

  local balancer_data = ctx.balancer_data
  local tries = balancer_data.tries
  local current_try = {}
  balancer_data.try_count = balancer_data.try_count + 1
  tries[balancer_data.try_count] = current_try

  -- runloop.balancer.before(ctx)
  current_try.balancer_start = now_ms

  if balancer_data.try_count > 1 then
    -- only call balancer on retry, first one is done in `runloop.access.after`
    -- which runs in the ACCESS context and hence has less limitations than
    -- this BALANCER context where the retries are executed

    -- record failure data
    local previous_try = tries[balancer_data.try_count - 1]
    previous_try.state, previous_try.code = get_last_failure()

    -- Report HTTP status for health checks
    local balancer = balancer_data.balancer
    if balancer then
      if previous_try.state == "failed" then
        if previous_try.code == 504 then
          balancer.report_timeout(balancer_data.balancer_handle)
        else
          balancer.report_tcp_failure(balancer_data.balancer_handle)
        end

      else
        balancer.report_http_status(balancer_data.balancer_handle,
                                    previous_try.code)
      end
    end

    local ok, err, errcode = balancer_execute(balancer_data)
    if not ok then
      ngx_log(ngx_ERR, "failed to retry the dns/balancer resolver for ",
              tostring(balancer_data.host), "' with: ", tostring(err))

      ctx.KONG_BALANCER_ENDED_AT = get_now_ms()
      ctx.KONG_BALANCER_TIME = ctx.KONG_BALANCER_ENDED_AT - ctx.KONG_BALANCER_START
      ctx.KONG_PROXY_LATENCY = ctx.KONG_BALANCER_ENDED_AT - ctx.KONG_PROCESSING_START

      return ngx.exit(errcode)
    end

  else
    -- first try, so set the max number of retries
    local retries = balancer_data.retries
    if retries > 0 then
      set_more_tries(retries)
    end
  end

  local pool_opts
  local kong_conf = kong.configuration

  if enable_keepalive and kong_conf.upstream_keepalive_pool_size > 0
     and subsystem == "http"
  then
    local pool = balancer_data.ip .. "|" .. balancer_data.port

    if balancer_data.scheme == "https" then
      -- upstream_host is SNI
      pool = pool .. "|" .. ngx.var.upstream_host

      if ctx.service and ctx.service.client_certificate then
        pool = pool .. "|" .. ctx.service.client_certificate.id
      end
    end

    pool_opts = {
      pool = pool,
      pool_size = kong_conf.upstream_keepalive_pool_size,
    }
  end

  current_try.ip   = balancer_data.ip
  current_try.port = balancer_data.port

  -- set the targets as resolved
  ngx_log(ngx_DEBUG, "setting address (try ", balancer_data.try_count, "): ",
                     balancer_data.ip, ":", balancer_data.port)
  local ok, err = set_current_peer(balancer_data.ip, balancer_data.port, pool_opts)
  if not ok then
    ngx_log(ngx_ERR, "failed to set the current peer (address: ",
            tostring(balancer_data.ip), " port: ", tostring(balancer_data.port),
            "): ", tostring(err))

    ctx.KONG_BALANCER_ENDED_AT = get_now_ms()
    ctx.KONG_BALANCER_TIME = ctx.KONG_BALANCER_ENDED_AT - ctx.KONG_BALANCER_START
    ctx.KONG_PROXY_LATENCY = ctx.KONG_BALANCER_ENDED_AT - ctx.KONG_PROCESSING_START

    return ngx.exit(500)
  end

  ok, err = set_timeouts(balancer_data.connect_timeout / 1000,
                         balancer_data.send_timeout / 1000,
                         balancer_data.read_timeout / 1000)
  if not ok then
    ngx_log(ngx_ERR, "could not set upstream timeouts: ", err)
  end

  if pool_opts then
    ok, err = enable_keepalive(kong_conf.upstream_keepalive_idle_timeout,
                               kong_conf.upstream_keepalive_max_requests)
    if not ok then
      ngx_log(ngx_ERR, "could not enable connection keepalive: ", err)
    end

    ngx_log(ngx_DEBUG, "enabled connection keepalive (pool=", pool_opts.pool,
                       ", pool_size=", pool_opts.pool_size,
                       ", idle_timeout=", kong_conf.upstream_keepalive_idle_timeout,
                       ", max_requests=", kong_conf.upstream_keepalive_max_requests, ")")
  end

  -- record overall latency
  ctx.KONG_BALANCER_ENDED_AT = get_now_ms()
  ctx.KONG_BALANCER_TIME = ctx.KONG_BALANCER_ENDED_AT - ctx.KONG_BALANCER_START

  -- record try-latency
  local try_latency = ctx.KONG_BALANCER_ENDED_AT - current_try.balancer_start
  current_try.balancer_latency = try_latency

  -- time spent in Kong before sending the request to upstream
  -- start_time() is kept in seconds with millisecond resolution.
  ctx.KONG_PROXY_LATENCY = ctx.KONG_BALANCER_ENDED_AT - ctx.KONG_PROCESSING_START

  -- runloop.balancer.after(ctx)
  -- ee.handlers.balancer.after(ctx)
  trace:finish()
end


function Kong.header_filter()
  local ctx = ngx.ctx
  ctx.is_proxy_request = true
  if not ctx.KONG_PROCESSING_START then
    ctx.KONG_PROCESSING_START = ngx.req.start_time() * 1000
  end

  if not ctx.workspace then
    ctx.workspace = kong.default_workspace
  end

  if not ctx.KONG_HEADER_FILTER_START then
    ctx.KONG_HEADER_FILTER_START = get_now_ms()

    if ctx.KONG_REWRITE_START and not ctx.KONG_REWRITE_ENDED_AT then
      ctx.KONG_REWRITE_ENDED_AT = ctx.KONG_BALANCER_START or
                                  ctx.KONG_ACCESS_START or
                                  ctx.KONG_RESPONSE_START or
                                  ctx.KONG_HEADER_FILTER_START
      ctx.KONG_REWRITE_TIME = ctx.KONG_REWRITE_ENDED_AT -
                              ctx.KONG_REWRITE_START
    end

    if ctx.KONG_ACCESS_START and not ctx.KONG_ACCESS_ENDED_AT then
      ctx.KONG_ACCESS_ENDED_AT = ctx.KONG_BALANCER_START or
                                 ctx.KONG_RESPONSE_START or
                                 ctx.KONG_HEADER_FILTER_START
      ctx.KONG_ACCESS_TIME = ctx.KONG_ACCESS_ENDED_AT -
                             ctx.KONG_ACCESS_START
    end

    if ctx.KONG_BALANCER_START and not ctx.KONG_BALANCER_ENDED_AT then
      ctx.KONG_BALANCER_ENDED_AT = ctx.KONG_RESPONSE_START or
                                   ctx.KONG_HEADER_FILTER_START
      ctx.KONG_BALANCER_TIME = ctx.KONG_BALANCER_ENDED_AT -
                               ctx.KONG_BALANCER_START
    end

    if ctx.KONG_RESPONSE_START and not ctx.KONG_RESPONSE_ENDED_AT then
      ctx.KONG_RESPONSE_ENDED_AT = ctx.KONG_HEADER_FILTER_START
      ctx.KONG_RESPONSE_TIME = ctx.KONG_RESPONSE_ENDED_AT -
                               ctx.KONG_RESPONSE_START
    end
  end

  if ctx.KONG_PROXIED then
    if not ctx.KONG_WAITING_TIME then
      ctx.KONG_WAITING_TIME = (ctx.KONG_RESPONSE_START    or ctx.KONG_HEADER_FILTER_START) -
                              (ctx.KONG_BALANCER_ENDED_AT or ctx.KONG_ACCESS_ENDED_AT)
    end

    if not ctx.KONG_PROXY_LATENCY then
      ctx.KONG_PROXY_LATENCY = (ctx.KONG_RESPONSE_START or ctx.KONG_HEADER_FILTER_START) -
                                ctx.KONG_PROCESSING_START
    end

  elseif not ctx.KONG_RESPONSE_LATENCY then
    ctx.KONG_RESPONSE_LATENCY = (ctx.KONG_RESPONSE_START or ctx.KONG_HEADER_FILTER_START) -
                                 ctx.KONG_PROCESSING_START
  end

  kong_global.set_phase(kong, PHASES.header_filter)

  runloop.header_filter.before(ctx)
  local plugins_iterator = runloop.get_plugins_iterator()
  execute_plugins_iterator(plugins_iterator, "header_filter", ctx)
  runloop.header_filter.after(ctx)
  ee.handlers.header_filter.after(ctx)

  ctx.KONG_HEADER_FILTER_ENDED_AT = get_now_ms()
  ctx.KONG_HEADER_FILTER_TIME = ctx.KONG_HEADER_FILTER_ENDED_AT - ctx.KONG_HEADER_FILTER_START
end


function Kong.body_filter()
  local ctx = ngx.ctx
  if not ctx.KONG_BODY_FILTER_START then
    ctx.KONG_BODY_FILTER_START = get_now_ms()

    if ctx.KONG_REWRITE_START and not ctx.KONG_REWRITE_ENDED_AT then
      ctx.KONG_REWRITE_ENDED_AT = ctx.KONG_ACCESS_START or
                                  ctx.KONG_BALANCER_START or
                                  ctx.KONG_RESPONSE_START or
                                  ctx.KONG_HEADER_FILTER_START or
                                  ctx.KONG_BODY_FILTER_START
      ctx.KONG_REWRITE_TIME = ctx.KONG_REWRITE_ENDED_AT -
                              ctx.KONG_REWRITE_START
    end

    if ctx.KONG_ACCESS_START and not ctx.KONG_ACCESS_ENDED_AT then
      ctx.KONG_ACCESS_ENDED_AT = ctx.KONG_BALANCER_START or
                                 ctx.KONG_RESPONSE_START or
                                 ctx.KONG_HEADER_FILTER_START or
                                 ctx.KONG_BODY_FILTER_START
      ctx.KONG_ACCESS_TIME = ctx.KONG_ACCESS_ENDED_AT -
                             ctx.KONG_ACCESS_START
    end

    if ctx.KONG_BALANCER_START and not ctx.KONG_BALANCER_ENDED_AT then
      ctx.KONG_BALANCER_ENDED_AT = ctx.KONG_RESPONSE_START or
                                   ctx.KONG_HEADER_FILTER_START or
                                   ctx.KONG_BODY_FILTER_START
      ctx.KONG_BALANCER_TIME = ctx.KONG_BALANCER_ENDED_AT -
                               ctx.KONG_BALANCER_START
    end

    if ctx.KONG_RESPONSE_START and not ctx.KONG_RESPONSE_ENDED_AT then
      ctx.KONG_RESPONSE_ENDED_AT = ctx.KONG_HEADER_FILTER_START or
                                   ctx.KONG_BODY_FILTER_START
      ctx.KONG_RESPONSE_TIME = ctx.KONG_RESPONSE_ENDED_AT -
                               ctx.KONG_RESPONSE_START
    end

    if ctx.KONG_HEADER_FILTER_START and not ctx.KONG_HEADER_FILTER_ENDED_AT then
      ctx.KONG_HEADER_FILTER_ENDED_AT = ctx.KONG_BODY_FILTER_START
      ctx.KONG_HEADER_FILTER_TIME = ctx.KONG_HEADER_FILTER_ENDED_AT -
                                    ctx.KONG_HEADER_FILTER_START
    end
  end

  kong_global.set_phase(kong, PHASES.body_filter)

  if ctx.response_body then
    arg[1] = ctx.response_body
    arg[2] = true
  end

  local plugins_iterator = runloop.get_plugins_iterator()
  execute_plugins_iterator(plugins_iterator, "body_filter", ctx)

  if not arg[2] then
    return
  end

  ctx.KONG_BODY_FILTER_ENDED_AT = get_now_ms()
  ctx.KONG_BODY_FILTER_TIME = ctx.KONG_BODY_FILTER_ENDED_AT - ctx.KONG_BODY_FILTER_START

  if ctx.KONG_PROXIED then
    -- time spent receiving the response ((response +) header_filter + body_filter)
    -- we could use $upstream_response_time but we need to distinguish the waiting time
    -- from the receiving time in our logging plugins (especially ALF serializer).
    ctx.KONG_RECEIVE_TIME = ctx.KONG_BODY_FILTER_ENDED_AT - (ctx.KONG_RESPONSE_START or
                                                             ctx.KONG_HEADER_FILTER_START or
                                                             ctx.KONG_BALANCER_ENDED_AT or
                                                             ctx.KONG_BALANCER_START or
                                                             ctx.KONG_ACCESS_ENDED_AT)
  end
end


function Kong.log()
  local ctx = ngx.ctx
  if not ctx.KONG_LOG_START then
    ctx.KONG_LOG_START = get_now_ms()
    if subsystem == "stream" then
      if ctx.KONG_PREREAD_START and not ctx.KONG_PREREAD_ENDED_AT then
        ctx.KONG_PREREAD_ENDED_AT = ctx.KONG_LOG_START
        ctx.KONG_PREREAD_TIME = ctx.KONG_PREREAD_ENDED_AT -
                                ctx.KONG_PREREAD_START
      end

      if ctx.KONG_BALANCER_START and not ctx.KONG_BALANCER_ENDED_AT then
        ctx.KONG_BALANCER_ENDED_AT = ctx.KONG_LOG_START
        ctx.KONG_BALANCER_TIME = ctx.KONG_BALANCER_ENDED_AT -
                                 ctx.KONG_BALANCER_START
      end

    else
      if ctx.KONG_REWRITE_START and not ctx.KONG_REWRITE_ENDED_AT then
        ctx.KONG_REWRITE_ENDED_AT = ctx.KONG_ACCESS_START or
                                    ctx.KONG_BALANCER_START or
                                    ctx.KONG_RESPONSE_START or
                                    ctx.KONG_HEADER_FILTER_START or
                                    ctx.BODY_FILTER_START or
                                    ctx.KONG_LOG_START
        ctx.KONG_REWRITE_TIME = ctx.KONG_REWRITE_ENDED_AT -
                                ctx.KONG_REWRITE_START
      end

      if ctx.KONG_ACCESS_START and not ctx.KONG_ACCESS_ENDED_AT then
        ctx.KONG_ACCESS_ENDED_AT = ctx.KONG_BALANCER_START or
                                   ctx.KONG_RESPONSE_START or
                                   ctx.KONG_HEADER_FILTER_START or
                                   ctx.BODY_FILTER_START or
                                   ctx.KONG_LOG_START
        ctx.KONG_ACCESS_TIME = ctx.KONG_ACCESS_ENDED_AT -
                               ctx.KONG_ACCESS_START
      end

      if ctx.KONG_BALANCER_START and not ctx.KONG_BALANCER_ENDED_AT then
        ctx.KONG_BALANCER_ENDED_AT = ctx.KONG_RESPONSE_START or
                                     ctx.KONG_HEADER_FILTER_START or
                                     ctx.BODY_FILTER_START or
                                     ctx.KONG_LOG_START
        ctx.KONG_BALANCER_TIME = ctx.KONG_BALANCER_ENDED_AT -
                                 ctx.KONG_BALANCER_START
      end

      if ctx.KONG_HEADER_FILTER_START and not ctx.KONG_HEADER_FILTER_ENDED_AT then
        ctx.KONG_HEADER_FILTER_ENDED_AT = ctx.BODY_FILTER_START or
                                          ctx.KONG_LOG_START
        ctx.KONG_HEADER_FILTER_TIME = ctx.KONG_HEADER_FILTER_ENDED_AT -
                                      ctx.KONG_HEADER_FILTER_START
      end

      if ctx.KONG_BODY_FILTER_START and not ctx.KONG_BODY_FILTER_ENDED_AT then
        ctx.KONG_BODY_FILTER_ENDED_AT = ctx.KONG_LOG_START
        ctx.KONG_BODY_FILTER_TIME = ctx.KONG_BODY_FILTER_ENDED_AT -
                                    ctx.KONG_BODY_FILTER_START
      end

      if ctx.KONG_PROXIED and not ctx.KONG_WAITING_TIME then
        ctx.KONG_WAITING_TIME = ctx.KONG_LOG_START -
                                (ctx.KONG_BALANCER_ENDED_AT or ctx.KONG_ACCESS_ENDED_AT)
      end
    end
  end

  kong_global.set_phase(kong, PHASES.log)

  local ctx = ngx.ctx

  runloop.log.before(ctx)
  local plugins_iterator = runloop.get_plugins_iterator()
  execute_plugins_iterator(plugins_iterator, "log", ctx)
  runloop.log.after(ctx)
  ee.handlers.log.after(ctx, ngx.status)


  -- this is not used for now, but perhaps we need it later?
  --ctx.KONG_LOG_ENDED_AT = get_now_ms()
  --ctx.KONG_LOG_TIME = ctx.KONG_LOG_ENDED_AT - ctx.KONG_LOG_START
end


function Kong.handle_error()
  kong_resty_ctx.apply_ref()
  kong_global.set_phase(kong, PHASES.error)

  local ctx = ngx.ctx
  ctx.KONG_UNEXPECTED = true

  local old_ws = ctx.workspace
  log_init_worker_errors(ctx)

  if not ctx.plugins then
    local plugins_iterator = runloop.get_updated_plugins_iterator()
    for _ in plugins_iterator:iterate("content", ctx) do
      -- just build list of plugins
      ctx.workspace = old_ws
    end
  end

  return kong_error_handlers(ctx)
end


local function serve_content(module, options)
  kong_global.set_phase(kong, PHASES.admin_api)

  local ctx = ngx.ctx
  ctx.KONG_PROCESSING_START = ngx.req.start_time() * 1000
  ctx.KONG_ADMIN_CONTENT_START = ctx.KONG_ADMIN_CONTENT_START or get_now_ms()


  log_init_worker_errors(ctx)

  options = options or {}

  -- if we support authentication via plugin as well as via RBAC token, then
  -- use cors plugin in api/init.lua to process cors requests and
  -- support the right origins, headers, etc.
  if not singletons.configuration.admin_gui_auth then
    header["Access-Control-Allow-Origin"] = options.allow_origin or "*"
<<<<<<< HEAD

    if ngx.req.get_method() == "OPTIONS" then
      header["Access-Control-Allow-Methods"] = options.acam or
        "GET, HEAD, PATCH, POST, PUT, DELETE"
      header["Access-Control-Allow-Headers"] = options.acah or "Content-Type"

      ctx.KONG_ADMIN_CONTENT_ENDED_AT = get_now_ms()
      ctx.KONG_ADMIN_CONTENT_TIME = ctx.KONG_ADMIN_CONTENT_ENDED_AT - ctx.KONG_ADMIN_CONTENT_START
      ctx.KONG_ADMIN_LATENCY = ctx.KONG_ADMIN_CONTENT_ENDED_AT - ctx.KONG_PROCESSING_START

      return ngx.exit(204)
    end
  end

  local headers = ngx.req.get_headers()

  if headers["Kong-Request-Type"] == "editor"  then
    header["Access-Control-Allow-Origin"] = singletons.configuration.admin_gui_url or "*"
    header["Access-Control-Allow-Credentials"] = true
    header["Content-Type"] = 'text/html'

=======

    if ngx.req.get_method() == "OPTIONS" then
      header["Access-Control-Allow-Methods"] = options.acam or
        "GET, HEAD, PATCH, POST, PUT, DELETE"
      header["Access-Control-Allow-Headers"] = options.acah or "Content-Type"

      ctx.KONG_ADMIN_CONTENT_ENDED_AT = get_now_ms()
      ctx.KONG_ADMIN_CONTENT_TIME = ctx.KONG_ADMIN_CONTENT_ENDED_AT - ctx.KONG_ADMIN_CONTENT_START
      ctx.KONG_ADMIN_LATENCY = ctx.KONG_ADMIN_CONTENT_ENDED_AT - ctx.KONG_PROCESSING_START

      return ngx.exit(204)
    end
  end

  local headers = ngx.req.get_headers()

  if headers["Kong-Request-Type"] == "editor"  then
    header["Access-Control-Allow-Origin"] = singletons.configuration.admin_gui_url or "*"
    header["Access-Control-Allow-Credentials"] = true
    header["Content-Type"] = 'text/html'

>>>>>>> 7ca24ba3
    return lapis.serve("kong.portal.gui")
  end

  lapis.serve(module)

  ctx.KONG_ADMIN_CONTENT_ENDED_AT = get_now_ms()
  ctx.KONG_ADMIN_CONTENT_TIME = ctx.KONG_ADMIN_CONTENT_ENDED_AT - ctx.KONG_ADMIN_CONTENT_START
  ctx.KONG_ADMIN_LATENCY = ctx.KONG_ADMIN_CONTENT_ENDED_AT - ctx.KONG_PROCESSING_START
end


function Kong.admin_content(options)
  kong.worker_events.poll()

  local ctx = ngx.ctx
  if not ctx.workspace then
    ctx.workspace = kong.default_workspace
  end

  return serve_content("kong.api", options)
end


-- TODO: deprecate the following alias
Kong.serve_admin_api = Kong.admin_content


function Kong.admin_header_filter()
  local ctx = ngx.ctx

  if not ctx.KONG_PROCESSING_START then
    ctx.KONG_PROCESSING_START = ngx.req.start_time() * 1000
  end

  if not ctx.KONG_ADMIN_HEADER_FILTER_START then
    ctx.KONG_ADMIN_HEADER_FILTER_START = get_now_ms()

    if ctx.KONG_ADMIN_CONTENT_START and not ctx.KONG_ADMIN_CONTENT_ENDED_AT then
      ctx.KONG_ADMIN_CONTENT_ENDED_AT = ctx.KONG_ADMIN_HEADER_FILTER_START
      ctx.KONG_ADMIN_CONTENT_TIME = ctx.KONG_ADMIN_CONTENT_ENDED_AT - ctx.KONG_ADMIN_CONTENT_START
    end

    if not ctx.KONG_ADMIN_LATENCY then
      ctx.KONG_ADMIN_LATENCY = ctx.KONG_ADMIN_HEADER_FILTER_START - ctx.KONG_PROCESSING_START
    end
  end

  local enabled_headers = kong.configuration.enabled_headers
  local headers = constants.HEADERS

  if enabled_headers[headers.ADMIN_LATENCY] then
    header[headers.ADMIN_LATENCY] = ctx.KONG_ADMIN_LATENCY
  end

  if enabled_headers[headers.SERVER] then
    header[headers.SERVER] = meta._SERVER_TOKENS

  else
    header[headers.SERVER] = nil
  end

  -- this is not used for now, but perhaps we need it later?
  --ctx.KONG_ADMIN_HEADER_FILTER_ENDED_AT = get_now_ms()
  --ctx.KONG_ADMIN_HEADER_FILTER_TIME = ctx.KONG_ADMIN_HEADER_FILTER_ENDED_AT - ctx.KONG_ADMIN_HEADER_FILTER_START
end


function Kong.serve_portal_api()
  kong_global.set_phase(kong, PHASES.admin_api)

  return lapis.serve("kong.portal")
end

function Kong.serve_portal_gui()
  kong_global.set_phase(kong, PHASES.admin_api)

  return lapis.serve("kong.portal.gui")
end

function Kong.serve_portal_assets()
  kong_global.set_phase(kong, PHASES.admin_api)

   return lapis.serve("kong.portal.gui")
end

function Kong.status_content()
  return serve_content("kong.status")
end


Kong.status_header_filter = Kong.admin_header_filter


function Kong.serve_cluster_listener(options)
  log_init_worker_errors()

  kong_global.set_phase(kong, PHASES.cluster_listener)

  return clustering.handle_cp_websocket()
end


function Kong.serve_cluster_telemetry_listener(options)
  log_init_worker_errors()

  kong_global.set_phase(kong, PHASES.cluster_listener)

  return clustering.handle_cp_telemetry_websocket()
end

<<<<<<< HEAD
function Kong.stream_api()
  stream_api.handle()
end

=======
>>>>>>> 7ca24ba3

do
  local declarative = require("kong.db.declarative")
  local cjson = require("cjson.safe")

  function Kong.stream_config_listener()
    local sock, err = ngx.req.socket()
    if not sock then
      kong.log.crit("unable to obtain request socket: ", err)
      return
    end

    local data, err = sock:receive("*a")
    if not data then
      ngx_log(ngx_CRIT, "unable to receive new config: ", err)
      return
    end

    local parsed
    parsed, err = cjson.decode(data)
    if not parsed then
      kong.log.err("unable to parse received declarative config: ", err)
      return
    end

    local ok, err = declarative.load_into_cache_with_events(parsed[1], parsed[2])
    if not ok then
      if err == "no memory" then
        kong.log.err("not enough cache space for declarative config, " ..
                     "consider raising the \"mem_cache_size\" Kong config")

      else
        kong.log.err("failed loading declarative config into cache: ", err)
      end
    end
  end
end


return Kong<|MERGE_RESOLUTION|>--- conflicted
+++ resolved
@@ -78,10 +78,7 @@
 local runloop = require "kong.runloop.handler"
 local tracing = require "kong.tracing"
 local keyring = require "kong.keyring.startup"
-<<<<<<< HEAD
 local stream_api = require "kong.tools.stream_api"
-=======
->>>>>>> 7ca24ba3
 local clustering = require "kong.clustering"
 local singletons = require "kong.singletons"
 local declarative = require "kong.db.declarative"
@@ -518,10 +515,7 @@
       delete_interval_pg = config.vitals_delete_interval_pg,
       ttl_seconds    = config.vitals_ttl_seconds,
       ttl_minutes    = config.vitals_ttl_minutes,
-<<<<<<< HEAD
-=======
       ttl_days       = config.vitals_ttl_days,
->>>>>>> 7ca24ba3
   }
 
 
@@ -530,11 +524,7 @@
   -- ]]
 
 
-<<<<<<< HEAD
   if config.proxy_ssl_enabled or config.stream_ssl_enabled then
-=======
-  if subsystem == "stream" or config.proxy_ssl_enabled then
->>>>>>> 7ca24ba3
     certificate.init()
   end
 
@@ -555,13 +545,10 @@
     kong_global = kong_global,
   }
 
-<<<<<<< HEAD
   if subsystem == "stream" then
     stream_api.load_handlers()
   end
 
-=======
->>>>>>> 7ca24ba3
   if kong.configuration.database == "off" then
 
     local err
@@ -1415,7 +1402,6 @@
   -- support the right origins, headers, etc.
   if not singletons.configuration.admin_gui_auth then
     header["Access-Control-Allow-Origin"] = options.allow_origin or "*"
-<<<<<<< HEAD
 
     if ngx.req.get_method() == "OPTIONS" then
       header["Access-Control-Allow-Methods"] = options.acam or
@@ -1437,29 +1423,6 @@
     header["Access-Control-Allow-Credentials"] = true
     header["Content-Type"] = 'text/html'
 
-=======
-
-    if ngx.req.get_method() == "OPTIONS" then
-      header["Access-Control-Allow-Methods"] = options.acam or
-        "GET, HEAD, PATCH, POST, PUT, DELETE"
-      header["Access-Control-Allow-Headers"] = options.acah or "Content-Type"
-
-      ctx.KONG_ADMIN_CONTENT_ENDED_AT = get_now_ms()
-      ctx.KONG_ADMIN_CONTENT_TIME = ctx.KONG_ADMIN_CONTENT_ENDED_AT - ctx.KONG_ADMIN_CONTENT_START
-      ctx.KONG_ADMIN_LATENCY = ctx.KONG_ADMIN_CONTENT_ENDED_AT - ctx.KONG_PROCESSING_START
-
-      return ngx.exit(204)
-    end
-  end
-
-  local headers = ngx.req.get_headers()
-
-  if headers["Kong-Request-Type"] == "editor"  then
-    header["Access-Control-Allow-Origin"] = singletons.configuration.admin_gui_url or "*"
-    header["Access-Control-Allow-Credentials"] = true
-    header["Content-Type"] = 'text/html'
-
->>>>>>> 7ca24ba3
     return lapis.serve("kong.portal.gui")
   end
 
@@ -1570,13 +1533,10 @@
   return clustering.handle_cp_telemetry_websocket()
 end
 
-<<<<<<< HEAD
 function Kong.stream_api()
   stream_api.handle()
 end
 
-=======
->>>>>>> 7ca24ba3
 
 do
   local declarative = require("kong.db.declarative")
