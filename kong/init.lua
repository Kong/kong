-- Kong, the biggest ape in town
--
--     /\  ____
--     <> ( oo )
--     <>_| ^^ |_
--     <>   @    \
--    /~~\ . . _ |
--   /~~~~\    | |
--  /~~~~~~\/ _| |
--  |[][][]/ / [m]
--  |[][][[m]
--  |[][][]|
--  |[][][]|
--  |[][][]|
--  |[][][]|
--  |[][][]|
--  |[][][]|
--  |[][][]|
--  |[][][]|
--  |[|--|]|
--  |[|  |]|
--  ========
-- ==========
-- |[[    ]]|
-- ==========

pcall(require, "luarocks.loader")
require "resty.core"
local constants = require "kong.constants"

do
  -- let's ensure the required shared dictionaries are
  -- declared via lua_shared_dict in the Nginx conf

  for _, dict in ipairs(constants.DICTS) do
    if not ngx.shared[dict] then
      return error("missing shared dict '" .. dict .. "' in Nginx "          ..
                   "configuration, are you using a custom template? "        ..
                   "Make sure the 'lua_shared_dict " .. dict .. " [SIZE];' " ..
                   "directive is defined.")
    end
  end

  -- if we're running `nginx -t` then don't initialize
  if os.getenv("KONG_NGINX_CONF_CHECK") then
    return {
      init = function() end,
    }
  end
end

require("kong.globalpatches")()


local kong_global = require "kong.global"
local PHASES = kong_global.phases


_G.kong = kong_global.new() -- no versioned PDK for plugins for now

local DB = require "kong.db"
local dns = require "kong.tools.dns"
local utils = require "kong.tools.utils"
local lapis = require "lapis"
local pl_utils = require "pl.utils"
local http_tls = require "http.tls"
local openssl_ssl = require "openssl.ssl"
local openssl_pkey = require "openssl.pkey"
local openssl_x509 = require "openssl.x509"
local runloop = require "kong.runloop.handler"
local mesh = require "kong.runloop.mesh"
<<<<<<< HEAD
local tracing = require "kong.tracing"
local semaphore = require "ngx.semaphore"
=======
>>>>>>> 5e9a43a3
local singletons = require "kong.singletons"
local declarative = require "kong.db.declarative"
local ngx_balancer = require "ngx.balancer"
local kong_resty_ctx = require "kong.resty.ctx"
local certificate = require "kong.runloop.certificate"
local concurrency = require "kong.concurrency"
local cache_warmup = require "kong.cache_warmup"
local balancer_execute = require("kong.runloop.balancer").execute
local kong_error_handlers = require "kong.error_handlers"
local migrations_utils = require "kong.cmd.utils.migrations"


local internal_proxies = require "kong.enterprise_edition.proxies"
local vitals = require "kong.vitals"
local ee = require "kong.enterprise_edition"
local portal_auth = require "kong.portal.auth"
local portal_emails = require "kong.portal.emails"
local admin_emails = require "kong.enterprise_edition.admin.emails"
local invoke_plugin = require "kong.enterprise_edition.invoke_plugin"

local kong             = kong
local ngx              = ngx
local header           = ngx.header
local ngx_log          = ngx.log
local ngx_ERR          = ngx.ERR
local ngx_WARN         = ngx.WARN
local ngx_CRIT         = ngx.CRIT
local ngx_DEBUG        = ngx.DEBUG
local ipairs           = ipairs
local assert           = assert
local tostring         = tostring
local coroutine        = coroutine
local getmetatable     = getmetatable
local registry         = debug.getregistry()
local get_last_failure = ngx_balancer.get_last_failure
local set_current_peer = ngx_balancer.set_current_peer
local set_ssl_ctx      = ngx_balancer.set_ssl_ctx
local set_timeouts     = ngx_balancer.set_timeouts
local set_more_tries   = ngx_balancer.set_more_tries


local ffi = require "ffi"
local cast = ffi.cast
local voidpp = ffi.typeof("void**")

local TLS_SCHEMES = {
  https = true,
  tls = true,
}

<<<<<<< HEAD
local PLUGINS_MAP_CACHE_OPTS = { ttl = 0 }

local plugins_map_semaphore
local plugins_map_version
local loaded_plugins
=======
local declarative_entities
>>>>>>> 5e9a43a3
local schema_state


local reset_kong_shm
do
  local preserve_keys = {
    "events:requests",
    "kong:node_id",
  }

  reset_kong_shm = function()
    local preserved = {}

    for _, key in ipairs(preserve_keys) do
      -- ignore errors
      preserved[key] = ngx.shared.kong:get(key)
    end

<<<<<<< HEAD
  singletons.configured_plugins = map
=======
    ngx.shared.kong:flush_all()
    ngx.shared.kong:flush_expired(0)
>>>>>>> 5e9a43a3

    for _, key in ipairs(preserve_keys) do
      ngx.shared.kong:set(key, preserved[key])
    end
  end
end


local function execute_plugins_iterator(plugins_iterator, ctx, phase)
  for plugin, configuration in plugins_iterator:iterate(ctx, phase) do
    kong_global.set_named_ctx(kong, "plugin", configuration)
    kong_global.set_namespaced_log(kong, plugin.name)

    plugin.handler[phase](plugin.handler, configuration)

    kong_global.reset_log(kong)
  end
end


local function execute_cache_warmup(kong_config)
  if kong_config.database == "off" then
    return true
  end

  if ngx.worker.id() == 0 then
    local ok, err = cache_warmup.execute(kong_config.db_cache_warmup_entities)
    if not ok then
      return nil, err
    end
  end
  return true
end


-- Kong public context handlers.
-- @section kong_handlers

local Kong = {}


<<<<<<< HEAD
local function sort_plugins_for_execution(kong_conf, db, plugin_list)
  -- sort plugins by order of execution
  table.sort(plugin_list, function(a, b)
    local priority_a = a.handler.PRIORITY or 0
    local priority_b = b.handler.PRIORITY or 0
    return priority_a > priority_b
  end)

  -- add reports plugin if not disabled
  if kong_conf.anonymous_reports then
    local reports = require "kong.reports"

    reports.add_ping_value("database", kong_conf.database)
    reports.add_ping_value("database_version", db.infos.db_ver)

    reports.toggle(true)

    local shm = ngx.shared

    local reported_entities = {
      a = "apis",
      r = "routes",
      c = "consumers",
      s = "services",
    }

    for k, v in pairs(reported_entities) do
      reports.add_ping_value(k, function()
        return shm["kong_reports_" .. v] and
          #shm["kong_reports_" .. v]:get_keys(70000)
      end)
    end

    plugin_list[#plugin_list+1] = {
      name = "reports",
      handler = reports,
    }
  end
end

=======
>>>>>>> 5e9a43a3

local function flush_delayed_response(ctx)
  ctx.delay_response = false

  if type(ctx.delayed_response_callback) == "function" then
    ctx.delayed_response_callback(ctx)
    return -- avoid tail call
  end

  kong.response.exit(ctx.delayed_response.status_code,
                     ctx.delayed_response.content,
                     ctx.delayed_response.headers)
end


local function parse_declarative_config(kong_config)
  if kong_config.database ~= "off" then
    return {}
  end

  if not kong_config.declarative_config then
    return {}
  end

  local dc = declarative.new_config(kong_config)
  local entities, err = dc:parse_file(kong_config.declarative_config)
  if not entities then
    return nil, "error parsing declarative config file " ..
                kong_config.declarative_config .. ":\n" .. err
  end

  return entities
end


local function load_declarative_config(kong_config, entities)
  if kong_config.database ~= "off" then
    return true
  end

  if not kong_config.declarative_config then
    -- no configuration yet, just build empty plugins iterator
    local ok, err = runloop.build_plugins_iterator(utils.uuid())
    if not ok then
      error("error building initial plugins iterator: " .. err)
    end
    return true
  end

  local opts = {
    name = "declarative_config",
  }
  return concurrency.with_worker_mutex(opts, function()
    local value = ngx.shared.kong:get("declarative_config:loaded")
    if value then
      return true
    end

    local ok, err = declarative.load_into_cache(entities)
    if not ok then
      return nil, err
    end

    kong.log.notice("declarative config loaded from ",
                    kong_config.declarative_config)

    ok, err = runloop.build_plugins_iterator(utils.uuid())
    if not ok then
      error("error building initial plugins iterator: " .. err)
    end

    assert(runloop.build_router("init"))

    mesh.init()

    ok, err = ngx.shared.kong:safe_set("declarative_config:loaded", true)
    if not ok then
      kong.log.warn("failed marking declarative_config as loaded: ", err)
    end

    return true
  end)
end


function Kong.init()
  reset_kong_shm()

  -- special math.randomseed from kong.globalpatches not taking any argument.
  -- Must only be called in the init or init_worker phases, to avoid
  -- duplicated seeds.
  math.randomseed()

  local pl_path = require "pl.path"
  local conf_loader = require "kong.conf_loader"

  -- check if kong global is the correct one
  if not kong.version then
    error("configuration error: make sure your template is not setting a " ..
          "global named 'kong' (please use 'Kong' instead)")
  end

  -- retrieve kong_config
  local conf_path = pl_path.join(ngx.config.prefix(), ".kong_env")
  local config = assert(conf_loader(conf_path))

  -- Set up default ssl client context
  local default_client_ssl_ctx
  if set_ssl_ctx then
    default_client_ssl_ctx = http_tls.new_client_context()
    default_client_ssl_ctx:setVerify(openssl_ssl.VERIFY_NONE)
    default_client_ssl_ctx:setAlpnProtos { "http/1.1" }
    -- TODO: copy proxy_ssl_* flags?
    if config.client_ssl then
      local pem_key = assert(pl_utils.readfile(config.client_ssl_cert_key))
      default_client_ssl_ctx:setPrivateKey(openssl_pkey.new(pem_key))
      -- XXX: intermediary certs are NYI https://github.com/wahern/luaossl/issues/123
      local pem_cert = assert(pl_utils.readfile(config.client_ssl_cert))
      default_client_ssl_ctx:setCertificate(openssl_x509.new(pem_cert))
    end
  else
      ngx_log(ngx_WARN, "missing \"ngx.balancer\".set_ssl_ctx API. ",
                        "Dynamic client SSL_CTX* will be unavailable")
  end

  kong_global.init_pdk(kong, config, nil) -- nil: latest PDK
  tracing.init(config)

  local err = ee.feature_flags_init(config)
  if err then
    error(tostring(err))
  end

  local db = assert(DB.new(config))
  tracing.connector_query_wrap(db.connector)
  assert(db:init_connector())

  schema_state = assert(db:schema_state())
<<<<<<< HEAD
  if schema_state.needs_bootstrap then
    error("database needs bootstrap; run 'kong migrations bootstrap'")
=======
  migrations_utils.check_state(schema_state, db)
>>>>>>> 5e9a43a3

  if schema_state.missing_migrations or schema_state.pending_migrations then
    if schema_state.missing_migrations then
      ngx_log(ngx_WARN, "database is missing some migrations:\n",
                        schema_state.missing_migrations)
    end

    if schema_state.pending_migrations then
      ngx_log(ngx_WARN, "database has pending migrations:\n",
                        schema_state.pending_migrations)
    end
  end

  assert(db:connect())
  assert(db.plugins:check_db_against_config(config.loaded_plugins))

  -- LEGACY
  singletons.dns = dns(config)
  singletons.configuration = config
  singletons.db = db
  -- /LEGACY

  kong.license = ee.read_license_info()
  singletons.internal_proxies = internal_proxies.new()
  singletons.portal_emails = portal_emails.new(config)
  singletons.admin_emails = admin_emails.new(config)

  local reports = require "kong.reports"
  local l = kong.license and
            kong.license.license.payload.license_key or
            nil
  reports.add_immutable_value("license_key", l)
  reports.add_immutable_value("enterprise", true)

  if config.anonymous_reports then
    reports.add_ping_value("rbac_enforced", singletons.configuration.rbac ~= "off")
  end
  kong.vitals = vitals.new {
      db             = db,
      flush_interval = config.vitals_flush_interval,
      delete_interval_pg = config.vitals_delete_interval_pg,
      ttl_seconds    = config.vitals_ttl_seconds,
      ttl_minutes    = config.vitals_ttl_minutes,
  }

  do
    local origins = {}

    for i, v in ipairs(config.origins) do
      -- Validated in conf_loader
      local from_scheme, from_authority, to_scheme, to_authority =
        v:match("^(%a[%w+.-]*)://([^=]+:[%d]+)=(%a[%w+.-]*)://(.+)$")

      local from = assert(utils.normalize_ip(from_authority))
      local to = assert(utils.normalize_ip(to_authority))
      local from_origin = from_scheme:lower() .. "://" .. utils.format_host(from)

      to.scheme = to_scheme

      if to.port == nil then
        if to_scheme == "http" then
          to.port = 80

        elseif to_scheme == "https" then
          to.port = 443

        else
          error("scheme has unknown default port")
        end
      end

      origins[from_origin] = to
    end

    singletons.origins = origins
  end

  kong.db = db
  kong.dns = singletons.dns
  kong.default_client_ssl_ctx = default_client_ssl_ctx

  if ngx.config.subsystem == "stream" or config.proxy_ssl_enabled then
    certificate.init()
  end

  if kong.configuration.database ~= "off" then
    mesh.init()
  end

  -- Load plugins as late as possible so that everything is set up
  assert(db.plugins:load_plugin_schemas(config.loaded_plugins))

<<<<<<< HEAD

  singletons.invoke_plugin = invoke_plugin.new {
    loaded_plugins = loaded_plugins,
    kong_global = kong_global,
  }

  local err
  plugins_map_semaphore, err = semaphore.new(1) -- 1 = treat this as a mutex
  if not plugins_map_semaphore then
    error("failed to create plugins map semaphore: " .. err)
  end
=======
  if kong.configuration.database == "off" then
    local err
    declarative_entities, err = parse_declarative_config(kong.configuration)
    if not declarative_entities then
      error(err)
    end
>>>>>>> 5e9a43a3

  else
    local ok, err = runloop.build_plugins_iterator("init")
    if not ok then
      error("error building initial plugins: " .. tostring(err))
    end

    assert(runloop.build_router("init"))
  end

  db:close()
end


local function list_migrations(migtable)
  local list = {}
  for _, t in ipairs(migtable) do
    local mignames = {}
    for _, mig in ipairs(t.migrations) do
      table.insert(mignames, mig.name)
    end
    table.insert(list, string.format("%s (%s)", t.subsystem,
                       table.concat(mignames, ", ")))
  end
  return table.concat(list, " ")
end


function Kong.init_worker()
  kong_global.set_phase(kong, PHASES.init_worker)

  -- special math.randomseed from kong.globalpatches not taking any argument.
  -- Must only be called in the init or init_worker phases, to avoid
  -- duplicated seeds.
  math.randomseed()


  -- init DB


  local ok, err = kong.db:init_worker()
  if not ok then
    ngx_log(ngx_CRIT, "could not init DB: ", err)
    return
  end


  if ngx.worker.id() == 0 then
    if schema_state.missing_migrations then
      ngx.log(ngx.WARN, "missing migrations: ",
              list_migrations(schema_state.missing_migrations))
    end

    if schema_state.pending_migrations then
      ngx.log(ngx.INFO, "starting with pending migrations: ",
              list_migrations(schema_state.pending_migrations))
    end
  end

  local worker_events, err = kong_global.init_worker_events()
  if not worker_events then
    ngx_log(ngx_CRIT, "could not start inter-worker events: ", err)
    return
  end
  kong.worker_events = worker_events

  local cluster_events, err = kong_global.init_cluster_events(kong.configuration, kong.db)
  if not cluster_events then
    ngx_log(ngx_CRIT, "could not create cluster_events: ", err)
    return
  end
  kong.cluster_events = cluster_events

  local cache, err = kong_global.init_cache(kong.configuration, cluster_events, worker_events)
  if not cache then
    ngx_log(ngx_CRIT, "could not create kong cache: ", err)
    return
  end
  kong.cache = cache

  ok, err = runloop.set_init_versions_in_cache()
  if not ok then
    ngx_log(ngx_CRIT, err)
    return
  end

<<<<<<< HEAD
  -- vitals functions require a timer, so must start in worker context
  local ok, err = kong.vitals:init()
  if not ok then
    ngx.log(ngx.CRIT, "could not initialize vitals: ", err)
    return
  end

=======
>>>>>>> 5e9a43a3
  -- LEGACY
  singletons.cache          = cache
  singletons.worker_events  = worker_events
  singletons.cluster_events = cluster_events
  -- /LEGACY

  kong.db:set_events_handler(worker_events)

  ok, err = load_declarative_config(kong.configuration, declarative_entities)
  if not ok then
    ngx_log(ngx_CRIT, "error loading declarative config file: ", err)
    return
  end

  ok, err = execute_cache_warmup(kong.configuration)
  if not ok then
    ngx_log(ngx_CRIT, "error warming up cache: ", err)
    return
  end

  runloop.init_worker.before()


  -- run plugins init_worker context
  ok, err = runloop.update_plugins_iterator()
  if not ok then
    ngx_log(ngx_CRIT, "error building plugins iterator: ", err)
    return
  end

  local plugins_iterator = runloop.get_plugins_iterator()
  for plugin, _ in plugins_iterator:iterate(nil, "init_worker") do
    kong_global.set_namespaced_log(kong, plugin.name)
    plugin.handler:init_worker()
    kong_global.reset_log(kong)
  end

  ee.handlers.init_worker.after(ngx.ctx)
end

function Kong.ssl_certificate()
  kong_global.set_phase(kong, PHASES.certificate)

  local mock_ctx = {} -- ctx is not available in cert phase, use table instead

  runloop.certificate.before(mock_ctx)

<<<<<<< HEAD
  local ok, err = plugins_map_wrapper()
  if not ok then
    ngx_log(ngx_CRIT, "could not ensure plugins map is up to date: ", err)
    return ngx.exit(ngx.ERROR)
  end

  for plugin, plugin_conf in plugins_iterator(ctx, loaded_plugins,
                                              singletons.configured_plugins,
                                              true) do

    kong_global.set_namespaced_log(kong, plugin.name)
    plugin.handler:certificate(plugin_conf)
    kong_global.reset_log(kong)
  end

=======
  local plugins_iterator = runloop.get_updated_plugins_iterator()
  execute_plugins_iterator(plugins_iterator, mock_ctx, "certificate")
>>>>>>> 5e9a43a3
end

function Kong.balancer()
  local trace = tracing.trace("balancer")

  kong_global.set_phase(kong, PHASES.balancer)

  local ctx = ngx.ctx
  local balancer_data = ctx.balancer_data
  local tries = balancer_data.tries
  local current_try = {}
  balancer_data.try_count = balancer_data.try_count + 1
  tries[balancer_data.try_count] = current_try

  runloop.balancer.before(ctx)

  if balancer_data.try_count > 1 then
    -- only call balancer on retry, first one is done in `runloop.access.after`
    -- which runs in the ACCESS context and hence has less limitations than
    -- this BALANCER context where the retries are executed

    -- record failure data
    local previous_try = tries[balancer_data.try_count - 1]
    previous_try.state, previous_try.code = get_last_failure()

    -- Report HTTP status for health checks
    local balancer = balancer_data.balancer
    if balancer then
      if previous_try.state == "failed" then
        if previous_try.code == 504 then
          balancer.report_timeout(balancer_data.balancer_handle)
        else
          balancer.report_tcp_failure(balancer_data.balancer_handle)
        end

      else
        balancer.report_http_status(balancer_data.balancer_handle,
                                    previous_try.code)
      end
    end

    local ok, err, errcode = balancer_execute(balancer_data)
    if not ok then
      ngx_log(ngx_ERR, "failed to retry the dns/balancer resolver for ",
              tostring(balancer_data.host), "' with: ", tostring(err))
      return ngx.exit(errcode)
    end

  else
    -- first try, so set the max number of retries
    local retries = balancer_data.retries
    if retries > 0 then
      set_more_tries(retries)
    end
  end

  local ssl_ctx = balancer_data.ssl_ctx
  if TLS_SCHEMES[balancer_data.scheme] and ssl_ctx ~= nil then
    if not set_ssl_ctx then
      -- this API depends on an OpenResty patch
      ngx_log(ngx_ERR, "failed to set the upstream SSL_CTX*: missing ",
                       "\"ngx.balancer\".set_ssl_ctx API")
      return ngx.exit(500)
    end

    -- ensure a third-party (e.g. plugin) did not set an invalid type for
    -- this value as such mistakes could cause segfaults
    assert(getmetatable(ssl_ctx) == registry["SSL_CTX*"],
           "unknown userdata type, expected SSL_CTX*")
    local ok, err = set_ssl_ctx(cast(voidpp, ssl_ctx)[0])
    if not ok then
      ngx_log(ngx_ERR, "failed to set the upstream SSL_CTX*: ", err)
      return ngx.exit(500)
    end
  end

  current_try.ip   = balancer_data.ip
  current_try.port = balancer_data.port

  -- set the targets as resolved
  ngx_log(ngx_DEBUG, "setting address (try ", balancer_data.try_count, "): ",
                     balancer_data.ip, ":", balancer_data.port)
  local ok, err = set_current_peer(balancer_data.ip, balancer_data.port)
  if not ok then
    ngx_log(ngx_ERR, "failed to set the current peer (address: ",
            tostring(balancer_data.ip), " port: ", tostring(balancer_data.port),
            "): ", tostring(err))
    return ngx.exit(500)
  end

  ok, err = set_timeouts(balancer_data.connect_timeout / 1000,
                         balancer_data.send_timeout / 1000,
                         balancer_data.read_timeout / 1000)
  if not ok then
    ngx_log(ngx_ERR, "could not set upstream timeouts: ", err)
  end

  runloop.balancer.after(ctx)

  trace:finish()
end

function Kong.rewrite()
  kong_resty_ctx.stash_ref()
  kong_global.set_phase(kong, PHASES.rewrite)

  local ctx = ngx.ctx
  ctx.is_proxy_request = true

  runloop.rewrite.before(ctx)

  -- On HTTPS requests, the plugins iterator is already updated in the ssl_certificate phase
  local plugins_iterator
  if ngx.var.https == "on" then
    plugins_iterator = runloop.get_plugins_iterator()
  else
    plugins_iterator = runloop.get_updated_plugins_iterator()
  end

<<<<<<< HEAD
  -- we're just using the iterator, as in this rewrite phase no consumer nor
  -- route will have been identified, hence we'll just be executing the global
  -- plugins
  for plugin, plugin_conf in plugins_iterator(ctx, loaded_plugins,
                                              singletons.configured_plugins,
                                              true) do

    kong_global.set_named_ctx(kong, "plugin", plugin_conf)
    kong_global.set_namespaced_log(kong, plugin.name)

    plugin.handler:rewrite(plugin_conf)

    kong_global.reset_log(kong)
  end
=======
  execute_plugins_iterator(plugins_iterator, ctx, "rewrite")
>>>>>>> 5e9a43a3

  runloop.rewrite.after(ctx)
end

function Kong.preread()
  kong_global.set_phase(kong, PHASES.preread)

  local ctx = ngx.ctx

  runloop.preread.before(ctx)

<<<<<<< HEAD
  local ok, err = plugins_map_wrapper()
  if not ok then
    ngx_log(ngx_CRIT, "could not ensure plugins map is up to date: ", err)
    return ngx.exit(ngx.ERROR)
  end

  for plugin, plugin_conf in plugins_iterator(ctx, loaded_plugins,
                                              singletons.configured_plugins,
                                              true) do
    kong_global.set_named_ctx(kong, "plugin", plugin_conf)
    kong_global.set_namespaced_log(kong, plugin.name)

    plugin.handler:preread(plugin_conf)

    kong_global.reset_log(kong)
  end
=======
  local plugins_iterator = runloop.get_updated_plugins_iterator()
  execute_plugins_iterator(plugins_iterator, ctx, "preread")
>>>>>>> 5e9a43a3

  runloop.preread.after(ctx)
end

function Kong.access()
  kong_global.set_phase(kong, PHASES.access)

  local ctx = ngx.ctx

  runloop.access.before(ctx)

  ctx.delay_response = true

<<<<<<< HEAD
  local old_ws = ctx.workspaces
  for plugin, plugin_conf in plugins_iterator(ctx, loaded_plugins,
                                              singletons.configured_plugins,
                                              true) do
=======
  local plugins_iterator = runloop.get_plugins_iterator()
  for plugin, plugin_conf in plugins_iterator:iterate(ctx, "access") do
>>>>>>> 5e9a43a3
    if not ctx.delayed_response then
      kong_global.set_named_ctx(kong, "plugin", plugin_conf)
      kong_global.set_namespaced_log(kong, plugin.name)

      local err = coroutine.wrap(plugin.handler.access)(plugin.handler, plugin_conf)

      kong_global.reset_log(kong)

      if err then
        ctx.delay_response = false
        kong.log.err(err)
        return kong.response.exit(500, { message  = "An unexpected error occurred" })
      end

      local ok, err = portal_auth.verify_developer_status(ctx.authenticated_consumer)

      if not ok then
        ctx.delay_response = false
        return kong.response.exit(401, { message = err })
      end
    end
    ctx.workspaces = old_ws
  end

  if ctx.delayed_response then
    return flush_delayed_response(ctx)
  end

  ctx.delay_response = false

  runloop.access.after(ctx)
  ee.handlers.access.after(ctx)
end

function Kong.header_filter()
  kong_global.set_phase(kong, PHASES.header_filter)

  local ctx = ngx.ctx

  runloop.header_filter.before(ctx)

<<<<<<< HEAD
  local old_ws = ctx.workspaces
  for plugin, plugin_conf in plugins_iterator(ctx, loaded_plugins,
                                              singletons.configured_plugins) do
    kong_global.set_named_ctx(kong, "plugin", plugin_conf)
    kong_global.set_namespaced_log(kong, plugin.name)

    plugin.handler:header_filter(plugin_conf)

    kong_global.reset_log(kong)
    ctx.workspaces = old_ws
  end
=======
  local plugins_iterator = runloop.get_plugins_iterator()
  execute_plugins_iterator(plugins_iterator, ctx, "header_filter")
>>>>>>> 5e9a43a3

  runloop.header_filter.after(ctx)
  ee.handlers.header_filter.after(ctx)
end

function Kong.body_filter()
  kong_global.set_phase(kong, PHASES.body_filter)

  local ctx = ngx.ctx

<<<<<<< HEAD
  local old_ws = ctx.workspaces
  for plugin, plugin_conf in plugins_iterator(ctx, loaded_plugins,
                                              singletons.configured_plugins) do
    kong_global.set_named_ctx(kong, "plugin", plugin_conf)
    kong_global.set_namespaced_log(kong, plugin.name)

    plugin.handler:body_filter(plugin_conf)

    kong_global.reset_log(kong)
    ctx.workspaces = old_ws
  end
=======
  local plugins_iterator = runloop.get_plugins_iterator()
  execute_plugins_iterator(plugins_iterator, ctx, "body_filter")
>>>>>>> 5e9a43a3

  runloop.body_filter.after(ctx)
end

function Kong.log()
  kong_global.set_phase(kong, PHASES.log)

  local ctx = ngx.ctx

<<<<<<< HEAD
  local old_ws = ctx.workspaces
  -- for request with no matching route, ctx.plugins_for_request would be empty
  -- and there would not be any workspace linked to request.
  -- So we would need to reload the plugins(global) which apply to the request by
  -- setting access_or_cert_ctx to true.
  for plugin, plugin_conf in plugins_iterator(ctx, loaded_plugins,
                                              singletons.configured_plugins) do
    kong_global.set_named_ctx(kong, "plugin", plugin_conf)
    kong_global.set_namespaced_log(kong, plugin.name)

    plugin.handler:log(plugin_conf)

    kong_global.reset_log(kong)
    ctx.workspaces = old_ws
  end
=======
  local plugins_iterator = runloop.get_plugins_iterator()
  execute_plugins_iterator(plugins_iterator, ctx, "log")
>>>>>>> 5e9a43a3

  runloop.log.after(ctx)
  ee.handlers.log.after(ctx, ngx.status)
end

function Kong.handle_error()
  kong_resty_ctx.apply_ref()

  local ctx = ngx.ctx

  ctx.KONG_UNEXPECTED = true

<<<<<<< HEAD
  local old_ws = ctx.workspaces
  if not ctx.plugins_for_request then
    for _ in plugins_iterator(ctx, loaded_plugins,
                              singletons.configured_plugins, true) do
=======
  if not ctx.plugins then

    local plugins_iterator = runloop.get_updated_plugins_iterator()
    for _ in plugins_iterator:iterate(ctx, "content") do
>>>>>>> 5e9a43a3
      -- just build list of plugins
      ctx.workspaces = old_ws
    end
  end

  return kong_error_handlers(ngx)
end

function Kong.serve_admin_api(options)
  kong_global.set_phase(kong, PHASES.admin_api)

  options = options or {}

  -- if we support authentication via plugin as well as via RBAC token, then
  -- use cors plugin in api/init.lua to process cors requests and
  -- support the right origins, headers, etc.
  if not singletons.configuration.admin_gui_auth then
    header["Access-Control-Allow-Origin"] = options.allow_origin or "*"

    if ngx.req.get_method() == "OPTIONS" then
      header["Access-Control-Allow-Methods"] = options.acam or
        "GET, HEAD, PATCH, POST, DELETE"
      header["Access-Control-Allow-Headers"] = options.acah or "Content-Type"

      return ngx.exit(204)
    end
  end

  local headers = ngx.req.get_headers()

  if headers["Kong-Request-Type"] == "editor"  then
    header["Access-Control-Allow-Origin"] = singletons.configuration.admin_gui_url or "*"
    header["Access-Control-Allow-Credentials"] = true
    header["Content-Type"] = 'text/html'

    return lapis.serve("kong.portal.gui")
  end

  return lapis.serve("kong.api")
end


function Kong.serve_portal_api()
  kong_global.set_phase(kong, PHASES.admin_api)

  return lapis.serve("kong.portal")
end

function Kong.serve_portal_gui()
  kong_global.set_phase(kong, PHASES.admin_api)

  return lapis.serve("kong.portal.gui")
end


return Kong<|MERGE_RESOLUTION|>--- conflicted
+++ resolved
@@ -69,11 +69,8 @@
 local openssl_x509 = require "openssl.x509"
 local runloop = require "kong.runloop.handler"
 local mesh = require "kong.runloop.mesh"
-<<<<<<< HEAD
 local tracing = require "kong.tracing"
 local semaphore = require "ngx.semaphore"
-=======
->>>>>>> 5e9a43a3
 local singletons = require "kong.singletons"
 local declarative = require "kong.db.declarative"
 local ngx_balancer = require "ngx.balancer"
@@ -124,15 +121,12 @@
   tls = true,
 }
 
-<<<<<<< HEAD
 local PLUGINS_MAP_CACHE_OPTS = { ttl = 0 }
 
 local plugins_map_semaphore
 local plugins_map_version
 local loaded_plugins
-=======
 local declarative_entities
->>>>>>> 5e9a43a3
 local schema_state
 
 
@@ -151,12 +145,8 @@
       preserved[key] = ngx.shared.kong:get(key)
     end
 
-<<<<<<< HEAD
-  singletons.configured_plugins = map
-=======
     ngx.shared.kong:flush_all()
     ngx.shared.kong:flush_expired(0)
->>>>>>> 5e9a43a3
 
     for _, key in ipairs(preserve_keys) do
       ngx.shared.kong:set(key, preserved[key])
@@ -166,6 +156,8 @@
 
 
 local function execute_plugins_iterator(plugins_iterator, ctx, phase)
+  -- XXX EE: Check we don't update old_ws twice
+  local old_ws = ctx.workspaces
   for plugin, configuration in plugins_iterator:iterate(ctx, phase) do
     kong_global.set_named_ctx(kong, "plugin", configuration)
     kong_global.set_namespaced_log(kong, plugin.name)
@@ -173,6 +165,7 @@
     plugin.handler[phase](plugin.handler, configuration)
 
     kong_global.reset_log(kong)
+    ctx.workspaces = old_ws
   end
 end
 
@@ -188,6 +181,9 @@
       return nil, err
     end
   end
+
+  singletons.configured_plugins = map
+
   return true
 end
 
@@ -198,7 +194,6 @@
 local Kong = {}
 
 
-<<<<<<< HEAD
 local function sort_plugins_for_execution(kong_conf, db, plugin_list)
   -- sort plugins by order of execution
   table.sort(plugin_list, function(a, b)
@@ -239,8 +234,6 @@
   end
 end
 
-=======
->>>>>>> 5e9a43a3
 
 local function flush_delayed_response(ctx)
   ctx.delay_response = false
@@ -379,20 +372,15 @@
   assert(db:init_connector())
 
   schema_state = assert(db:schema_state())
-<<<<<<< HEAD
-  if schema_state.needs_bootstrap then
-    error("database needs bootstrap; run 'kong migrations bootstrap'")
-=======
   migrations_utils.check_state(schema_state, db)
->>>>>>> 5e9a43a3
 
   if schema_state.missing_migrations or schema_state.pending_migrations then
     if schema_state.missing_migrations then
       ngx_log(ngx_WARN, "database is missing some migrations:\n",
                         schema_state.missing_migrations)
-    end
-
-    if schema_state.pending_migrations then
+  end
+
+  if schema_state.pending_migrations then
       ngx_log(ngx_WARN, "database has pending migrations:\n",
                         schema_state.pending_migrations)
     end
@@ -471,38 +459,30 @@
   end
 
   if kong.configuration.database ~= "off" then
-    mesh.init()
+  mesh.init()
   end
 
   -- Load plugins as late as possible so that everything is set up
   assert(db.plugins:load_plugin_schemas(config.loaded_plugins))
 
-<<<<<<< HEAD
 
   singletons.invoke_plugin = invoke_plugin.new {
     loaded_plugins = loaded_plugins,
     kong_global = kong_global,
   }
 
+  if kong.configuration.database == "off" then
   local err
-  plugins_map_semaphore, err = semaphore.new(1) -- 1 = treat this as a mutex
-  if not plugins_map_semaphore then
-    error("failed to create plugins map semaphore: " .. err)
-  end
-=======
-  if kong.configuration.database == "off" then
-    local err
     declarative_entities, err = parse_declarative_config(kong.configuration)
     if not declarative_entities then
       error(err)
-    end
->>>>>>> 5e9a43a3
+  end
 
   else
     local ok, err = runloop.build_plugins_iterator("init")
     if not ok then
       error("error building initial plugins: " .. tostring(err))
-    end
+  end
 
     assert(runloop.build_router("init"))
   end
@@ -583,7 +563,14 @@
     return
   end
 
-<<<<<<< HEAD
+  local ok, err = cache:get("plugins_map:version", { ttl = 0 }, function()
+    return "init"
+  end)
+  if not ok then
+    ngx_log(ngx_CRIT, "could not set plugins map version in cache: ", err)
+    return
+  end
+
   -- vitals functions require a timer, so must start in worker context
   local ok, err = kong.vitals:init()
   if not ok then
@@ -591,8 +578,6 @@
     return
   end
 
-=======
->>>>>>> 5e9a43a3
   -- LEGACY
   singletons.cache          = cache
   singletons.worker_events  = worker_events
@@ -640,26 +625,8 @@
 
   runloop.certificate.before(mock_ctx)
 
-<<<<<<< HEAD
-  local ok, err = plugins_map_wrapper()
-  if not ok then
-    ngx_log(ngx_CRIT, "could not ensure plugins map is up to date: ", err)
-    return ngx.exit(ngx.ERROR)
-  end
-
-  for plugin, plugin_conf in plugins_iterator(ctx, loaded_plugins,
-                                              singletons.configured_plugins,
-                                              true) do
-
-    kong_global.set_namespaced_log(kong, plugin.name)
-    plugin.handler:certificate(plugin_conf)
-    kong_global.reset_log(kong)
-  end
-
-=======
   local plugins_iterator = runloop.get_updated_plugins_iterator()
   execute_plugins_iterator(plugins_iterator, mock_ctx, "certificate")
->>>>>>> 5e9a43a3
 end
 
 function Kong.balancer()
@@ -779,24 +746,7 @@
     plugins_iterator = runloop.get_updated_plugins_iterator()
   end
 
-<<<<<<< HEAD
-  -- we're just using the iterator, as in this rewrite phase no consumer nor
-  -- route will have been identified, hence we'll just be executing the global
-  -- plugins
-  for plugin, plugin_conf in plugins_iterator(ctx, loaded_plugins,
-                                              singletons.configured_plugins,
-                                              true) do
-
-    kong_global.set_named_ctx(kong, "plugin", plugin_conf)
-    kong_global.set_namespaced_log(kong, plugin.name)
-
-    plugin.handler:rewrite(plugin_conf)
-
-    kong_global.reset_log(kong)
-  end
-=======
   execute_plugins_iterator(plugins_iterator, ctx, "rewrite")
->>>>>>> 5e9a43a3
 
   runloop.rewrite.after(ctx)
 end
@@ -808,27 +758,8 @@
 
   runloop.preread.before(ctx)
 
-<<<<<<< HEAD
-  local ok, err = plugins_map_wrapper()
-  if not ok then
-    ngx_log(ngx_CRIT, "could not ensure plugins map is up to date: ", err)
-    return ngx.exit(ngx.ERROR)
-  end
-
-  for plugin, plugin_conf in plugins_iterator(ctx, loaded_plugins,
-                                              singletons.configured_plugins,
-                                              true) do
-    kong_global.set_named_ctx(kong, "plugin", plugin_conf)
-    kong_global.set_namespaced_log(kong, plugin.name)
-
-    plugin.handler:preread(plugin_conf)
-
-    kong_global.reset_log(kong)
-  end
-=======
   local plugins_iterator = runloop.get_updated_plugins_iterator()
   execute_plugins_iterator(plugins_iterator, ctx, "preread")
->>>>>>> 5e9a43a3
 
   runloop.preread.after(ctx)
 end
@@ -842,15 +773,9 @@
 
   ctx.delay_response = true
 
-<<<<<<< HEAD
   local old_ws = ctx.workspaces
-  for plugin, plugin_conf in plugins_iterator(ctx, loaded_plugins,
-                                              singletons.configured_plugins,
-                                              true) do
-=======
   local plugins_iterator = runloop.get_plugins_iterator()
   for plugin, plugin_conf in plugins_iterator:iterate(ctx, "access") do
->>>>>>> 5e9a43a3
     if not ctx.delayed_response then
       kong_global.set_named_ctx(kong, "plugin", plugin_conf)
       kong_global.set_namespaced_log(kong, plugin.name)
@@ -892,22 +817,8 @@
 
   runloop.header_filter.before(ctx)
 
-<<<<<<< HEAD
-  local old_ws = ctx.workspaces
-  for plugin, plugin_conf in plugins_iterator(ctx, loaded_plugins,
-                                              singletons.configured_plugins) do
-    kong_global.set_named_ctx(kong, "plugin", plugin_conf)
-    kong_global.set_namespaced_log(kong, plugin.name)
-
-    plugin.handler:header_filter(plugin_conf)
-
-    kong_global.reset_log(kong)
-    ctx.workspaces = old_ws
-  end
-=======
   local plugins_iterator = runloop.get_plugins_iterator()
   execute_plugins_iterator(plugins_iterator, ctx, "header_filter")
->>>>>>> 5e9a43a3
 
   runloop.header_filter.after(ctx)
   ee.handlers.header_filter.after(ctx)
@@ -918,22 +829,8 @@
 
   local ctx = ngx.ctx
 
-<<<<<<< HEAD
-  local old_ws = ctx.workspaces
-  for plugin, plugin_conf in plugins_iterator(ctx, loaded_plugins,
-                                              singletons.configured_plugins) do
-    kong_global.set_named_ctx(kong, "plugin", plugin_conf)
-    kong_global.set_namespaced_log(kong, plugin.name)
-
-    plugin.handler:body_filter(plugin_conf)
-
-    kong_global.reset_log(kong)
-    ctx.workspaces = old_ws
-  end
-=======
   local plugins_iterator = runloop.get_plugins_iterator()
   execute_plugins_iterator(plugins_iterator, ctx, "body_filter")
->>>>>>> 5e9a43a3
 
   runloop.body_filter.after(ctx)
 end
@@ -943,26 +840,8 @@
 
   local ctx = ngx.ctx
 
-<<<<<<< HEAD
-  local old_ws = ctx.workspaces
-  -- for request with no matching route, ctx.plugins_for_request would be empty
-  -- and there would not be any workspace linked to request.
-  -- So we would need to reload the plugins(global) which apply to the request by
-  -- setting access_or_cert_ctx to true.
-  for plugin, plugin_conf in plugins_iterator(ctx, loaded_plugins,
-                                              singletons.configured_plugins) do
-    kong_global.set_named_ctx(kong, "plugin", plugin_conf)
-    kong_global.set_namespaced_log(kong, plugin.name)
-
-    plugin.handler:log(plugin_conf)
-
-    kong_global.reset_log(kong)
-    ctx.workspaces = old_ws
-  end
-=======
   local plugins_iterator = runloop.get_plugins_iterator()
   execute_plugins_iterator(plugins_iterator, ctx, "log")
->>>>>>> 5e9a43a3
 
   runloop.log.after(ctx)
   ee.handlers.log.after(ctx, ngx.status)
@@ -975,17 +854,10 @@
 
   ctx.KONG_UNEXPECTED = true
 
-<<<<<<< HEAD
   local old_ws = ctx.workspaces
-  if not ctx.plugins_for_request then
-    for _ in plugins_iterator(ctx, loaded_plugins,
-                              singletons.configured_plugins, true) do
-=======
   if not ctx.plugins then
-
     local plugins_iterator = runloop.get_updated_plugins_iterator()
     for _ in plugins_iterator:iterate(ctx, "content") do
->>>>>>> 5e9a43a3
       -- just build list of plugins
       ctx.workspaces = old_ws
     end
