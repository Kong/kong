--- conflicted
+++ resolved
@@ -1,8 +1,3 @@
-<<<<<<< HEAD
-local conf_loader = require "kong.conf_loader"
-local DAOFactory = require "kong.dao.factory"
-=======
->>>>>>> cc97d5bb
 local DB = require "kong.db"
 local log = require "kong.cmd.utils.log"
 local tty = require "kong.cmd.utils.tty"
@@ -82,25 +77,6 @@
   end
 
   local conf = assert(conf_loader(args.conf))
-<<<<<<< HEAD
-  local db = assert(DB.new(conf))
-  local dao = assert(DAOFactory.new(conf, db))
-
-  if args.command == "up" then
-    assert(dao:run_migrations())
-  elseif args.command == "list" then
-    local migrations = assert(dao:current_migrations())
-    local db_infos = dao:infos()
-    if next(migrations) then
-      log("Executed migrations for %s '%s':",
-          db_infos.desc, db_infos.name)
-      for id, row in pairs(migrations) do
-        log("%s: %s", id, concat(row, ", "))
-      end
-    else
-      log("No migrations have been run yet for %s '%s'",
-          db_infos.desc, db_infos.name)
-=======
 
   conf.pg_timeout = args.db_timeout -- connect + send + read
 
@@ -120,7 +96,6 @@
 
     if schema_state.executed_migrations then
       log("executed migrations:\n%s", schema_state.executed_migrations)
->>>>>>> cc97d5bb
     end
 
     migrations_utils.print_state(schema_state)
