local pl_utils = require "pl.utils"
local pl_path = require "pl.path"
local pl_file = require "pl.file"
local kill = require "kong.cmd.utils.kill"
local log = require "kong.cmd.utils.log"
local fmt = string.format

local _M = {}

local dnsmasq_bin_name = "dnsmasq"
local dnsmasq_search_paths = {
  "/usr/local/sbin",
  "/usr/local/bin",
  "/usr/sbin",
  "/usr/bin",
  "/bin",
  ""
}

function _M.find_bin()
  log.verbose("searching for 'dnsmasq' executable...")

  local found
  for _, path in ipairs(dnsmasq_search_paths) do
    local path_to_check = pl_path.join(path, dnsmasq_bin_name)
    local cmd = fmt("%s -v", path_to_check)
    if pl_utils.executeex(cmd) then
      found = path_to_check
      break
    end
  end

  if not found then
    return nil, "could not find 'dnsmasq' executable"
  end

  log.verbose("found 'dnsmasq' executable at %s", found)

  return found
end

local function is_running(pid_path)
  if not pl_path.exists(pid_path) then return nil end
  local code = kill(pid_path, "-0")
  return code == 0
end

function _M.start(kong_config)
  -- is dnsmasq already running in this prefix?
  if is_running(kong_config.dnsmasq_pid) then
    log.verbose("dnsmasq already running at %s", kong_config.dnsmasq_pid)
    return true
  else
    log.verbose("dnsmasq not running, deleting %s", kong_config.dnsmasq_pid)
    pl_file.delete(kong_config.dnsmasq_pid)
  end

  local dnsmasq_bin, err = _M.find_bin()
  if not dnsmasq_bin then return nil, err end

  local cmd = fmt("%s -p %d --pid-file=%s -N -o --listen-address=127.0.0.1",
                  dnsmasq_bin, kong_config.dnsmasq_port, kong_config.dnsmasq_pid)

  log.debug("starting dnsmasq: %s", cmd)

  local ok, _, _, stderr = pl_utils.executeex(cmd)
  if not ok then return nil, stderr end

  return true
end

<<<<<<< HEAD
function _M.stop(nginx_prefix)
  local pid_path = pl_path.join(nginx_prefix, "pids", dnsmasq_pid_name)
  if pl_path.exists(pid_path) then
    log.verbose("stopping dnsmasq at %s", pid_path)
    local code = kill(pid_path, "-9")
    pl_file.delete(pid_path)
    return code
=======
function _M.stop(kong_config)
  if pl_path.exists(kong_config.dnsmasq_pid) then
    log.verbose("stopping dnsmasq at %s", kong_config.dnsmasq_pid)
    return kill(kong_config.dnsmasq_pid, "-9")
>>>>>>> 8264ae39
  end
  return true
end

return _M<|MERGE_RESOLUTION|>--- conflicted
+++ resolved
@@ -69,20 +69,12 @@
   return true
 end
 
-<<<<<<< HEAD
-function _M.stop(nginx_prefix)
-  local pid_path = pl_path.join(nginx_prefix, "pids", dnsmasq_pid_name)
-  if pl_path.exists(pid_path) then
-    log.verbose("stopping dnsmasq at %s", pid_path)
-    local code = kill(pid_path, "-9")
-    pl_file.delete(pid_path)
-    return code
-=======
 function _M.stop(kong_config)
   if pl_path.exists(kong_config.dnsmasq_pid) then
     log.verbose("stopping dnsmasq at %s", kong_config.dnsmasq_pid)
-    return kill(kong_config.dnsmasq_pid, "-9")
->>>>>>> 8264ae39
+    local code = kill(kong_config.dnsmasq_pid, "-9")
+    pl_file.delete(kong_config.dnsmasq_pid)
+    return code
   end
   return true
 end
