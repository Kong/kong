-- This software is copyright Kong Inc. and its licensors.
-- Use of the software is subject to the agreement between your organization
-- and Kong Inc. If there is no such agreement, use is governed by and
-- subject to the terms of the Kong Master Software License Agreement found
-- at https://konghq.com/enterprisesoftwarelicense/.
-- [ END OF LICENSE 0867164ffc95e54f04670b5169c09574bdbd9bba ]

local default_nginx_template = require "kong.templates.nginx"
local kong_nginx_template = require "kong.templates.nginx_kong"
local kong_nginx_stream_template = require "kong.templates.nginx_kong_stream"
local system_constants = require "lua_system_constants"
local process_secrets = require "kong.cmd.utils.process_secrets"
local openssl_bignum = require "resty.openssl.bn"
local openssl_rand = require "resty.openssl.rand"
local openssl_pkey = require "resty.openssl.pkey"
local x509 = require "resty.openssl.x509"
local x509_extension = require "resty.openssl.x509.extension"
local x509_name = require "resty.openssl.x509.name"
local pl_template = require "pl.template"
local pl_stringx = require "pl.stringx"
local pl_tablex = require "pl.tablex"
local pl_utils = require "pl.utils"
local pl_file = require "pl.file"
local pl_path = require "pl.path"
local pl_dir = require "pl.dir"
local log = require "kong.cmd.utils.log"
local ee = require "kong.enterprise_edition"
local ffi = require "ffi"
local bit = require "bit"
local nginx_signals = require "kong.cmd.utils.nginx_signals"


local getmetatable = getmetatable
local makepath = pl_dir.makepath
local tonumber = tonumber
local tostring = tostring
local assert = assert
local string = string
local exists = pl_path.exists
local ipairs = ipairs
local pairs = pairs
local table = table
local type = type
local math = math
local join = pl_path.join
local io = io
local os = os


local function pre_create_private_file(file)
  local flags = bit.bor(system_constants.O_RDONLY(),
                        system_constants.O_CREAT())

  local mode = ffi.new("int", bit.bor(system_constants.S_IRUSR(),
                                      system_constants.S_IWUSR()))

  local fd = ffi.C.open(file, flags, mode)
  if fd == -1 then
    log.warn("unable to pre-create '", file ,"' file: ",
             ffi.string(ffi.C.strerror(ffi.errno())))

  else
    ffi.C.close(fd)
  end
end


local function gen_default_dhparams(kong_config)
  for _, name in ipairs({ kong_config.nginx_http_ssl_dhparam, kong_config.nginx_stream_ssl_dhparam }) do
    local pem
    if name then
      pem = openssl_pkey.paramgen({
        type = "DH",
        group = name,
      })
    end

    if pem then
      local ssl_path = join(kong_config.prefix, "ssl")
      if not exists(ssl_path) then
        local ok, err = makepath(ssl_path)
        if not ok then
          return nil, err
        end
      end

      local param_file = join(ssl_path, name .. ".pem")
      if not exists(param_file) then
        log.verbose("generating %s DH parameters", name)
        local fd = assert(io.open(param_file, "w+b"))
        assert(fd:write(pem))
        fd:close()
      end
    end
  end

  return true
end


local function gen_default_ssl_cert(kong_config, target)
  -- create SSL folder
  local ok, err = makepath(join(kong_config.prefix, "ssl"))
  if not ok then
    return nil, err
  end

  for _, suffix in ipairs({ "", "_ecdsa" }) do
    local ssl_cert, ssl_cert_key
    if target == "admin" then
      ssl_cert = kong_config["admin_ssl_cert_default" .. suffix]
      ssl_cert_key = kong_config["admin_ssl_cert_key_default" .. suffix]

    elseif target == "status" then
      ssl_cert = kong_config["status_ssl_cert_default" .. suffix]
      ssl_cert_key = kong_config["status_ssl_cert_key_default" .. suffix]

    -- [[ XXX EE
    elseif target == "admin_gui" then
      ssl_cert = kong_config["admin_gui_ssl_cert_default" .. suffix]
      ssl_cert_key = kong_config["admin_gui_ssl_cert_key_default" .. suffix]

    elseif target == "portal_api" then
      ssl_cert = kong_config["portal_api_ssl_cert_default" .. suffix]
      ssl_cert_key = kong_config["portal_api_ssl_cert_key_default" .. suffix]

    elseif target == "portal_gui" then
      ssl_cert = kong_config["portal_gui_ssl_cert_default" .. suffix]
      ssl_cert_key = kong_config["portal_gui_ssl_cert_key_default" .. suffix]
    -- EE ]]

    else
      ssl_cert = kong_config["ssl_cert_default" .. suffix]
      ssl_cert_key = kong_config["ssl_cert_key_default" .. suffix]

    end

    if not exists(ssl_cert) and not exists(ssl_cert_key) then
      log.verbose("generating %s SSL certificate (", ssl_cert, ") and key (", ssl_cert_key, ") for ", target or "proxy", " listener")

      local key
      if suffix == "_ecdsa" then
        key = openssl_pkey.new { type = "EC", curve = "prime256v1" }
      else
        key = openssl_pkey.new { bits = 2048 }
      end

      local crt = x509.new()
      assert(crt:set_pubkey(key))
      assert(crt:set_version(3))
      assert(crt:set_serial_number(openssl_bignum.from_binary(openssl_rand.bytes(16))))

      -- last for 20 years
      local now = os.time()
      assert(crt:set_not_before(now))
      assert(crt:set_not_after(now + 86400 * 20 * 365))

      local name = assert(x509_name.new()
        :add("C", "US")
        :add("ST", "California")
        :add("L", "San Francisco")
        :add("O", "Kong")
        :add("OU", "IT Department")
        :add("CN", "localhost"))

      assert(crt:set_subject_name(name))
      assert(crt:set_issuer_name(name))

      -- Not a CA
      assert(crt:set_basic_constraints { CA = false })
      assert(crt:set_basic_constraints_critical(true))

      -- Only allowed to be used for TLS connections (client or server)
      assert(crt:add_extension(x509_extension.new("extendedKeyUsage",
                                                  "serverAuth,clientAuth")))

      -- RFC-3280 4.2.1.2
      assert(crt:add_extension(x509_extension.new("subjectKeyIdentifier", "hash", {
        subject = crt
      })))

      -- All done; sign
      assert(crt:sign(key))

      do -- write key out
        pre_create_private_file(ssl_cert_key)
        local fd = assert(io.open(ssl_cert_key, "w+b"))
        local pem = assert(key:to_PEM("private"))
        assert(fd:write(pem))
        fd:close()
      end

      do -- write cert out
        local fd = assert(io.open(ssl_cert, "w+b"))
        local pem = assert(crt:to_PEM())
        assert(fd:write(pem))
        fd:close()
      end

    else
      log.verbose("%s SSL certificate found at %s", target or "default", ssl_cert)
    end
  end

  return true
end


local function write_ssl_cert(path, ssl_cert)
  local fd = assert(io.open(path, "w+b"))
  assert(fd:write(ssl_cert))
  fd:close()
end
<<<<<<< HEAD


local function write_ssl_cert_key(path, ssl_cert_key)
  pre_create_private_file(path)
  local fd = assert(io.open(path, "w+b"))
  assert(fd:write(ssl_cert_key))
  fd:close()
end


=======


local function write_ssl_cert_key(path, ssl_cert_key)
  pre_create_private_file(path)
  local fd = assert(io.open(path, "w+b"))
  assert(fd:write(ssl_cert_key))
  fd:close()
end


>>>>>>> bc411233
local function gen_trusted_certs_combined_file(combined_filepath, paths)
  log.verbose("generating trusted certs combined file in ",
              combined_filepath)

  local fd = assert(io.open(combined_filepath, "w"))

  for _, path in ipairs(paths) do
    fd:write(assert(pl_file.read(path)))
    fd:write("\n")
  end

  io.close(fd)
end


local function get_ulimit()
  local ok, _, stdout, stderr = pl_utils.executeex "ulimit -n"
  if not ok then
    return nil, stderr
  end
  local sanitized_limit = pl_stringx.strip(stdout)
  if sanitized_limit:lower():match("unlimited") then
    return 65536
  else
    return tonumber(sanitized_limit)
  end
end

local function compile_conf(kong_config, conf_template)
  -- computed config properties for templating
  local compile_env = {
    _escape = ">",
    pairs = pairs,
    ipairs = ipairs,
    tostring = tostring,
    os = {
      getenv = os.getenv,
    }
  }

  do
    local worker_rlimit_nofile_auto
    if kong_config.nginx_main_directives then
      for _, directive in ipairs(kong_config.nginx_main_directives) do
        if directive.name == "worker_rlimit_nofile" then
          if directive.value == "auto" then
            worker_rlimit_nofile_auto = directive
          end
          break
        end
      end
    end

    local worker_connections_auto
    if kong_config.nginx_events_directives then
      for _, directive in ipairs(kong_config.nginx_events_directives) do
        if directive.name == "worker_connections" then
          if directive.value == "auto" then
            worker_connections_auto = directive
          end
          break
        end
      end
    end

    if worker_connections_auto or worker_rlimit_nofile_auto then
      local value, err = get_ulimit()
      if not value then
        return nil, err
      end

      value = math.min(value, 16384)
      value = math.max(value, 1024)

      if worker_rlimit_nofile_auto then
        worker_rlimit_nofile_auto.value = value
      end

      if worker_connections_auto then
        worker_connections_auto.value = value
      end
    end
  end

  compile_env = pl_tablex.merge(compile_env, kong_config, true) -- union
  compile_env.dns_resolver = table.concat(compile_env.dns_resolver, " ")
  compile_env.lua_package_path = (compile_env.lua_package_path or "") .. ";" ..
                                 (os.getenv("LUA_PATH") or "")
  compile_env.lua_package_cpath = (compile_env.lua_package_cpath or "") .. ";" ..
                                  (os.getenv("LUA_CPATH") or "")

  local post_template, err = pl_template.substitute(conf_template, compile_env)
  if not post_template then
    return nil, "failed to compile nginx config template: " .. err
  end

  return string.gsub(post_template, "(${%b{}})", function(w)
    local name = w:sub(4, -3)
    return compile_env[name:lower()] or ""
  end)
end

local function write_env_file(path, data)
  os.remove(path)

  local flags = bit.bor(system_constants.O_CREAT(),
                        system_constants.O_WRONLY())
  local mode = ffi.new("int", bit.bor(system_constants.S_IRUSR(),
                                      system_constants.S_IWUSR(),
                                      system_constants.S_IRGRP()))

  local fd = ffi.C.open(path, flags, mode)
  if fd < 0 then
    local errno = ffi.errno()
    return nil, "unable to open env path " .. path .. " (" ..
                ffi.string(ffi.C.strerror(errno)) .. ")"
  end

  local ok = ffi.C.close(fd)
  if ok ~= 0 then
    local errno = ffi.errno()
    return nil, "failed to close fd (" ..
                ffi.string(ffi.C.strerror(errno)) .. ")"
  end

  local file, err = io.open(path, "w+")
  if not file then
    return nil, "unable to open env path " .. path .. " (" .. err .. ")"
  end

  local ok, err = file:write(data)

  file:close()

  if not ok then
    return nil, "unable to write env path " .. path .. " (" .. err .. ")"
  end

  return true
end

local function write_process_secrets_file(path, data)
  os.remove(path)

  local flags = bit.bor(system_constants.O_RDONLY(),
                        system_constants.O_CREAT())

  local mode = ffi.new("int", bit.bor(system_constants.S_IRUSR(),
                                      system_constants.S_IWUSR()))

  local fd = ffi.C.open(path, flags, mode)
  if fd < 0 then
    local errno = ffi.errno()
    return nil, "unable to open process secrets path " .. path .. " (" ..
                ffi.string(ffi.C.strerror(errno)) .. ")"
  end

  local ok = ffi.C.close(fd)
  if ok ~= 0 then
    local errno = ffi.errno()
    return nil, "failed to close fd (" ..
                ffi.string(ffi.C.strerror(errno)) .. ")"
  end

  local file, err = io.open(path, "w+b")
  if not file then
    return nil, "unable to open process secrets path " .. path .. " (" .. err .. ")"
  end

  local ok, err = file:write(data)

  file:close()

  if not ok then
    return nil, "unable to write process secrets path " .. path .. " (" .. err .. ")"
  end

  return true
end

local function compile_kong_conf(kong_config)
  return compile_conf(kong_config, kong_nginx_template)
end

local function compile_kong_stream_conf(kong_config)
  return compile_conf(kong_config, kong_nginx_stream_template)
end

local function compile_nginx_conf(kong_config, template)
  template = template or default_nginx_template
  return compile_conf(kong_config, template)
end

local function prepare_prefix(kong_config, nginx_custom_template_path, skip_write, write_process_secrets)
  log.verbose("preparing nginx prefix directory at %s", kong_config.prefix)

  if not exists(kong_config.prefix) then
    log("prefix directory %s not found, trying to create it", kong_config.prefix)
    local ok, err = makepath(kong_config.prefix)
    if not ok then
      return nil, err
    end
  elseif not pl_path.isdir(kong_config.prefix) then
    return nil, kong_config.prefix .. " is not a directory"
  end

  -- create directories in prefix
  for _, dir in ipairs {"logs", "pids"} do
    local ok, err = makepath(join(kong_config.prefix, dir))
    if not ok then
      return nil, err
    end
  end

  -- create log files in case they don't already exist
  if not exists(kong_config.nginx_err_logs) then
    local ok, err = pl_file.write(kong_config.nginx_err_logs, "")
    if not ok then
      return nil, err
    end
  end
  if not exists(kong_config.nginx_acc_logs) then
    local ok, err = pl_file.write(kong_config.nginx_acc_logs, "")
    if not ok then
      return nil, err
    end
  end
  if not exists(kong_config.admin_acc_logs) then
    local ok, err = pl_file.write(kong_config.admin_acc_logs, "")
    if not ok then
      return nil, err
    end
  end

  -- Portal API and GUI Logs
  local log_files = {
    kong_config.nginx_portal_api_acc_logs,
    kong_config.nginx_portal_api_err_logs,
    kong_config.nginx_portal_gui_acc_logs,
    kong_config.nginx_portal_gui_err_logs,
  }

  for _, log_file in ipairs(log_files) do
    if not pl_path.exists(log_file) then
      local ok, err = pl_file.write(log_file, "")
      if not ok then
        return nil, err
      end
    end
  end

  -- generate default SSL certs if needed
  -- [[ XXX EE: adding admin_gui, portal_gui, and portal_api ]]
  do
    for _, target in ipairs({ "proxy", "admin", "status", "admin_gui", "portal_gui", "portal_api" }) do
      local ssl_enabled = kong_config[target .. "_ssl_enabled"]
      if not ssl_enabled and target == "proxy" then
        ssl_enabled = kong_config.stream_proxy_ssl_enabled
      end

      local prefix
      if target == "proxy" then
        prefix = ""
      else
        prefix = target .. "_"
      end

      local ssl_cert = kong_config[prefix .. "ssl_cert"]
      local ssl_cert_key = kong_config[prefix .. "ssl_cert_key"]

      if ssl_enabled and #ssl_cert == 0 and #ssl_cert_key == 0 then
        log.verbose("SSL enabled on ", target, ", no custom certificate set: using default certificates")
        local ok, err = gen_default_ssl_cert(kong_config, target)
        if not ok then
          return nil, err
        end

        ssl_cert[1]     = kong_config[prefix .. "ssl_cert_default"]
        ssl_cert_key[1] = kong_config[prefix .. "ssl_cert_key_default"]
        ssl_cert[2]     = kong_config[prefix .. "ssl_cert_default_ecdsa"]
        ssl_cert_key[2] = kong_config[prefix .. "ssl_cert_key_default_ecdsa"]
      end
    end
  end

  -- create certs files and assign paths when they are passed as content
  do

    local function set_dhparam_path(path)
      if kong_config["nginx_http_ssl_dhparam"] then
        kong_config["nginx_http_ssl_dhparam"] = path
      end

      if kong_config["nginx_stream_ssl_dhparam"] then
        kong_config["nginx_stream_ssl_dhparam"] = path
      end

      for _, directive in ipairs(kong_config["nginx_http_directives"]) do
        if directive.name == "ssl_dhparam" and directive.value then
          directive.value = path
        end
      end

      for _, directive in ipairs(kong_config["nginx_stream_directives"]) do
        if directive.name == "ssl_dhparam" and directive.value then
          directive.value = path
        end
      end
    end

    local function is_predefined_dhgroup(group)
      if type(group) ~= "string" then
        return false
      end

      return not not openssl_pkey.paramgen({
        type = "DH",
        group = group,
      })
    end

    -- ensure the property value is a "content" (not a path),
    -- write the content to a file and set the path in the configuration
    local function write_content_set_path(
      contents,
      format,
      write_func,
      ssl_path,
      target,
      config_key
    )
      if type(contents) == "string" then
        if not exists(contents) then
          if not exists(ssl_path) then
            makepath(ssl_path)
          end
          local path = join(ssl_path, target .. format)
          write_func(path, contents)
          kong_config[config_key] = path
          if target == "ssl-dhparam" then
            set_dhparam_path(path)
          end
        end

      elseif type(contents) == "table" then
        for i, content in ipairs(contents) do
          if not exists(content) then
            if not exists(ssl_path) then
              makepath(ssl_path)
            end
            local path = join(ssl_path, target .. "-" .. i .. format)
            write_func(path, content)
            contents[i] = path
          end
        end
      end
    end

    local ssl_path = join(kong_config.prefix, "ssl")
    for _, target in ipairs({
      "proxy",
      "admin",
      "status",
      "client",
      "cluster",
      "lua-ssl-trusted",
<<<<<<< HEAD
      "cluster-ca",
      -- [[ XXX EE
      "admin_gui",
      "portal_gui",
      "portal_api",
      "keyring_public",
      "keyring_private",
      "keyring_recovery_public"
      -- EE]]
=======
      "cluster-ca"
>>>>>>> bc411233
    }) do
      local cert_name
      local key_name
      local ssl_cert
      local ssl_key

      if target == "proxy" then
        cert_name = "ssl_cert"
        key_name = "ssl_cert_key"
      elseif target == "cluster" then
        cert_name = target .. "_cert"
        key_name = target .. "_cert_key"
      elseif target == "cluster-ca" then
        cert_name = "cluster_ca_cert"
      elseif target == "lua-ssl-trusted" then
        cert_name = "lua_ssl_trusted_certificate"
<<<<<<< HEAD
      -- [[ XXX EE
      elseif target:find("keyring", 1, true) then
        key_name = target .. "_key"
      -- EE]]
=======
>>>>>>> bc411233
      else
        cert_name = target .. "_ssl_cert"
        key_name = target .. "_ssl_cert_key"
      end

      ssl_cert = cert_name and kong_config[cert_name]
      ssl_key = key_name and kong_config[key_name]

      if ssl_cert and #ssl_cert > 0 then
        write_content_set_path(ssl_cert, ".crt", write_ssl_cert, ssl_path,
                               target, cert_name)
      end

      if ssl_key and #ssl_key > 0 then
        write_content_set_path(ssl_key, ".key", write_ssl_cert_key, ssl_path,
                               target, key_name)
      end
    end

    local dhparam_value = kong_config["ssl_dhparam"]
    if dhparam_value and not is_predefined_dhgroup(dhparam_value) then
      write_content_set_path(dhparam_value, ".pem", write_ssl_cert, ssl_path,
                             "ssl-dhparam", "ssl_dhparam")
    end
  end


  if kong_config.lua_ssl_trusted_certificate_combined then
    gen_trusted_certs_combined_file(
      kong_config.lua_ssl_trusted_certificate_combined,
      kong_config.lua_ssl_trusted_certificate
    )
  end

  if kong_config.declarative_config_encryption_mode ~= "off" then
    local key_path = kong_config.lmdb_encryption_key
    if not pl_path.exists(key_path) then
      log("generating new lmdb_encryption_key, old LMDB environment will be deleted")
      local ok, err = pl_file.write(key_path, openssl_rand.bytes(32))
      if not ok then
        return nil, "error writing lmdb_encryption_key:" .. err
      end

      if pl_path.exists(kong_config.lmdb_environment_path) then
        local ok, err = pl_dir.rmtree(kong_config.lmdb_environment_path)
        if not ok then
          return nil, "error deleting old LMDB environment: " .. err
        end
      end
    end
  end

  -- check ulimit
  local ulimit, err = get_ulimit()
  if not ulimit then return nil, err
  elseif ulimit < 4096 then
    log.warn([[ulimit is currently set to "%d". For better performance set it]] ..
             [[ to at least "4096" using "ulimit -n"]], ulimit)
  end

  if skip_write then
    return true
  end

  -- compile Nginx configurations
  local nginx_template
  if nginx_custom_template_path then
    if not exists(nginx_custom_template_path) then
      return nil, "no such file: " .. nginx_custom_template_path
    end
    local read_err
    nginx_template, read_err = pl_file.read(nginx_custom_template_path)
    if not nginx_template then
      read_err = tostring(read_err or "unknown error")
      return nil, "failed reading custom nginx template file: " .. read_err
    end
  end

  -- [[ XXX EE: adding admin_gui, portal_gui, and portal_api ]]
  if kong_config.proxy_ssl_enabled or
     kong_config.stream_proxy_ssl_enabled or
     kong_config.admin_ssl_enabled or
     kong_config.status_ssl_enabled or
     kong_config.admin_gui_ssl_enabled or
     kong_config.portal_api_ssl_enabled or
     kong_config.portal_gui_ssl_enabled
  then
    gen_default_dhparams(kong_config)
  end

  -- write NGINX conf
  local nginx_conf, err = compile_nginx_conf(kong_config, nginx_template)
  if not nginx_conf then
    return nil, err
  end
  pl_file.write(kong_config.nginx_conf, nginx_conf)

  -- write Kong's HTTP NGINX conf
  local nginx_kong_conf, err = compile_kong_conf(kong_config)
  if not nginx_kong_conf then
    return nil, err
  end
  pl_file.write(kong_config.nginx_kong_conf, nginx_kong_conf)

  -- write Kong's stream NGINX conf
  local nginx_kong_stream_conf, err = compile_kong_stream_conf(kong_config)
  if not nginx_kong_stream_conf then
    return nil, err
  end
  pl_file.write(kong_config.nginx_kong_stream_conf, nginx_kong_stream_conf)

  -- testing written NGINX conf
  local ok, err = nginx_signals.check_conf(kong_config)
  if not ok then
    return nil, err
  end

  -- write kong.conf in prefix (for workers and CLI)
  local buf = {
    "# *************************",
    "# * DO NOT EDIT THIS FILE *",
    "# *************************",
    "# This configuration file is auto-generated. If you want to modify",
    "# the Kong configuration please edit/create the original `kong.conf`",
    "# file. Any modifications made here will be lost.",
    "# Start Kong with `--vv` to show where it is looking for that file.",
    "",
  }

  local refs = kong_config["$refs"]
  local has_refs = refs and type(refs) == "table"

  local secrets
  if write_process_secrets and has_refs then
    secrets = process_secrets.extract(kong_config)
  end

  for k, v in pairs(kong_config) do
    if has_refs and refs[k] then
      v = refs[k]
    end

    if type(v) == "table" then
      if (getmetatable(v) or {}).__tostring then
        -- the 'tostring' meta-method knows how to serialize
        v = tostring(v)
      else
        v = table.concat(v, ",")
      end
    end
    if v ~= "" then
      buf[#buf+1] = k .. " = " .. tostring(v)
    end
  end

  local env = table.concat(buf, "\n") .. "\n"
  local ok, err = write_env_file(kong_config.kong_env, env)
  if not ok then
    return nil, err
  end

  -- setup Kong Enterprise interfaces based on current configuration
  if kong_config.admin_gui_listeners then
    ee.prepare_admin(kong_config)
  end

  if secrets then
    secrets, err = process_secrets.serialize(secrets, kong_config.kong_env)
    if not secrets then
      return nil, err
    end

    ok, err = write_process_secrets_file(kong_config.kong_process_secrets, secrets)
    if not ok then
      return nil, err
    end

  elseif not write_process_secrets then
    os.remove(kong_config.kong_process_secrets)
  end

  return true
end

return {
  get_ulimit = get_ulimit,
  prepare_prefix = prepare_prefix,
  compile_conf = compile_conf,
  compile_kong_conf = compile_kong_conf,
  compile_kong_stream_conf = compile_kong_stream_conf,
  compile_nginx_conf = compile_nginx_conf,
  gen_default_ssl_cert = gen_default_ssl_cert,
  write_env_file = write_env_file,
}<|MERGE_RESOLUTION|>--- conflicted
+++ resolved
@@ -211,7 +211,6 @@
   assert(fd:write(ssl_cert))
   fd:close()
 end
-<<<<<<< HEAD
 
 
 local function write_ssl_cert_key(path, ssl_cert_key)
@@ -222,18 +221,6 @@
 end
 
 
-=======
-
-
-local function write_ssl_cert_key(path, ssl_cert_key)
-  pre_create_private_file(path)
-  local fd = assert(io.open(path, "w+b"))
-  assert(fd:write(ssl_cert_key))
-  fd:close()
-end
-
-
->>>>>>> bc411233
 local function gen_trusted_certs_combined_file(combined_filepath, paths)
   log.verbose("generating trusted certs combined file in ",
               combined_filepath)
@@ -600,7 +587,6 @@
       "client",
       "cluster",
       "lua-ssl-trusted",
-<<<<<<< HEAD
       "cluster-ca",
       -- [[ XXX EE
       "admin_gui",
@@ -610,9 +596,6 @@
       "keyring_private",
       "keyring_recovery_public"
       -- EE]]
-=======
-      "cluster-ca"
->>>>>>> bc411233
     }) do
       local cert_name
       local key_name
@@ -629,13 +612,10 @@
         cert_name = "cluster_ca_cert"
       elseif target == "lua-ssl-trusted" then
         cert_name = "lua_ssl_trusted_certificate"
-<<<<<<< HEAD
       -- [[ XXX EE
       elseif target:find("keyring", 1, true) then
         key_name = target .. "_key"
       -- EE]]
-=======
->>>>>>> bc411233
       else
         cert_name = target .. "_ssl_cert"
         key_name = target .. "_ssl_cert_key"
