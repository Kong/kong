local kong_nginx_template = require "kong.templates.nginx_kong"
local nginx_template = require "kong.templates.nginx"
local pl_template = require "pl.template"
local pl_stringx = require "pl.stringx"
local pl_tablex = require "pl.tablex"
local pl_utils = require "pl.utils"
local pl_file = require "pl.file"
local pl_path = require "pl.path"
local pl_dir = require "pl.dir"
local socket = require "socket"
local utils = require "kong.tools.utils"
local log = require "kong.cmd.utils.log"
<<<<<<< HEAD
local constants = require "kong.constants"
=======
local fmt = string.format
>>>>>>> b9f0e4f8

-- script from old services.serf module
local script_template = [[
#!/bin/sh

PAYLOAD=`cat` # Read from stdin
if [ "$SERF_EVENT" != "user" ]; then
  PAYLOAD="{\"type\":\"${SERF_EVENT}\",\"entity\": \"${PAYLOAD}\"}"
fi

CMD="\
local http = require 'resty.http' \
local client = http.new() \
client:connect('%s', %d) \
client:request { \
  method = 'POST', \
  path = '/cluster/events/', \
  body = [=[${PAYLOAD}]=], \
  headers = { \
    ['content-type'] = 'application/json' \
  } \
}"

resty -e "$CMD"
]]

<<<<<<< HEAD
local function gather_system_infos()
=======
local function gen_default_ssl_cert(kong_config)
  -- create SSL folder
  local ok, err = pl_dir.makepath(pl_path.join(kong_config.prefix, "ssl"))
  if not ok then return nil, err end

  local ssl_cert = kong_config.ssl_cert_default
  local ssl_cert_key = kong_config.ssl_cert_key_default
  local ssl_cert_csr = kong_config.ssl_cert_csr_default

  if not pl_path.exists(ssl_cert) and not pl_path.exists(ssl_cert_key) then
    log.verbose("auto-generating default SSL certificate and key...")

    local passphrase = utils.random_string()
    local commands = {
      fmt("openssl genrsa -des3 -out %s -passout pass:%s 1024", ssl_cert_key, passphrase),
      fmt("openssl req -new -key %s -out %s -subj \"/C=US/ST=California/L=San Francisco/O=Kong/OU=IT Department/CN=localhost\" -passin pass:%s", ssl_cert_key, ssl_cert_csr, passphrase),
      fmt("cp %s %s.org", ssl_cert_key, ssl_cert_key),
      fmt("openssl rsa -in %s.org -out %s -passin pass:%s", ssl_cert_key, ssl_cert_key, passphrase),
      fmt("openssl x509 -req -in %s -signkey %s -out %s", ssl_cert_csr, ssl_cert_key, ssl_cert),
      fmt("rm %s", ssl_cert_csr),
      fmt("rm %s.org", ssl_cert_key)
    }
    for i = 1, #commands do
      local ok, _, _, stderr = pl_utils.executeex(commands[i])
      if not ok then
        return nil, "could not generate default SSL certificate: "..stderr
      end
    end
  else
    log.verbose("default SSL certificate found at %s", ssl_cert)
  end

  return true
end

local function gather_system_infos(compile_env)
>>>>>>> b9f0e4f8
  local infos = {}

  local ok, _, stdout, stderr = pl_utils.executeex "ulimit -n"
  if not ok then return nil, stderr end
  infos.worker_rlimit = tonumber(pl_stringx.strip(stdout))
  infos.worker_connections = infos.worker_rlimit > 16384 and 16384 or infos.worker_rlimit

  if infos.worker_rlimit < 4096 then
    log.warn(string.format("ulimit is currently set to \"%d\". For better performance set it to at least \"4096\" using \"ulimit -n\"", infos.worker_rlimit))
  end

  return infos
end

local function compile_conf(kong_config, conf_template, env_t)
  env_t = env_t or {}

  -- computed config properties for templating
  local compile_env = {
    _escape = ">",
    pairs = pairs,
    tostring = tostring
  }

  if kong_config.cassandra_ssl and kong_config.cassandra_ssl_trusted_cert then
    compile_env["lua_ssl_trusted_certificate"] = kong_config.cassandra_ssl_trusted_cert
  end
  if kong_config.dnsmasq then
    compile_env["dns_resolver"] = "127.0.0.1:"..kong_config.dnsmasq_port
  end
<<<<<<< HEAD

  local infos, err = gather_system_infos()
  if not infos then return nil, err end
=======
>>>>>>> b9f0e4f8
  if kong_config.nginx_optimizations then
    compile_env = pl_tablex.merge(compile_env, infos,  true) -- union
  end

<<<<<<< HEAD
  if kong_config.anonymous_reports then
    -- If there is no internet connection, disable this feature
    if socket.dns.toip(constants.SYSLOG.ADDRESS) then 
      compile_env["syslog_reports"] = string.format("error_log syslog:server=%s:%d error;", 
                                                    constants.SYSLOG.ADDRESS, 
                                                    constants.SYSLOG.PORT)
    end
  end

=======
  -- merge compile env with kong_config and additional env values
>>>>>>> b9f0e4f8
  compile_env = pl_tablex.merge(compile_env, kong_config, true) -- union
  compile_env = pl_tablex.merge(compile_env, env_t, true) -- union

  local post_template = pl_template.substitute(conf_template, compile_env)
  return string.gsub(post_template, "(${%b{}})", function(w)
    local name = w:sub(4, -3)
    return compile_env[name:lower()]
  end)
end

local function compile_kong_conf(kong_config, env_t)
  return compile_conf(kong_config, kong_nginx_template, env_t)
end

local function compile_nginx_conf(kong_config)
  return compile_conf(kong_config, nginx_template)
end

local function prepare_prefix(kong_config)
  log.verbose("preparing nginx prefix directory at %s", kong_config.prefix)

  if not pl_path.exists(kong_config.prefix) then
    log("prefix directory %s not found, trying to create it", kong_config.prefix)
    local ok, err = pl_dir.makepath(kong_config.prefix)
    if not ok then return nil, err end
  elseif not pl_path.isdir(kong_config.prefix) then
    return nil, kong_config.prefix.." is not a directory"
  end

  -- create directories in prefix
  for _, dir in ipairs {"logs", "serf", "pids"} do
    local ok, err = pl_dir.makepath(pl_path.join(kong_config.prefix, dir))
    if not ok then return nil, err end
  end

  -- create log files in case
  local ok, _, _, stderr = pl_utils.executeex("touch "..kong_config.nginx_err_logs)
  if not ok then return nil, stderr end
  local ok, _, _, stderr = pl_utils.executeex("touch "..kong_config.nginx_acc_logs)
  if not ok then return nil, stderr end

  log.verbose("saving Serf identifier in %s", kong_config.serf_node_id)
  if not pl_path.exists(kong_config.serf_node_id) then
    local id = utils.get_hostname().."_"..kong_config.cluster_listen.."_"..utils.random_string()
    pl_file.write(kong_config.serf_node_id, id)
  end

  log.verbose("saving Serf shell script handler in %s", kong_config.serf_event)
  local script = string.format(script_template, "127.0.0.1", kong_config.admin_port)
  pl_file.write(kong_config.serf_event, script)
  local ok, _, _, stderr = pl_utils.executeex("chmod +x "..kong_config.serf_event)
  if not ok then return nil, stderr end

  local ssl_cert
  local ssl_cert_key
  if kong_config.ssl then
    ssl_cert = kong_config.ssl_cert
    ssl_cert_key = kong_config.ssl_cert_key
    if not ssl_cert and not ssl_cert_key then
      -- must generate default cert
      local ok, err = gen_default_ssl_cert(kong_config)
      if not ok then return nil, err end
      ssl_cert = kong_config.ssl_cert_default
      ssl_cert_key = kong_config.ssl_cert_key_default
    end
  end

  -- write NGINX conf
  local nginx_conf, err = compile_nginx_conf(kong_config)
  if not nginx_conf then return nil, err end
  pl_file.write(kong_config.nginx_conf, nginx_conf)

  -- write Kong's NGINX conf
  local kong_nginx_conf, err = compile_kong_conf(kong_config, {
    ssl_cert = ssl_cert,
    ssl_cert_key = ssl_cert_key
  })
  if not kong_nginx_conf then return nil, err end
  pl_file.write(kong_config.nginx_kong_conf, kong_nginx_conf)

  -- write kong.conf in prefix (for workers and CLI)
  local buf = {}
  for k, v in pairs(kong_config) do
    if type(v) == "table" then
      v = table.concat(v, ",")
    end
    if v ~= "" then
      buf[#buf+1] = k.." = "..tostring(v)
    end
  end
  pl_file.write(kong_config.kong_conf, table.concat(buf, "\n"))

  return true
end

return {
  gen_default_ssl_cert = gen_default_ssl_cert,
  compile_nginx_conf = compile_nginx_conf,
  compile_kong_conf = compile_kong_conf,
  prepare_prefix = prepare_prefix
}<|MERGE_RESOLUTION|>--- conflicted
+++ resolved
@@ -10,11 +10,8 @@
 local socket = require "socket"
 local utils = require "kong.tools.utils"
 local log = require "kong.cmd.utils.log"
-<<<<<<< HEAD
 local constants = require "kong.constants"
-=======
 local fmt = string.format
->>>>>>> b9f0e4f8
 
 -- script from old services.serf module
 local script_template = [[
@@ -41,9 +38,6 @@
 resty -e "$CMD"
 ]]
 
-<<<<<<< HEAD
-local function gather_system_infos()
-=======
 local function gen_default_ssl_cert(kong_config)
   -- create SSL folder
   local ok, err = pl_dir.makepath(pl_path.join(kong_config.prefix, "ssl"))
@@ -80,7 +74,6 @@
 end
 
 local function gather_system_infos(compile_env)
->>>>>>> b9f0e4f8
   local infos = {}
 
   local ok, _, stdout, stderr = pl_utils.executeex "ulimit -n"
@@ -111,17 +104,13 @@
   if kong_config.dnsmasq then
     compile_env["dns_resolver"] = "127.0.0.1:"..kong_config.dnsmasq_port
   end
-<<<<<<< HEAD
 
   local infos, err = gather_system_infos()
   if not infos then return nil, err end
-=======
->>>>>>> b9f0e4f8
   if kong_config.nginx_optimizations then
     compile_env = pl_tablex.merge(compile_env, infos,  true) -- union
   end
 
-<<<<<<< HEAD
   if kong_config.anonymous_reports then
     -- If there is no internet connection, disable this feature
     if socket.dns.toip(constants.SYSLOG.ADDRESS) then 
@@ -131,9 +120,6 @@
     end
   end
 
-=======
-  -- merge compile env with kong_config and additional env values
->>>>>>> b9f0e4f8
   compile_env = pl_tablex.merge(compile_env, kong_config, true) -- union
   compile_env = pl_tablex.merge(compile_env, env_t, true) -- union
 
