local default_nginx_template = require "kong.templates.nginx"
local kong_nginx_template = require "kong.templates.nginx_kong"
local pl_template = require "pl.template"
local pl_stringx = require "pl.stringx"
local pl_tablex = require "pl.tablex"
local pl_utils = require "pl.utils"
local pl_file = require "pl.file"
local pl_path = require "pl.path"
local pl_dir = require "pl.dir"
local socket = require "socket"
local utils = require "kong.tools.utils"
local log = require "kong.cmd.utils.log"
local constants = require "kong.constants"
<<<<<<< HEAD
local ee = require "kong.enterprise_edition"
=======
local ffi = require "ffi"
>>>>>>> 6ec53931
local fmt = string.format

local function gen_default_ssl_cert(kong_config, pair_type)
  -- create SSL folder
  local ok, err = pl_dir.makepath(pl_path.join(kong_config.prefix, "ssl"))
  if not ok then
    return nil, err
  end

  local ssl_cert, ssl_cert_key, ssl_cert_csr
  if pair_type == "admin" then
    ssl_cert = kong_config.admin_ssl_cert_default
    ssl_cert_key = kong_config.admin_ssl_cert_key_default
    ssl_cert_csr = kong_config.admin_ssl_cert_csr_default

  elseif pair_type == "admin_gui" then
    ssl_cert = kong_config.admin_gui_ssl_cert_default
    ssl_cert_key = kong_config.admin_gui_ssl_cert_key_default
    ssl_cert_csr = kong_config.admin_gui_ssl_cert_csr_default

  elseif pair_type == "default" then
    ssl_cert = kong_config.ssl_cert_default
    ssl_cert_key = kong_config.ssl_cert_key_default
    ssl_cert_csr = kong_config.ssl_cert_csr_default

  else
    error("Invalid type " .. pair_type .. " in gen_default_ssl_cert")
  end

  if not pl_path.exists(ssl_cert) and not pl_path.exists(ssl_cert_key) then
    log.verbose("generating %s SSL certificate and key",
                pair_type)

    local passphrase = utils.random_string()
    local commands = {
      fmt("openssl genrsa -des3 -out %s -passout pass:%s 2048", ssl_cert_key, passphrase),
      fmt("openssl req -new -key %s -out %s -subj \"/C=US/ST=California/L=San Francisco/O=Kong/OU=IT Department/CN=localhost\" -passin pass:%s -sha256", ssl_cert_key, ssl_cert_csr, passphrase),
      fmt("cp %s %s.org", ssl_cert_key, ssl_cert_key),
      fmt("openssl rsa -in %s.org -out %s -passin pass:%s", ssl_cert_key, ssl_cert_key, passphrase),
      fmt("openssl x509 -req -in %s -signkey %s -out %s -sha256", ssl_cert_csr, ssl_cert_key, ssl_cert),
      fmt("rm %s", ssl_cert_csr),
      fmt("rm %s.org", ssl_cert_key)
    }
    for i = 1, #commands do
      local ok, _, _, stderr = pl_utils.executeex(commands[i])
      if not ok then
        return nil, "could not generate " .. pair_type .. " SSL certificate: " .. stderr
      end
    end
  else
    log.verbose("%s SSL certificate found at %s", pair_type, ssl_cert)
  end

  return true
end

local function get_ulimit()
  local ok, _, stdout, stderr = pl_utils.executeex "ulimit -n"
  if not ok then
    return nil, stderr
  end
  local sanitized_limit = pl_stringx.strip(stdout)
  if sanitized_limit:lower():match("unlimited") then
    return 65536
  else
    return tonumber(sanitized_limit)
  end
end

local function gather_system_infos(compile_env)
  local infos = {}

  local ulimit, err = get_ulimit()
  if not ulimit then
    return nil, err
  end

  infos.worker_rlimit = ulimit
  infos.worker_connections = math.min(16384, ulimit)

  return infos
end

local function compile_conf(kong_config, conf_template)
  -- computed config properties for templating
  local compile_env = {
    _escape = ">",
    pairs = pairs,
    tostring = tostring
  }

  if kong_config.anonymous_reports and socket.dns.toip(constants.REPORTS.ADDRESS) then
    compile_env["syslog_reports"] = fmt("error_log syslog:server=%s:%d error;",
                                        constants.REPORTS.ADDRESS, constants.REPORTS.SYSLOG_PORT)
  end
  if kong_config.nginx_optimizations then
    local infos, err = gather_system_infos()
    if not infos then
      return nil, err
    end
    compile_env = pl_tablex.merge(compile_env, infos,  true) -- union
  end

  compile_env = pl_tablex.merge(compile_env, kong_config, true) -- union
  compile_env.dns_resolver = table.concat(compile_env.dns_resolver, " ")

  compile_env.http2 = kong_config.http2 and " http2" or ""
  compile_env.admin_http2 = kong_config.admin_http2 and " http2" or ""
  compile_env.proxy_protocol = kong_config.real_ip_header == "proxy_protocol" and " proxy_protocol" or ""

  local post_template = pl_template.substitute(conf_template, compile_env)
  return string.gsub(post_template, "(${%b{}})", function(w)
    local name = w:sub(4, -3)
    return compile_env[name:lower()] or ""
  end)
end

local function write_env_file(path, data)
  local c = require "lua_system_constants"

  local flags = bit.bor(c.O_CREAT(), c.O_WRONLY())
  local mode  = bit.bor(c.S_IRUSR(), c.S_IWUSR(), c.S_IRGRP())

  local fd = ffi.C.open(path, flags, mode)
  if fd < 0 then
    local errno = ffi.errno()
    return nil, "unable to open env path " .. path .. " (" ..
                ffi.string(ffi.C.strerror(errno)) .. ")"
  end

  local n  = #data
  local sz = ffi.C.write(fd, data, n)
  if sz ~= n then
    ffi.C.close(fd)
    return nil, "wrote " .. sz .. " bytes, expected to write " .. n
  end

  local ok = ffi.C.close(fd)
  if ok ~= 0 then
    local errno = ffi.errno()
    return nil, "failed to close fd (" ..
                ffi.string(ffi.C.strerror(errno)) .. ")"
  end

  return true
end

local function compile_kong_conf(kong_config)
  return compile_conf(kong_config, kong_nginx_template)
end

local function compile_nginx_conf(kong_config, template)
  template = template or default_nginx_template
  return compile_conf(kong_config, template)
end

local function prepare_prefix(kong_config, nginx_custom_template_path)
  log.verbose("preparing nginx prefix directory at %s", kong_config.prefix)

  if not pl_path.exists(kong_config.prefix) then
    log("prefix directory %s not found, trying to create it", kong_config.prefix)
    local ok, err = pl_dir.makepath(kong_config.prefix)
    if not ok then
      return nil, err
    end
  elseif not pl_path.isdir(kong_config.prefix) then
    return nil, kong_config.prefix .. " is not a directory"
  end

  -- create directories in prefix
  for _, dir in ipairs {"logs", "pids"} do
    local ok, err = pl_dir.makepath(pl_path.join(kong_config.prefix, dir))
    if not ok then
      return nil, err
    end
  end

  -- create log files in case they don't already exist
  if not pl_path.exists(kong_config.nginx_err_logs) then
    local ok, err = pl_file.write(kong_config.nginx_err_logs, "")
    if not ok then
      return nil, err
    end
  end
  if not pl_path.exists(kong_config.nginx_acc_logs) then
    local ok, err = pl_file.write(kong_config.nginx_acc_logs, "")
    if not ok then
      return nil, err
    end
  end
  if not pl_path.exists(kong_config.nginx_admin_acc_logs) then
    local ok, err = pl_file.write(kong_config.nginx_admin_acc_logs, "")
    if not ok then
      return nil, err
    end
  end

  -- generate default SSL certs if needed
  if kong_config.ssl and not kong_config.ssl_cert and not kong_config.ssl_cert_key then
    log.verbose("SSL enabled, no custom certificate set: using default certificate")
    local ok, err = gen_default_ssl_cert(kong_config, "default")
    if not ok then
      return nil, err
    end
    kong_config.ssl_cert = kong_config.ssl_cert_default
    kong_config.ssl_cert_key = kong_config.ssl_cert_key_default
  end
  if kong_config.admin_ssl and not kong_config.admin_ssl_cert and not kong_config.admin_ssl_cert_key then
    log.verbose("Admin SSL enabled, no custom certificate set: using default certificate")
    local ok, err = gen_default_ssl_cert(kong_config, "admin")
    if not ok then
      return nil, err
    end
    kong_config.admin_ssl_cert = kong_config.admin_ssl_cert_default
    kong_config.admin_ssl_cert_key = kong_config.admin_ssl_cert_key_default
  end
  if kong_config.admin_gui_ssl and not kong_config.admin_gui_ssl_cert and
    not kong_config.admin_gui_ssl_cert_key
  then

    log.verbose("Admin GUI SSL enabled, no custom certificate set: " ..
                "using default certificate")
    local ok, err = gen_default_ssl_cert(kong_config, "admin_gui")
    if not ok then
      return nil, err
    end
    kong_config.admin_gui_ssl_cert = kong_config.admin_gui_ssl_cert_default
    kong_config.admin_gui_ssl_cert_key = kong_config.admin_gui_ssl_cert_key_default
  end


  -- check ulimit
  local ulimit, err = get_ulimit()
  if not ulimit then return nil, err
  elseif ulimit < 4096 then
    log.warn([[ulimit is currently set to "%d". For better performance set it]] ..
             [[ to at least "4096" using "ulimit -n"]], ulimit)
  end

  -- compile Nginx configurations
  local nginx_template
  if nginx_custom_template_path then
    if not pl_path.exists(nginx_custom_template_path) then
      return nil, "no such file: " .. nginx_custom_template_path
    end
    nginx_template = pl_file.read(nginx_custom_template_path)
  end

  -- write NGINX conf
  local nginx_conf, err = compile_nginx_conf(kong_config, nginx_template)
  if not nginx_conf then
    return nil, err
  end
  pl_file.write(kong_config.nginx_conf, nginx_conf)

  -- write Kong's NGINX conf
  local nginx_kong_conf, err = compile_kong_conf(kong_config)
  if not nginx_kong_conf then
    return nil, err
  end
  pl_file.write(kong_config.nginx_kong_conf, nginx_kong_conf)

  -- write kong.conf in prefix (for workers and CLI)
  local buf = {
    "# *************************",
    "# * DO NOT EDIT THIS FILE *",
    "# *************************",
    "# This configuration file is auto-generated. If you want to modify",
    "# the Kong configuration please edit/create the original `kong.conf`",
    "# file. Any modifications made here will be lost.",
    "# Start Kong with `--vv` to show where it is looking for that file.",
    "",
  }

  for k, v in pairs(kong_config) do
    if type(v) == "table" then
      v = table.concat(v, ",")
    end
    if v ~= "" then
      buf[#buf+1] = k .. " = " .. tostring(v)
    end
  end

  local ok, err = write_env_file(kong_config.kong_env,
                                 table.concat(buf, "\n") .. "\n")
  if not ok then
    return nil, err
  end

  -- prep the admin gui html based on our config env
  ee.prepare_admin(kong_config)

  return true
end

return {
  prepare_prefix = prepare_prefix,
  compile_kong_conf = compile_kong_conf,
  compile_nginx_conf = compile_nginx_conf,
  gen_default_ssl_cert = gen_default_ssl_cert,
}<|MERGE_RESOLUTION|>--- conflicted
+++ resolved
@@ -11,11 +11,8 @@
 local utils = require "kong.tools.utils"
 local log = require "kong.cmd.utils.log"
 local constants = require "kong.constants"
-<<<<<<< HEAD
 local ee = require "kong.enterprise_edition"
-=======
 local ffi = require "ffi"
->>>>>>> 6ec53931
 local fmt = string.format
 
 local function gen_default_ssl_cert(kong_config, pair_type)
