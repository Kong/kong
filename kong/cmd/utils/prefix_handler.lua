--- conflicted
+++ resolved
@@ -29,70 +29,34 @@
     return nil, err
   end
 
-<<<<<<< HEAD
-  local ssl_cert, ssl_cert_key, ssl_cert_csr
+  local ssl_cert, ssl_cert_key
   if pair_type == "admin" then
     ssl_cert = kong_config.admin_ssl_cert_default
     ssl_cert_key = kong_config.admin_ssl_cert_key_default
-    ssl_cert_csr = kong_config.admin_ssl_cert_csr_default
 
   elseif pair_type == "admin_gui" then
     ssl_cert = kong_config.admin_gui_ssl_cert_default
     ssl_cert_key = kong_config.admin_gui_ssl_cert_key_default
-    ssl_cert_csr = kong_config.admin_gui_ssl_cert_csr_default
 
   elseif pair_type == "portal_api" then
     ssl_cert = kong_config.portal_api_ssl_cert_default
     ssl_cert_key = kong_config.portal_api_ssl_cert_key_default
-    ssl_cert_csr = kong_config.portal_api_ssl_cert_csr_default
 
   elseif pair_type == "portal_gui" then
     ssl_cert = kong_config.portal_gui_ssl_cert_default
     ssl_cert_key = kong_config.portal_gui_ssl_cert_key_default
-    ssl_cert_csr = kong_config.portal_gui_ssl_cert_csr_default
 
   elseif pair_type == "default" then
     ssl_cert = kong_config.ssl_cert_default
     ssl_cert_key = kong_config.ssl_cert_key_default
-    ssl_cert_csr = kong_config.ssl_cert_csr_default
 
   else
     error("Invalid type " .. pair_type .. " in gen_default_ssl_cert")
-=======
-  local ssl_cert, ssl_cert_key
-  if admin then
-    ssl_cert = kong_config.admin_ssl_cert_default
-    ssl_cert_key = kong_config.admin_ssl_cert_key_default
-
-  else
-    ssl_cert = kong_config.ssl_cert_default
-    ssl_cert_key = kong_config.ssl_cert_key_default
->>>>>>> cc97d5bb
   end
 
   if not pl_path.exists(ssl_cert) and not pl_path.exists(ssl_cert_key) then
     log.verbose("generating %s SSL certificate and key",
-<<<<<<< HEAD
                 pair_type)
-
-    local passphrase = utils.random_string()
-    local commands = {
-      fmt("openssl genrsa -des3 -out %s -passout pass:%s 2048", ssl_cert_key, passphrase),
-      fmt("openssl req -new -key %s -out %s -subj \"/C=US/ST=California/L=San Francisco/O=Kong/OU=IT Department/CN=localhost\" -passin pass:%s -sha256", ssl_cert_key, ssl_cert_csr, passphrase),
-      fmt("cp %s %s.org", ssl_cert_key, ssl_cert_key),
-      fmt("openssl rsa -in %s.org -out %s -passin pass:%s", ssl_cert_key, ssl_cert_key, passphrase),
-      fmt("openssl x509 -req -in %s -signkey %s -out %s -sha256", ssl_cert_csr, ssl_cert_key, ssl_cert),
-      fmt("rm %s", ssl_cert_csr),
-      fmt("rm %s.org", ssl_cert_key)
-    }
-    for i = 1, #commands do
-      local ok, _, _, stderr = pl_utils.executeex(commands[i])
-      if not ok then
-        return nil, "could not generate " .. pair_type .. " SSL certificate: " .. stderr
-      end
-=======
-                admin and "admin" or "default")
-
     local key = openssl_pkey.new { bits = 2048 }
 
     local crt = x509.new()
@@ -141,16 +105,10 @@
       local fd = assert(io.open(ssl_cert, "w+b"))
       assert(fd:write(crt:toPEM()))
       fd:close()
->>>>>>> cc97d5bb
     end
 
   else
-<<<<<<< HEAD
     log.verbose("%s SSL certificate found at %s", pair_type, ssl_cert)
-=======
-    log.verbose("%s SSL certificate found at %s",
-                admin and "admin" or "default", ssl_cert)
->>>>>>> cc97d5bb
   end
 
   return true
@@ -467,5 +425,5 @@
   compile_kong_conf = compile_kong_conf,
   compile_kong_stream_conf = compile_kong_stream_conf,
   compile_nginx_conf = compile_nginx_conf,
-  gen_default_ssl_cert = gen_default_ssl_cert,
+  gen_default_ssl_cert = gen_default_ssl_cert
 }