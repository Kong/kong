--- conflicted
+++ resolved
@@ -308,13 +308,8 @@
 
   local c = require "lua_system_constants"
 
-<<<<<<< HEAD
   local flags = bit.bor(c.O_CREAT(), c.O_WRONLY(), c.O_TRUNC())
-  local mode  = bit.bor(c.S_IRUSR(), c.S_IWUSR(), c.S_IRGRP())
-=======
-  local flags = bit.bor(c.O_CREAT(), c.O_WRONLY())
   local mode = ffi.new("int", bit.bor(c.S_IRUSR(), c.S_IWUSR(), c.S_IRGRP()))
->>>>>>> 67d89370
 
   local fd = ffi.C.open(path, flags, mode)
   if fd < 0 then
