--- conflicted
+++ resolved
@@ -308,18 +308,11 @@
 local function write_env_file(path, data)
   os.remove(path)
 
-<<<<<<< HEAD
-  local c = require "lua_system_constants"
-
-  local flags = bit.bor(c.O_CREAT(), c.O_WRONLY(), c.O_TRUNC())
-  local mode = ffi.new("int", bit.bor(c.S_IRUSR(), c.S_IWUSR(), c.S_IRGRP()))
-=======
   local flags = bit.bor(system_constants.O_CREAT(),
                         system_constants.O_WRONLY())
   local mode = ffi.new("int", bit.bor(system_constants.S_IRUSR(),
                                       system_constants.S_IWUSR(),
                                       system_constants.S_IRGRP()))
->>>>>>> a8340886
 
   local fd = ffi.C.open(path, flags, mode)
   if fd < 0 then
@@ -611,11 +604,11 @@
     return nil, err
   end
 
-<<<<<<< HEAD
   -- setup Kong Enterprise interfaces based on current configuration
   if kong_config.admin_gui_listeners then
     ee.prepare_admin(kong_config)
-=======
+  end
+
   if secrets then
     secrets, err = process_secrets.serialize(secrets, kong_config.kong_env)
     if not secrets then
@@ -626,7 +619,6 @@
     if not ok then
       return nil, err
     end
->>>>>>> a8340886
   end
 
   return true
