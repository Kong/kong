--- conflicted
+++ resolved
@@ -76,11 +76,7 @@
       if schema_state.legacy_missing_component then
         error(fmt("Migration to 1.0 can only be performed from a 0.14.1 %s " ..
                   "%s, but the current %s seems to be older (missing "     ..
-<<<<<<< HEAD
-                  "migrations for '%s'). Migrate to 0.14 first, or "  ..
-=======
                   "migrations for '%s'). Migrate to 0.14.1 first, or "       ..
->>>>>>> ce3c3864
                   "install 1.0 on a fresh %s", db.strategy, db.infos.db_desc,
                   db.infos.db_desc, schema_state.legacy_missing_component,
                   db.infos.db_desc))
@@ -102,27 +98,12 @@
                 db.infos.db_desc, db.infos.db_desc))
     end
 
-    -- fresh install: must bootstrap (which will run migrations up)
-    error("cannot run migrations: database needs bootstrapping; " ..
-          "run 'kong migrations bootstrap'")
-  end
-
-  if schema_state.legacy_is_034 then
-    local present, err = db:are_014_apis_present()
-    if err then
-      error(err)
-    end
-
-<<<<<<< HEAD
-    if present then
-        error("Cannot run migrations: you have `api` entities in your database; " ..
-            "please convert them to `routes` and `services` prior to " ..
-              "migrating to Kong 1.0")
-    end
-
-    -- legacy: migration from 0.14 to 1.0 can be performed
-      log("Upgrading from 0.14, bootstrapping database...")
-=======
+    if schema_state.legacy_is_034 then
+      local present, err = db:are_014_apis_present()
+      if err then
+        error(err)
+      end
+
       if present then
         error("Cannot run migrations: you have `api` entities in your database.\n" ..
               "Please convert them to `routes` and `services` prior to migrating " ..
@@ -132,8 +113,13 @@
 
       -- legacy: migration from 0.14.1 to 1.0 can be performed
       log("Upgrading from 0.14.1, bootstrapping database...")
->>>>>>> ce3c3864
       assert(db:schema_bootstrap())
+
+    else
+      -- fresh install: must bootstrap (which will run migrations up)
+      error("Cannot run migrations: database needs bootstrapping; " ..
+            "run 'kong migrations bootstrap'")
+    end
   end
 
   local ok, err = db:cluster_mutex(MIGRATIONS_MUTEX_KEY, opts, function()
@@ -290,59 +276,34 @@
 local function migrate_apis(schema_state, db, opts)
   if schema_state.needs_bootstrap then
     if schema_state.legacy_invalid_state then
-<<<<<<< HEAD
       -- legacy: migration from 0.14 to 1.0 cannot be performed
       if schema_state.legacy_missing_component then
         error(fmt("Migration of APIs can only be performed from a 0.34 %s " ..
                   "%s, but the current %s seems to be older (missing "      ..
                    "migrations for '%s'). Migrate to 0.34 first.",
-=======
-      -- legacy: migration from 0.14.1 to 1.0 cannot be performed
-      if schema_state.legacy_missing_component then
-        error(fmt("Migration of APIs can only be performed from a 0.14.1 %s " ..
-                  "%s, but the current %s seems to be older (missing "      ..
-                   "migrations for '%s'). Migrate to 0.14.1 first.",
->>>>>>> ce3c3864
                    db.strategy,  db.infos.db_desc, db.infos.db_desc,
                    schema_state.legacy_missing_component, db.infos.db_desc))
       end
 
       if schema_state.legacy_missing_migration then
-<<<<<<< HEAD
         error(fmt("Migration of APIs can only be performed from a 0.34 %s " ..
                   "%s, but the current %s seems to be older (missing "      ..
                   "migration '%s' for '%s'). Migrate to 0.34 first.",
-=======
-        error(fmt("Migration of APIs can only be performed from a 0.14.1 %s " ..
-                  "%s, but the current %s seems to be older (missing "      ..
-                  "migration '%s' for '%s'). Migrate to 0.14.1 first.",
->>>>>>> ce3c3864
                   db.strategy, db.infos.db_desc, db.infos.db_desc,
                   schema_state.legacy_missing_migration,
                   schema_state.legacy_missing_component, db.infos.db_desc))
       end
 
-<<<<<<< HEAD
       error(fmt("Migration of APIs can only be performed from a 0.34 %s " ..
                 "%s, but the current %s seems to be older (missing "      ..
                 "migrations). Migrate to 0.34 first.",
-=======
-      error(fmt("Migration of APIs can only be performed from a 0.14.1 %s " ..
-                "%s, but the current %s seems to be older (missing "      ..
-                "migrations). Migrate to 0.14.1 first.",
->>>>>>> ce3c3864
                 db.strategy, db.infos.db_desc, db.infos.db_desc,
                 db.infos.db_desc), 2)
     end
   end
 
-<<<<<<< HEAD
   if not schema_state.legacy_is_034 then
     error(fmt("APIs can only be migrated on Kong 0.34 %s %s, but the current " ..
-=======
-  if not schema_state.legacy_is_014 then
-    error(fmt("APIs can only be migrated on Kong 0.14.1 %s %s, but the current " ..
->>>>>>> ce3c3864
               "%s seems to be more recent.", db.strategy, db.infos.db_desc,
               db.infos.db_desc))
   end
@@ -358,13 +319,8 @@
   end
 
   if schema_state.needs_bootstrap then
-<<<<<<< HEAD
     -- legacy: migration from 0.34 to 0.35 can be performed
     log("Upgrading from 0.34, bootstrapping database...")
-=======
-    -- legacy: migration from 0.14.1 to 1.0 can be performed
-    log("Upgrading from 0.14.1, bootstrapping database...")
->>>>>>> ce3c3864
     assert(db:schema_bootstrap())
   end
 
@@ -383,7 +339,6 @@
 end
 
 
-<<<<<<< HEAD
 local function migrate_core_entities(schema_state, db, opts)
 
   check_state(schema_state)
@@ -413,18 +368,12 @@
 end
 
 
-=======
->>>>>>> ce3c3864
 return {
   up = up,
   reset = reset,
   finish = finish,
   bootstrap = bootstrap,
+  check_state = check_state,
+  migrate_core_entities = migrate_core_entities,
   migrate_apis = migrate_apis,
-  check_state = check_state,
-<<<<<<< HEAD
-  migrate_core_entities = migrate_core_entities,
-=======
-  migrate_apis = migrate_apis,
->>>>>>> ce3c3864
 }