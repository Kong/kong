local migrations_utils = require "kong.cmd.utils.migrations"
local prefix_handler = require "kong.cmd.utils.prefix_handler"
local nginx_signals = require "kong.cmd.utils.nginx_signals"
local conf_loader = require "kong.conf_loader"
<<<<<<< HEAD
local DAOFactory = require "kong.dao.factory"
=======
>>>>>>> e7e2fa3a
local kong_global = require "kong.global"
local kill = require "kong.cmd.utils.kill"
local log = require "kong.cmd.utils.log"
local DB = require "kong.db"

local function execute(args)
  args.db_timeout = args.db_timeout * 1000
  args.lock_timeout = args.lock_timeout

  local conf = assert(conf_loader(args.conf, {
    prefix = args.prefix
  }))

  conf.pg_timeout = args.db_timeout -- connect + send + read

  conf.cassandra_timeout = args.db_timeout -- connect + send + read
  conf.cassandra_schema_consensus_timeout = args.db_timeout

  assert(not kill.is_running(conf.nginx_pid),
         "Kong is already running in " .. conf.prefix)

  _G.kong = kong_global.new()
  kong_global.init_pdk(_G.kong, conf, nil) -- nil: latest PDK

  local db = assert(DB.new(conf))
  assert(db:init_connector())

  local schema_state = assert(db:schema_state())

  local err

  xpcall(function()
    assert(prefix_handler.prepare_prefix(conf, args.nginx_conf))

    if not schema_state:is_up_to_date() then
      if args.run_migrations then
        migrations_utils.up(schema_state, db, {
          ttl = args.lock_timeout,
        })

      else
        migrations_utils.print_state(schema_state)
      end
    end

    assert(nginx_signals.start(conf))

    log("Kong started")
  end, function(e)
    err = e -- cannot throw from this function
  end)

  if err then
    log.verbose("could not start Kong, stopping services")
    pcall(nginx_signals.stop(conf))
    log.verbose("stopped services")
    error(err) -- report to main error handler
  end
end

local lapp = [[
Usage: kong start [OPTIONS]

Start Kong (Nginx and other configured services) in the configured
prefix directory.

Options:
 -c,--conf        (optional string)   Configuration file.

 -p,--prefix      (optional string)   Override prefix directory.

 --nginx-conf     (optional string)   Custom Nginx configuration template.

 --run-migrations (optional boolean)  Run migrations before starting.

 --db-timeout     (default 60)        Timeout, in seconds, for all database
                                      operations (including schema consensus for
                                      Cassandra).

 --lock-timeout   (default 60)        When --run-migrations is enabled, timeout,
                                      in seconds, for nodes waiting on the
                                      leader node to finish running migrations.
]]

return {
  lapp = lapp,
  execute = execute
}<|MERGE_RESOLUTION|>--- conflicted
+++ resolved
@@ -2,10 +2,6 @@
 local prefix_handler = require "kong.cmd.utils.prefix_handler"
 local nginx_signals = require "kong.cmd.utils.nginx_signals"
 local conf_loader = require "kong.conf_loader"
-<<<<<<< HEAD
-local DAOFactory = require "kong.dao.factory"
-=======
->>>>>>> e7e2fa3a
 local kong_global = require "kong.global"
 local kill = require "kong.cmd.utils.kill"
 local log = require "kong.cmd.utils.log"
