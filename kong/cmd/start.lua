local prefix_handler = require "kong.cmd.utils.prefix_handler"
local nginx_signals = require "kong.cmd.utils.nginx_signals"
local serf_signals = require "kong.cmd.utils.serf_signals"
local conf_loader = require "kong.conf_loader"
local DAOFactory = require "kong.dao.factory"
local log = require "kong.cmd.utils.log"

local function execute(args)
  local conf = assert(conf_loader(args.conf, {
    prefix = args.prefix
  }))

  local dao = DAOFactory(conf)
  local err
  xpcall(function()
    assert(prefix_handler.prepare_prefix(conf, args.nginx_conf))
<<<<<<< HEAD
=======
    assert(dao:run_migrations())
    if conf.dnsmasq then
      assert(dnsmasq_signals.start(conf))
    end
>>>>>>> b0fce3eb
    assert(serf_signals.start(conf, dao))
    assert(nginx_signals.start(conf))
    log("Kong started")
  end, function(e)
    log.verbose("could not start Kong, stopping services")
<<<<<<< HEAD
    nginx_signals.stop(conf)
    serf_signals.stop(conf, dao)
=======
    pcall(nginx_signals.stop(conf))
    pcall(serf_signals.stop(conf, dao))
    if conf.dnsmasq then
      pcall(dnsmasq_signals.stop(conf))
    end
>>>>>>> b0fce3eb
    err = e -- cannot throw from this function
    log.verbose("stopped services")
  end)

  if err then
    error(err) -- report to main error handler
  end
end

local lapp = [[
Usage: kong start [OPTIONS]

Start Kong (Nginx and other configured services) in the configured
prefix directory.

Options:
 -c,--conf    (optional string) configuration file
 -p,--prefix  (optional string) override prefix directory
 --nginx-conf (optional string) custom Nginx configuration template
]]

return {
  lapp = lapp,
  execute = execute
}<|MERGE_RESOLUTION|>--- conflicted
+++ resolved
@@ -14,28 +14,14 @@
   local err
   xpcall(function()
     assert(prefix_handler.prepare_prefix(conf, args.nginx_conf))
-<<<<<<< HEAD
-=======
     assert(dao:run_migrations())
-    if conf.dnsmasq then
-      assert(dnsmasq_signals.start(conf))
-    end
->>>>>>> b0fce3eb
     assert(serf_signals.start(conf, dao))
     assert(nginx_signals.start(conf))
     log("Kong started")
   end, function(e)
     log.verbose("could not start Kong, stopping services")
-<<<<<<< HEAD
-    nginx_signals.stop(conf)
-    serf_signals.stop(conf, dao)
-=======
     pcall(nginx_signals.stop(conf))
     pcall(serf_signals.stop(conf, dao))
-    if conf.dnsmasq then
-      pcall(dnsmasq_signals.stop(conf))
-    end
->>>>>>> b0fce3eb
     err = e -- cannot throw from this function
     log.verbose("stopped services")
   end)
