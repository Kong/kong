local prefix_handler = require "kong.cmd.utils.prefix_handler"
local nginx_signals = require "kong.cmd.utils.nginx_signals"
local conf_loader = require "kong.conf_loader"
local DAOFactory = require "kong.dao.factory"
local kill = require "kong.cmd.utils.kill"
local log = require "kong.cmd.utils.log"

local function execute(args)
  local conf = assert(conf_loader(args.conf, {
    prefix = args.prefix
  }))

  assert(not kill.is_running(conf.nginx_pid),
         "Kong is already running in " .. conf.prefix)

  local err
  local dao = assert(DAOFactory.new(conf))
  xpcall(function()
    assert(prefix_handler.prepare_prefix(conf, args.nginx_conf))
<<<<<<< HEAD
    if args.run_migrations or not dao.db:migrations_initialized() then
      assert(dao:run_migrations())
    end
    assert(dao:are_migrations_uptodate())
    assert(serf_signals.start(conf, dao))
=======
    assert(dao:run_migrations())
>>>>>>> dcd3a425
    assert(nginx_signals.start(conf))
    log("Kong started")
  end, function(e)
    err = e -- cannot throw from this function
  end)

  if err then
    log.verbose("could not start Kong, stopping services")
    pcall(nginx_signals.stop(conf))
    log.verbose("stopped services")
    error(err) -- report to main error handler
  end
end

local lapp = [[
Usage: kong start [OPTIONS]

Start Kong (Nginx and other configured services) in the configured
prefix directory.

Options:
 -c,--conf        (optional string)   configuration file
 -p,--prefix      (optional string)   override prefix directory
 --nginx-conf     (optional string)   custom Nginx configuration template
 --run-migrations (optional boolean)  optionally run migrations on the DB 
]]

return {
  lapp = lapp,
  execute = execute
}<|MERGE_RESOLUTION|>--- conflicted
+++ resolved
@@ -17,15 +17,10 @@
   local dao = assert(DAOFactory.new(conf))
   xpcall(function()
     assert(prefix_handler.prepare_prefix(conf, args.nginx_conf))
-<<<<<<< HEAD
     if args.run_migrations or not dao.db:migrations_initialized() then
       assert(dao:run_migrations())
     end
     assert(dao:are_migrations_uptodate())
-    assert(serf_signals.start(conf, dao))
-=======
-    assert(dao:run_migrations())
->>>>>>> dcd3a425
     assert(nginx_signals.start(conf))
     log("Kong started")
   end, function(e)
