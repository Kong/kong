local prefix_handler = require "kong.cmd.utils.prefix_handler"
local nginx_signals = require "kong.cmd.utils.nginx_signals"
local serf_signals = require "kong.cmd.utils.serf_signals"
local conf_loader = require "kong.conf_loader"
local DAOFactory = require "kong.dao.factory"
local log = require "kong.cmd.utils.log"

local function execute(args)
  local conf = assert(conf_loader(args.conf, {
    prefix = args.prefix
  }))

  local dao = DAOFactory(conf)
<<<<<<< HEAD
  assert(dao:run_migrations())
  assert(prefix_handler.prepare_prefix(conf, args.nginx_conf))
  assert(serf_signals.start(conf, dao))
  assert(nginx_signals.start(conf))
  log("Kong started")
=======
  local err
  xpcall(function()
    assert(dao:run_migrations())
    assert(prefix_handler.prepare_prefix(conf, args.nginx_conf))
    if conf.dnsmasq then
      assert(dnsmasq_signals.start(conf))
    end
    assert(serf_signals.start(conf, dao))
    assert(nginx_signals.start(conf))
    log("Kong started")
  end, function(e)
    log.verbose("could not start Kong, stopping services")
    nginx_signals.stop(conf)
    serf_signals.stop(conf, dao)
    if conf.dnsmasq then
      dnsmasq_signals.stop(conf)
    end
    err = e -- cannot throw from this function
    log.verbose("stopped services")
  end)

  if err then
    error(err) -- report to main error handler
  end
>>>>>>> b140e005
end

local lapp = [[
Usage: kong start [OPTIONS]

Start Kong (Nginx and other configured services) in the configured
prefix directory.

Options:
 -c,--conf    (optional string) configuration file
 -p,--prefix  (optional string) override prefix directory
 --nginx-conf (optional string) custom Nginx configuration template
]]

return {
  lapp = lapp,
  execute = execute
}<|MERGE_RESOLUTION|>--- conflicted
+++ resolved
@@ -11,20 +11,10 @@
   }))
 
   local dao = DAOFactory(conf)
-<<<<<<< HEAD
-  assert(dao:run_migrations())
-  assert(prefix_handler.prepare_prefix(conf, args.nginx_conf))
-  assert(serf_signals.start(conf, dao))
-  assert(nginx_signals.start(conf))
-  log("Kong started")
-=======
   local err
   xpcall(function()
     assert(dao:run_migrations())
     assert(prefix_handler.prepare_prefix(conf, args.nginx_conf))
-    if conf.dnsmasq then
-      assert(dnsmasq_signals.start(conf))
-    end
     assert(serf_signals.start(conf, dao))
     assert(nginx_signals.start(conf))
     log("Kong started")
@@ -32,9 +22,6 @@
     log.verbose("could not start Kong, stopping services")
     nginx_signals.stop(conf)
     serf_signals.stop(conf, dao)
-    if conf.dnsmasq then
-      dnsmasq_signals.stop(conf)
-    end
     err = e -- cannot throw from this function
     log.verbose("stopped services")
   end)
@@ -42,7 +29,6 @@
   if err then
     error(err) -- report to main error handler
   end
->>>>>>> b140e005
 end
 
 local lapp = [[
