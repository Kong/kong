local url = require("socket.url")
local stringy = require "stringy"
local constants = require "kong.constants"
local responses = require "kong.tools.responses"
local resolver_util = require "kong.resolver.resolver_util"

local _M = {}

local function get_backend_url(api)
  local result = api.target_url

  -- Checking if the target url ends with a final slash
  local len = string.len(result)
  if string.sub(result, len, len) == "/" then
    -- Remove one slash to avoid having a double slash
    -- Because ngx.var.request_uri always starts with a slash
    result = string.sub(result, 0, len - 1)
  end

  return result
end

local function get_host_from_url(val)
  local parsed_url = url.parse(val)

  local port
  if parsed_url.port then
    port = parsed_url.port
  elseif parsed_url.scheme == "https" then
    port = 443
  end

  return parsed_url.host..(port and ":"..port or "")
end

local function skip_authentication(headers)
  -- Skip upload request that expect a 100 Continue response
  return headers["expect"] and stringy.startswith(headers["expect"], "100")
end

<<<<<<< HEAD
-- Retrieve the API from the Host that has been requested
function _M.execute(conf)
  local hosts = ngx.req.get_headers()["host"] -- Multiple "Host" can have been requested

  if type(hosts) == "string" then
    hosts = { hosts }
  elseif not hosts then
    hosts = {}
  end

  -- Find the API
  local api, err = resolver_util.find_api(hosts)

  if err then
    return responses.send_HTTP_INTERNAL_SERVER_ERROR(err)
  elseif not api then
    return responses.send_HTTP_NOT_FOUND("API not found with Host: "..table.concat(hosts, ","))
=======
-- Retrieve the API from the Host header that has been requested.
function _M.execute()
  -- Search for a Host header in all `Host` and `X-Host-Override` headers
  local hosts_headers = {}
  for _, header_name in ipairs({"Host", constants.HEADERS.HOST_OVERRIDE}) do
    local host = ngx.req.get_headers()[header_name]
    if type(host) == "string" then -- single header
      table.insert(hosts_headers, host)
    elseif type(host) == "table" then -- multiple headers
      for _, v in ipairs(host) do
        table.insert(hosts_headers, v)
      end
    end
  end

  -- Find the API from one of the given hosts
  local api
  for _, host in ipairs(hosts_headers) do
    api = cache.get_and_set(cache.api_key(host), function()
      local apis, err = dao.apis:find_by_keys { public_dns = host }
      if err then
        return responses.send_HTTP_INTERNAL_SERVER_ERROR(err)
      elseif apis and #apis == 1 then
        return apis[1]
      end
    end)
    if api then break end
  end

  if not api then
    return responses.send_HTTP_NOT_FOUND("API not found with Host: "..table.concat(hosts_headers, ","))
>>>>>>> 532c91e8
  end

  -- Setting the backend URL for the proxy_pass directive
  ngx.var.backend_url = get_backend_url(api)..ngx.var.request_uri

  ngx.req.set_header("Host", get_host_from_url(ngx.var.backend_url))

  -- There are some requests whose authentication needs to be skipped
  if not skip_authentication(ngx.req.get_headers()) then
    -- Saving these properties for the other plugins handlers
    ngx.ctx.api = api
  end
end

return _M<|MERGE_RESOLUTION|>--- conflicted
+++ resolved
@@ -38,28 +38,8 @@
   return headers["expect"] and stringy.startswith(headers["expect"], "100")
 end
 
-<<<<<<< HEAD
 -- Retrieve the API from the Host that has been requested
 function _M.execute(conf)
-  local hosts = ngx.req.get_headers()["host"] -- Multiple "Host" can have been requested
-
-  if type(hosts) == "string" then
-    hosts = { hosts }
-  elseif not hosts then
-    hosts = {}
-  end
-
-  -- Find the API
-  local api, err = resolver_util.find_api(hosts)
-
-  if err then
-    return responses.send_HTTP_INTERNAL_SERVER_ERROR(err)
-  elseif not api then
-    return responses.send_HTTP_NOT_FOUND("API not found with Host: "..table.concat(hosts, ","))
-=======
--- Retrieve the API from the Host header that has been requested.
-function _M.execute()
-  -- Search for a Host header in all `Host` and `X-Host-Override` headers
   local hosts_headers = {}
   for _, header_name in ipairs({"Host", constants.HEADERS.HOST_OVERRIDE}) do
     local host = ngx.req.get_headers()[header_name]
@@ -72,23 +52,13 @@
     end
   end
 
-  -- Find the API from one of the given hosts
-  local api
-  for _, host in ipairs(hosts_headers) do
-    api = cache.get_and_set(cache.api_key(host), function()
-      local apis, err = dao.apis:find_by_keys { public_dns = host }
-      if err then
-        return responses.send_HTTP_INTERNAL_SERVER_ERROR(err)
-      elseif apis and #apis == 1 then
-        return apis[1]
-      end
-    end)
-    if api then break end
-  end
+  -- Find the API
+  local api, err = resolver_util.find_api(hosts_headers)
 
-  if not api then
+  if err then
+    return responses.send_HTTP_INTERNAL_SERVER_ERROR(err)
+  elseif not api then
     return responses.send_HTTP_NOT_FOUND("API not found with Host: "..table.concat(hosts_headers, ","))
->>>>>>> 532c91e8
   end
 
   -- Setting the backend URL for the proxy_pass directive
