--- conflicted
+++ resolved
@@ -93,29 +93,11 @@
   local coordinator = connector:connect_migrations()
   local tables = {}
 
-<<<<<<< HEAD
   local cql = fmt([[
     SELECT table_name
       FROM system_schema.tables
      WHERE keyspace_name='%s';
   ]], connector.keyspace)
-=======
-  local cql
-  if connector.major_version >= 3 then
-    cql = fmt([[
-      SELECT table_name
-        FROM system_schema.tables
-      WHERE keyspace_name='%s';
-    ]], connector.keyspace)
-  else
-    cql = fmt([[
-      SELECT columnfamily_name
-        FROM system.schema_columnfamilies
-      WHERE keyspace_name='%s';
-    ]], connector.keyspace)
-  end
-
->>>>>>> 82c02e98
   for rows, err in coordinator:iterate(cql) do
     if err then
       return nil, err
@@ -560,7 +542,6 @@
     end,
 
     has_workspace_entities = function(_, connector)
-<<<<<<< HEAD
       return connector:query(render([[
         SELECT table_name FROM system_schema.tables
         WHERE keyspace_name='$(KEYSPACE)'
@@ -568,25 +549,6 @@
       ]], {
         KEYSPACE = connector.keyspace,
       }))
-=======
-      if connector.major_version >= 3 then
-        return connector:query(render([[
-          SELECT table_name FROM system_schema.tables
-          WHERE keyspace_name='$(KEYSPACE)'
-            AND table_name='workspace_entities';
-        ]], {
-          KEYSPACE = connector.keyspace,
-        }))
-      else
-        return connector:query(render([[
-          SELECT * FROM system.schema_columns
-          WHERE keyspace_name='$(KEYSPACE)'
-            AND columnfamily_name='workspace_entities';
-        ]], {
-          KEYSPACE = connector.keyspace,
-        }))
-      end
->>>>>>> 82c02e98
     end,
 
   },
