--- conflicted
+++ resolved
@@ -232,11 +232,7 @@
     headmatter.title = parsed_contents.info.title
   end
 
-<<<<<<< HEAD
-  return headmatter, contents
-=======
   return headmatter, contents, parsed_contents
->>>>>>> 2c75a90f
 end
 
 
