--- conflicted
+++ resolved
@@ -18,20 +18,12 @@
   looper.set_node(user)
 
   user.is_authenticated = function()
-<<<<<<< HEAD
-    local render_ctx = kong.render_ctx
-=======
     local render_ctx = ngx.ctx.render_ctx
->>>>>>> cb0a13ce
     return render_ctx.developer ~= nil and next(render_ctx.developer) ~= nil
   end
 
   user.has_role = function(role)
-<<<<<<< HEAD
-    local render_ctx = kong.render_ctx
-=======
     local render_ctx = ngx.ctx.render_ctx
->>>>>>> cb0a13ce
     local developer = render_ctx.developer
     if not developer then
       return false
@@ -57,22 +49,14 @@
   end
 
   user.get = function(arg)
-<<<<<<< HEAD
-    local render_ctx = kong.render_ctx
-=======
     local render_ctx = ngx.ctx.render_ctx
->>>>>>> cb0a13ce
     return render_ctx.developer[arg]
   end
 
   -- preauth_claims are not stored on the developer table
   -- to not interfere with is_authenticated checks
   user.preauth_claims = function()
-<<<<<<< HEAD
-    local render_ctx = kong.render_ctx
-=======
     local render_ctx = ngx.ctx.render_ctx
->>>>>>> cb0a13ce
     return utils.deep_copy(render_ctx.preauth_claims)
   end
 
