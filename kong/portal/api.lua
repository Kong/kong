local responses   = require "kong.tools.responses"
local singletons  = require "kong.singletons"
local app_helpers = require "lapis.application"
local crud        = require "kong.api.crud_helpers"
local enums       = require "kong.portal.enums"
local utils       = require "kong.portal.utils"
local constants   = require "kong.constants"

--- Allowed auth plugins
-- Table containing allowed auth plugins that the developer portal api
-- can create credentials for.
--
--["<route>"]:     {  name = "<name>",    dao = "<dao_collection>" }
local auth_plugins = {
  ["basic-auth"] = { name = "basic-auth", dao = "basicauth_credentials", },
  ["acls"] =       { name = "acl",        dao = "acls" },
  ["oauth2"] =     { name = "oauth2",     dao = "oauth2_credentials" },
  ["hmac-auth"] =  { name = "hmac-auth",  dao = "hmacauth_credentials" },
  ["jwt"] =        { name = "jwt",        dao = "jwt_secrets" },
  ["key-auth"] =   { name = "key-auth",   dao = "keyauth_credentials" },
}


local function validate_developer_status(helpers, consumer)
  local status = consumer.status

  if consumer.id and status ~= enums.CONSUMERS.STATUS.APPROVED then
    local label = enums.get_key_from_value(enums.CONSUMERS.STATUS, status)

    return helpers.responses.send_HTTP_UNAUTHORIZED({
      status = status,
      label  = label
    })
  end
end


local function validate_consumer(helpers, consumer_id)
  local consumer_id = ngx.req.get_headers()[constants.HEADERS.CONSUMER_ID]

  if singletons.configuration.portal_auth and not consumer_id then
    return helpers.responses.send_HTTP_UNAUTHORIZED()
  end

  return consumer_id
end


local function validate_portal_auth_enabled(helpers)
  if not singletons.configuration.portal_auth then
    return helpers.responses.send_HTTP_NOT_FOUND()
  end
end


return {
  ["/files"] = {
    before = function(self, dao_factory, helpers)
      local consumer_id = validate_consumer(helpers)

      if consumer_id then
        self.params.email_or_id = consumer_id
        crud.find_consumer_by_email_or_id(self, dao_factory, helpers)
<<<<<<< HEAD

        if self.consumer
           and self.consumer.status ~= enums.CONSUMERS.STATUS.APPROVED then
          local status = self.consumer.status
          local label = enums.CONSUMERS.STATUS_LABELS[status]
          return helpers.responses.send_HTTP_UNAUTHORIZED({
            status = status,
            label  = label
          })
        end
=======
        validate_developer_status(helpers, self.consumer)
>>>>>>> 3fa28495
      end
    end,

    GET = function(self, dao_factory, helpers)
      crud.paginated_set(self, dao_factory.portal_files)
    end,
  },

  ["/files/unauthenticated"] = {
    -- List all unauthenticated files stored in the portal file system
    GET = function(self, dao_factory, helpers)
      self.params = {
        auth = false
      }

      crud.paginated_set(self, dao_factory.portal_files)
    end,
  },

  ["/files/*"] = {
    before = function(self, dao_factory, helpers)
      local dao = dao_factory.portal_files
      local identifier = self.params.splat

      -- Find a file by id or field "name"
      local rows, err = crud.find_by_id_or_field(dao, {}, identifier, "name")
      if err then
        return helpers.yield_error(err)
      end

      -- Since we know both the name and id of portal_files are unique
      self.params.file_name_or_id = nil
      self.portal_file = rows[1]
      if not self.portal_file then
        return helpers.responses.send_HTTP_NOT_FOUND(
          "No file found by name or id '" .. identifier .. "'"
        )
      end
    end,

    GET = function(self, dao_factory, helpers)
      return helpers.responses.send_HTTP_OK(self.portal_file)
    end,
  },

  ["/portal/register"] = {
    before = function(self, dao_factory, helpers)
      self.portal_auth = singletons.configuration.portal_auth
      self.auto_approve = singletons.configuration.portal_auto_approve
    end,

    POST = function(self, dao_factory, helpers)
      if utils.validate_email(self.params.email) == nil then
        return helpers.responses.send_HTTP_BAD_REQUEST("Invalid email")
      end

      self.params.type = enums.CONSUMERS.TYPE.DEVELOPER
      self.params.status = enums.CONSUMERS.STATUS.PENDING
      self.params.username = self.params.email

      if self.auto_approve then
        self.params.status = enums.CONSUMERS.STATUS.APPROVED
      end

      local password = self.params.password
      self.params.password = nil

      local consumer, err = dao_factory.consumers:insert(self.params)
      if err then
        return app_helpers.yield_error(err)
      end

      -- omit credential post for oidc
      if self.portal_auth == "openid-connect" then
        return responses.send_HTTP_CREATED({
          consumer = consumer,
          credential = {}
        })
      end

      local collection = dao_factory[auth_plugins[self.portal_auth].dao]
      local credential_data

      if self.portal_auth == "basic-auth" then
        credential_data = {
          consumer_id = consumer.id,
          username = self.params.username,
          password = password,
        }
      end

      if self.portal_auth == "key-auth" then
        credential_data = {
          consumer_id = consumer.id,
          key = self.params.key
        }
      end

      if credential_data == nil then
        return helpers.responses.send_HTTP_BAD_REQUEST(
          "Cannot create credential with portal_auth = " ..
            self.portal_auth)
      end

      crud.post(credential_data, collection, function(credential)
          crud.portal_crud.insert_credential(auth_plugins[self.portal_auth].name,
                                             enums.CONSUMERS.TYPE.DEVELOPER
                                            )(credential)
          return {
            credential = credential,
            consumer = consumer,
          }
        end)
    end,
  },

  ["/config"] = {
    before = function(self, dao_factory, helpers)
      validate_portal_auth_enabled(helpers)

      local consumer_id = validate_consumer(helpers)

      self.params.email_or_id = consumer_id
      crud.find_consumer_by_email_or_id(self, dao_factory, helpers)

      validate_developer_status(helpers, self.consumer)
    end,

    GET = function(self, dao_factory, helpers)
      local distinct_plugins = {}

      do
        local rows, err = dao_factory.plugins:find_all()
        if err then
          return helpers.responses.send_HTTP_INTERNAL_SERVER_ERROR(err)
        end

        local map = {}
        for _, row in ipairs(rows) do
          if not map[row.name] then
            distinct_plugins[#distinct_plugins+1] = row.name
          end
          map[row.name] = true
        end

        singletons.internal_proxies:add_internal_plugins(distinct_plugins, map)
      end

      self.config = {
        plugins = {
          enabled_in_cluster = distinct_plugins,
        }
      }

      return helpers.responses.send_HTTP_OK(self.config)
    end,
  },

  ["/developer"] = {
    before = function(self, dao_factory, helpers)
      validate_portal_auth_enabled(helpers)

      local consumer_id = validate_consumer(helpers)

      self.params.email_or_id = consumer_id
      crud.find_consumer_by_email_or_id(self, dao_factory, helpers)
    end,

    GET = function(self, dao_factory, helpers)
      return helpers.responses.send_HTTP_OK(self.consumer)
    end,
  },

  ["/credentials"] = {
    before = function(self, dao_factory, helpers)
      validate_portal_auth_enabled(helpers)

      local consumer_id = validate_consumer()

      self.portal_auth = singletons.configuration.portal_auth
      self.collection = dao_factory[auth_plugins[self.portal_auth].dao]

      self.params.consumer_id = consumer_id
      self.params.email_or_id = self.params.consumer_id

      crud.find_consumer_by_email_or_id(self, dao_factory, helpers)

      validate_developer_status(helpers, self.consumer)
    end,

    PATCH = function(self, dao_factory, helpers)
      if self.params.id == nil then
        return helpers.responses.send_HTTP_BAD_REQUEST(
                                                  "credential id is required")
      end

      crud.patch(self.params, self.collection, {
        id = self.params.id
      })
    end,

    POST = function(self, dao_factory)
      crud.post(self.params, self.collection,
                crud.portal_crud.insert_credential(self.portal_auth))
    end,
  },

  ["/credentials/:plugin"] = {
    before = function(self, dao_factory, helpers)
      validate_portal_auth_enabled(helpers)

      local consumer_id = validate_consumer()

      self.plugin = ngx.unescape_uri(self.params.plugin)
      self.collection = dao_factory[auth_plugins[self.plugin].dao]

      self.params.plugin = nil
      self.params.consumer_id = consumer_id
      self.params.email_or_id = consumer_id

      crud.find_consumer_by_email_or_id(self, dao_factory, helpers)
      validate_developer_status(helpers, self.consumer)
    end,

    GET = function(self, dao_factory, helpers)
      self.params.consumer_type = enums.CONSUMERS.TYPE.PROXY
      self.params.plugin = auth_plugins[self.plugin].name
      crud.paginated_set(self, dao_factory.credentials)
    end,

    POST = function(self, dao_factory, helpers)
      crud.post(self.params, self.collection,
                crud.portal_crud.insert_credential(auth_plugins[self.plugin].name))
    end,

    PATCH = function(self, dao_factory, helpers)
      if self.params.id == nil then
        return helpers.responses.send_HTTP_BAD_REQUEST(
                                                  "credential id is required")
      end

      crud.patch(self.params, self.collection, { id = self.params.id },
                 crud.portal_crud.update_credential)
    end,
  },

  ["/credentials/:plugin/:credential_id"] = {
    before = function(self, dao_factory, helpers)
      validate_portal_auth_enabled(helpers)

      local consumer_id = validate_consumer()

      self.plugin = ngx.unescape_uri(self.params.plugin)
      self.collection = dao_factory[auth_plugins[self.plugin].dao]

      self.params.consumer_id = consumer_id
      self.params.email_or_id = self.params.consumer_id
      self.params.plugin = nil

      crud.find_consumer_by_email_or_id(self, dao_factory, helpers)

      validate_developer_status(helpers, self.consumer)

      local credentials, err = self.collection:find_all({
        consumer_id = consumer_id,
        id = self.params.credential_id
      })

      if err then
        return app_helpers.yield_error(err)
      end

      if next(credentials) == nil then
        return helpers.responses.send_HTTP_NOT_FOUND()
      end

      self.params.credential_id = nil
      self.credential = credentials[1]
    end,

    GET = function(self, dao_factory, helpers)
      return helpers.responses.send_HTTP_OK(self.credential)
    end,

    PATCH = function(self, dao_factory)
      crud.patch(self.params, self.collection, self.credential,
                 crud.portal_crud.update_credential)
    end,

    DELETE = function(self, dao_factory)
      crud.portal_crud.delete_credential(self.credential)
      crud.delete(self.credential, self.collection)
    end,
  },
}<|MERGE_RESOLUTION|>--- conflicted
+++ resolved
@@ -61,20 +61,7 @@
       if consumer_id then
         self.params.email_or_id = consumer_id
         crud.find_consumer_by_email_or_id(self, dao_factory, helpers)
-<<<<<<< HEAD
-
-        if self.consumer
-           and self.consumer.status ~= enums.CONSUMERS.STATUS.APPROVED then
-          local status = self.consumer.status
-          local label = enums.CONSUMERS.STATUS_LABELS[status]
-          return helpers.responses.send_HTTP_UNAUTHORIZED({
-            status = status,
-            label  = label
-          })
-        end
-=======
         validate_developer_status(helpers, self.consumer)
->>>>>>> 3fa28495
       end
     end,
 
