--- conflicted
+++ resolved
@@ -58,11 +58,7 @@
 
 template.load = function(path)
   -- look into alternative ways of passing info
-<<<<<<< HEAD
-  local ctx = kong.render_ctx or {}
-=======
   local ctx = ngx.ctx.render_ctx or {}
->>>>>>> cb0a13ce
   local theme = ctx.theme or { name = "" }
 
   if type(path) == 'table' and path.contents then
@@ -413,11 +409,7 @@
     route_config = set_route_config(updated_path)
   end
 
-<<<<<<< HEAD
-  kong.render_ctx = {
-=======
   ngx.ctx.render_ctx = {
->>>>>>> cb0a13ce
     route_config         = route_config,
     portal               = portal_config,
     theme                = theme_config,
@@ -431,11 +423,7 @@
 
 
 local function compile_layout()
-<<<<<<< HEAD
-  local ctx = kong.render_ctx
-=======
   local ctx = ngx.ctx.render_ctx
->>>>>>> cb0a13ce
   local layout = set_layout(ctx)
   if not layout then
     return FALLBACK_404
@@ -453,11 +441,7 @@
 
 
 local function compile_asset()
-<<<<<<< HEAD
-  local ctx = kong.render_ctx
-=======
   local ctx = ngx.ctx.render_ctx
->>>>>>> cb0a13ce
   local asset = set_asset(ctx)
   if not asset then
     return
