--- conflicted
+++ resolved
@@ -119,11 +119,7 @@
     self.path = string.gsub(self.path, "/", "", 1)
   end
 
-<<<<<<< HEAD
-  if config.portal_gui_use_subdomains then
-=======
   if config.portal_gui_use_subdomains and not self.is_admin then
->>>>>>> 2c75a90f
     gui_helpers.set_workspace_by_subdomain(self)
   else
     gui_helpers.set_workspace_by_path(self)
