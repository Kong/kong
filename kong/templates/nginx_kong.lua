return [[
charset UTF-8;

> if anonymous_reports then
${{SYSLOG_REPORTS}}
> end

error_log ${{PROXY_ERROR_LOG}} ${{LOG_LEVEL}};

> if nginx_optimizations then
>-- send_timeout 60s;          # default value
>-- keepalive_timeout 75s;     # default value
>-- client_body_timeout 60s;   # default value
>-- client_header_timeout 60s; # default value
>-- tcp_nopush on;             # disabled until benchmarked
>-- proxy_buffer_size 128k;    # disabled until benchmarked
>-- proxy_buffers 4 256k;      # disabled until benchmarked
>-- proxy_busy_buffers_size 256k; # disabled until benchmarked
>-- reset_timedout_connection on; # disabled until benchmarked
> end

client_max_body_size ${{CLIENT_MAX_BODY_SIZE}};
proxy_ssl_server_name on;
underscores_in_headers on;

lua_package_path '${{LUA_PACKAGE_PATH}};;';
lua_package_cpath '${{LUA_PACKAGE_CPATH}};;';
lua_socket_pool_size ${{LUA_SOCKET_POOL_SIZE}};
lua_max_running_timers 4096;
lua_max_pending_timers 16384;
lua_shared_dict kong                5m;
lua_shared_dict kong_db_cache       ${{MEM_CACHE_SIZE}};
lua_shared_dict kong_db_cache_miss 12m;
lua_shared_dict kong_locks          8m;
lua_shared_dict kong_process_events 5m;
lua_shared_dict kong_cluster_events 5m;
lua_shared_dict kong_vitals_counters 50m;
lua_shared_dict kong_vitals_lists   1m;
lua_shared_dict kong_healthchecks   5m;
lua_shared_dict kong_rate_limiting_counters 12m;
lua_shared_dict prometheus_metrics           5m;
lua_shared_dict kong_reports_apis            1m;
lua_shared_dict kong_reports_consumers       10m;
lua_shared_dict kong_reports_routes          1m;
lua_shared_dict kong_reports_services        1m;
> if database == "cassandra" then
lua_shared_dict kong_cassandra      5m;
> end
lua_socket_log_errors off;
> if lua_ssl_trusted_certificate then
lua_ssl_trusted_certificate '${{LUA_SSL_TRUSTED_CERTIFICATE}}';
lua_ssl_verify_depth ${{LUA_SSL_VERIFY_DEPTH}};
> end

# injected nginx_http_* directives
> for _, el in ipairs(nginx_http_directives)  do
$(el.name) $(el.value);
> end

init_by_lua_block {
    Kong = require 'kong'
    Kong.init()
}

init_worker_by_lua_block {
    Kong.init_worker()
}


> if #proxy_listeners > 0 then
upstream kong_upstream {
    server 0.0.0.1;
    balancer_by_lua_block {
        Kong.balancer()
    }
> if upstream_keepalive > 0 then
    keepalive ${{UPSTREAM_KEEPALIVE}};
> end
}

server {
    server_name kong;
> for i = 1, #proxy_listeners do
    listen $(proxy_listeners[i].listener);
> end
    error_page 400 404 408 411 412 413 414 417 494 /kong_error_handler;
    error_page 500 502 503 504 /kong_error_handler;

    access_log ${{PROXY_ACCESS_LOG}};
    error_log ${{PROXY_ERROR_LOG}} ${{LOG_LEVEL}};

    client_body_buffer_size ${{CLIENT_BODY_BUFFER_SIZE}};

> if proxy_ssl_enabled then
    ssl_certificate ${{SSL_CERT}};
    ssl_certificate_key ${{SSL_CERT_KEY}};
    ssl_protocols TLSv1.1 TLSv1.2 TLSv1.3;
    ssl_certificate_by_lua_block {
        Kong.ssl_certificate()
    }

    ssl_session_cache shared:SSL:10m;
    ssl_session_timeout 10m;
    ssl_prefer_server_ciphers on;
    ssl_ciphers ${{SSL_CIPHERS}};
> end

> if client_ssl then
    proxy_ssl_certificate ${{CLIENT_SSL_CERT}};
    proxy_ssl_certificate_key ${{CLIENT_SSL_CERT_KEY}};
> end

    real_ip_header     ${{REAL_IP_HEADER}};
    real_ip_recursive  ${{REAL_IP_RECURSIVE}};
> for i = 1, #trusted_ips do
    set_real_ip_from   $(trusted_ips[i]);
> end

    # injected nginx_proxy_* directives
> for _, el in ipairs(nginx_proxy_directives)  do
    $(el.name) $(el.value);
> end

    location / {
        default_type                     '';

        set $ctx_ref                     '';
        set $upstream_host               '';
        set $upstream_upgrade            '';
        set $upstream_connection         '';
        set $upstream_scheme             '';
        set $upstream_uri                '';
        set $upstream_x_forwarded_for    '';
        set $upstream_x_forwarded_proto  '';
        set $upstream_x_forwarded_host   '';
        set $upstream_x_forwarded_port   '';

        rewrite_by_lua_block {
            Kong.rewrite()
        }

        access_by_lua_block {
            Kong.access()
        }

        proxy_http_version 1.1;
        proxy_set_header   Host              $upstream_host;
        proxy_set_header   Upgrade           $upstream_upgrade;
        proxy_set_header   Connection        $upstream_connection;
        proxy_set_header   X-Forwarded-For   $upstream_x_forwarded_for;
        proxy_set_header   X-Forwarded-Proto $upstream_x_forwarded_proto;
        proxy_set_header   X-Forwarded-Host  $upstream_x_forwarded_host;
        proxy_set_header   X-Forwarded-Port  $upstream_x_forwarded_port;
        proxy_set_header   X-Real-IP         $remote_addr;
        proxy_pass_header  Server;
        proxy_pass_header  Date;
        proxy_ssl_name     $upstream_host;
        proxy_pass         $upstream_scheme://kong_upstream$upstream_uri;

        header_filter_by_lua_block {
            Kong.header_filter()
        }

        body_filter_by_lua_block {
            Kong.body_filter()
        }

        log_by_lua_block {
            Kong.log()
        }
    }

    location = /kong_error_handler {
        internal;
        uninitialized_variable_warn off;

        content_by_lua_block {
            Kong.handle_error()
        }

        header_filter_by_lua_block {
            Kong.header_filter()
        }

        body_filter_by_lua_block {
            Kong.body_filter()
        }

        log_by_lua_block {
            Kong.log()
        }
    }
}
> end


> if #admin_listen > 0 and #admin_gui_listeners > 0 then
server {
    server_name kong_gui;
> for i = 1, #admin_gui_listeners do
    listen $(admin_gui_listeners[i].listener);
> end

> if admin_gui_ssl_enabled then
    ssl_certificate ${{ADMIN_GUI_SSL_CERT}};
    ssl_certificate_key ${{ADMIN_GUI_SSL_CERT_KEY}};
    ssl_protocols TLSv1.1 TLSv1.2;
> end

    client_max_body_size 10m;
    client_body_buffer_size 10m;

    types {
      text/html                             html htm shtml;
      text/css                              css;
      text/xml                              xml;
      image/gif                             gif;
      image/jpeg                            jpeg jpg;
      application/javascript                js;
      application/json                      json;
      image/png                             png;
      image/tiff                            tif tiff;
      image/x-icon                          ico;
      image/x-jng                           jng;
      image/x-ms-bmp                        bmp;
      image/svg+xml                         svg svgz;
      image/webp                            webp;
    }

    gzip on;
    gzip_types text/plain text/css application/json application/javascript;

    location ~* \.(jpg|jpeg|png|gif|ico|css|ttf|js)$ {
        root gui;

        expires 90d;
        add_header Cache-Control 'public';
        etag off;
    }

    location / {
        root gui;

        try_files $uri /index.html;

        add_header Cache-Control 'no-store, no-cache, must-revalidate, proxy-revalidate, max-age=0';
        etag off;

        access_log ${{ADMIN_GUI_ACCESS_LOG}};
        error_log ${{ADMIN_GUI_ERROR_LOG}};
    }

    location /robots.txt {
        return 200 'User-agent: *\nDisallow: /';
    }

    location = /kconfig.js {
        root gui;
        expires -1;
    }
}
> end


> if portal then
server {
    server_name kong_portal_gui;
> for i = 1, #portal_gui_listeners do
    listen $(portal_gui_listeners[i].listener);
> end

> if portal_gui_ssl_enabled then
    ssl_certificate ${{PORTAL_GUI_SSL_CERT}};
    ssl_certificate_key ${{PORTAL_GUI_SSL_CERT_KEY}};
    ssl_protocols TLSv1.1 TLSv1.2;
> end

    client_max_body_size 10m;
    client_body_buffer_size 10m;
    log_not_found off;

    types {
      text/html                             html htm shtml;
      text/css                              css;
      text/xml                              xml;
      image/gif                             gif;
      image/jpeg                            jpeg jpg;
      application/javascript                js;
      application/json                      json;
      image/png                             png;
      image/tiff                            tif tiff;
      image/x-icon                          ico;
      image/x-jng                           jng;
      image/x-ms-bmp                        bmp;
      image/svg+xml                         svg svgz;
      image/webp                            webp;
    }

    gzip on;
    gzip_types text/plain text/css application/json application/javascript;

    location ~* \.(jpg|jpeg|png|gif|ico|css|ttf|js)$ {
        root portal;

        expires 90d;
        add_header Cache-Control 'public';
        etag off;
    }


    location / {
        root portal;
        default_type text/html;

        content_by_lua_block {
            kong.serve_portal_gui({
                acah = "Content-Type",
            })
        }

        add_header Cache-Control 'no-store, no-cache, must-revalidate, proxy-revalidate, max-age=0';
        etag off;

        access_log logs/portal_gui_access.log;
        error_log logs/portal_gui_error.log;
    }

    location /robots.txt {
        return 200 'User-agent: *\nDisallow: /';
    }
}


server {
    server_name portal_api;
> for i = 1, #portal_api_listeners do
    listen $(portal_api_listeners[i].listener);
> end

    access_log ${{PORTAL_API_ACCESS_LOG}};
    error_log ${{PORTAL_API_ERROR_LOG}} ${{LOG_LEVEL}};

    client_max_body_size 10m;
    client_body_buffer_size 10m;

> if portal_api_ssl_enabled then
    ssl_certificate ${{PORTAL_API_SSL_CERT}};
    ssl_certificate_key ${{PORTAL_API_SSL_CERT_KEY}};
    ssl_protocols TLSv1.1 TLSv1.2;

    ssl_session_cache shared:SSL:10m;
    ssl_session_timeout 10m;
    ssl_prefer_server_ciphers on;
    ssl_ciphers ${{SSL_CIPHERS}};
> end

    location / {
        default_type application/json;
        content_by_lua_block {
            kong.serve_portal_api({
                acah = "Content-Type",
            })
        }
    }

    location /robots.txt {
        return 200 'User-agent: *\nDisallow: /';
    }
}
> end


> if #admin_listeners > 0 then
server {
    server_name kong_admin;
> for i = 1, #admin_listeners do
    listen $(admin_listeners[i].listener);
> end

    access_log ${{ADMIN_ACCESS_LOG}};
    error_log ${{ADMIN_ERROR_LOG}} ${{LOG_LEVEL}};

    client_max_body_size 10m;
    client_body_buffer_size 10m;

    real_ip_header     ${{REAL_IP_HEADER}};
    real_ip_recursive  ${{REAL_IP_RECURSIVE}};
> for i = 1, #trusted_ips do
    set_real_ip_from   $(trusted_ips[i]);
> end

> if admin_ssl_enabled then
    ssl_certificate ${{ADMIN_SSL_CERT}};
    ssl_certificate_key ${{ADMIN_SSL_CERT_KEY}};
    ssl_protocols TLSv1.1 TLSv1.2 TLSv1.3;

    ssl_session_cache shared:SSL:10m;
    ssl_session_timeout 10m;
    ssl_prefer_server_ciphers on;
    ssl_ciphers ${{SSL_CIPHERS}};
> end

    # injected nginx_admin_* directives
> for _, el in ipairs(nginx_admin_directives)  do
    $(el.name) $(el.value);
> end

    location / {
        default_type application/json;
        content_by_lua_block {
<<<<<<< HEAD
            kong.serve_admin_api({
                acah = "Content-Type, ${{RBAC_AUTH_HEADER}}",
            })
        }

        log_by_lua_block {
            local audit_log = require "kong.enterprise_edition.audit_log"
            audit_log.admin_log_handler()
=======
            Kong.serve_admin_api()
>>>>>>> cc97d5bb
        }
    }

    location /nginx_status {
        internal;
        access_log off;
        stub_status;
    }

    location /robots.txt {
        return 200 'User-agent: *\nDisallow: /';
    }
}
> end
]]<|MERGE_RESOLUTION|>--- conflicted
+++ resolved
@@ -38,7 +38,6 @@
 lua_shared_dict kong_vitals_lists   1m;
 lua_shared_dict kong_healthchecks   5m;
 lua_shared_dict kong_rate_limiting_counters 12m;
-lua_shared_dict prometheus_metrics           5m;
 lua_shared_dict kong_reports_apis            1m;
 lua_shared_dict kong_reports_consumers       10m;
 lua_shared_dict kong_reports_routes          1m;
@@ -313,7 +312,7 @@
         default_type text/html;
 
         content_by_lua_block {
-            kong.serve_portal_gui({
+            Kong.serve_portal_gui({
                 acah = "Content-Type",
             })
         }
@@ -357,7 +356,7 @@
     location / {
         default_type application/json;
         content_by_lua_block {
-            kong.serve_portal_api({
+            Kong.serve_portal_api({
                 acah = "Content-Type",
             })
         }
@@ -408,8 +407,7 @@
     location / {
         default_type application/json;
         content_by_lua_block {
-<<<<<<< HEAD
-            kong.serve_admin_api({
+            Kong.serve_admin_api({
                 acah = "Content-Type, ${{RBAC_AUTH_HEADER}}",
             })
         }
@@ -417,9 +415,6 @@
         log_by_lua_block {
             local audit_log = require "kong.enterprise_edition.audit_log"
             audit_log.admin_log_handler()
-=======
-            Kong.serve_admin_api()
->>>>>>> cc97d5bb
         }
     }
 
