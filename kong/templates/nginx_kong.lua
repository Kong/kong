return [[
charset UTF-8;
server_tokens off;

> if anonymous_reports then
${{SYSLOG_REPORTS}}
> end
error_log ${{PROXY_ERROR_LOG}} ${{LOG_LEVEL}};

lua_package_path       '${{LUA_PACKAGE_PATH}};;';
lua_package_cpath      '${{LUA_PACKAGE_CPATH}};;';
lua_socket_pool_size   ${{LUA_SOCKET_POOL_SIZE}};
lua_socket_log_errors  off;
lua_max_running_timers 4096;
lua_max_pending_timers 16384;
lua_ssl_verify_depth   ${{LUA_SSL_VERIFY_DEPTH}};
> if lua_ssl_trusted_certificate then
lua_ssl_trusted_certificate '${{LUA_SSL_TRUSTED_CERTIFICATE}}';
> end
<<<<<<< HEAD
lua_shared_dict kong_db_cache_miss 12m;
=======

lua_shared_dict kong                        5m;
lua_shared_dict kong_locks                  8m;
lua_shared_dict kong_healthchecks           5m;
lua_shared_dict kong_process_events         5m;
lua_shared_dict kong_cluster_events         5m;
lua_shared_dict kong_rate_limiting_counters 12m;
lua_shared_dict kong_core_db_cache          ${{MEM_CACHE_SIZE}};
lua_shared_dict kong_core_db_cache_miss     12m;
lua_shared_dict kong_db_cache               ${{MEM_CACHE_SIZE}};
lua_shared_dict kong_db_cache_miss          12m;
>>>>>>> 28e4baf3
> if database == "off" then
lua_shared_dict kong_core_db_cache_2        ${{MEM_CACHE_SIZE}};
lua_shared_dict kong_core_db_cache_miss_2   12m;
lua_shared_dict kong_db_cache_2             ${{MEM_CACHE_SIZE}};
lua_shared_dict kong_db_cache_miss_2        12m;
> end
<<<<<<< HEAD
lua_shared_dict kong_locks          8m;
lua_shared_dict kong_process_events 5m;
lua_shared_dict kong_cluster_events 5m;
lua_shared_dict kong_vitals_counters 50m;
lua_shared_dict kong_vitals_lists   1m;
lua_shared_dict kong_counters   1m;
lua_shared_dict kong_healthchecks   5m;
lua_shared_dict kong_rate_limiting_counters 12m;
lua_shared_dict kong_reports_consumers       10m;
lua_shared_dict kong_reports_routes          1m;
lua_shared_dict kong_reports_services        1m;
lua_shared_dict kong_reports_workspaces 1m;
lua_shared_dict kong_keyring 5m;
=======
>>>>>>> 28e4baf3
> if database == "cassandra" then
lua_shared_dict kong_cassandra              5m;
> end
> if role == "control_plane" then
lua_shared_dict kong_clustering             5m;
> end

underscores_in_headers on;
> if ssl_ciphers then
ssl_ciphers ${{SSL_CIPHERS}};
> end

# injected nginx_http_* directives
> for _, el in ipairs(nginx_http_directives) do
$(el.name) $(el.value);
> end

init_by_lua_block {
    Kong = require 'kong'
    Kong.init()
}

init_worker_by_lua_block {
    Kong.init_worker()
}

> if (role == "traditional" or role == "data_plane") and #proxy_listeners > 0 then
upstream kong_upstream {
    server 0.0.0.1;
    balancer_by_lua_block {
        Kong.balancer()
    }

    # injected nginx_upstream_* directives
> for _, el in ipairs(nginx_upstream_directives) do
    $(el.name) $(el.value);
> end
}

server {
    server_name kong;
> for _, entry in ipairs(proxy_listeners) do
    listen $(entry.listener);
> end

    error_page 400 404 408 411 412 413 414 417 494 /kong_error_handler;
    error_page 500 502 503 504                     /kong_error_handler;

    access_log ${{PROXY_ACCESS_LOG}};
    error_log  ${{PROXY_ERROR_LOG}} ${{LOG_LEVEL}};

> if proxy_ssl_enabled then
    ssl_certificate     ${{SSL_CERT}};
    ssl_certificate_key ${{SSL_CERT_KEY}};
    ssl_session_cache   shared:SSL:10m;
    ssl_certificate_by_lua_block {
        Kong.ssl_certificate()
    }
> end

    # injected nginx_proxy_* directives
> for _, el in ipairs(nginx_proxy_directives)  do
    $(el.name) $(el.value);
> end
> for i = 1, #trusted_ips do
    set_real_ip_from  $(trusted_ips[i]);
> end

    rewrite_by_lua_block {
        Kong.rewrite()
    }

    access_by_lua_block {
        Kong.access()
    }

    header_filter_by_lua_block {
        Kong.header_filter()
    }

    body_filter_by_lua_block {
        Kong.body_filter()
    }

    log_by_lua_block {
        Kong.log()
    }

    location / {
        default_type                    '';

        set $ctx_ref                    '';
        set $upstream_te                '';
        set $upstream_host              '';
        set $upstream_upgrade           '';
        set $upstream_connection        '';
        set $upstream_scheme            '';
        set $upstream_uri               '';
        set $upstream_x_forwarded_for   '';
        set $upstream_x_forwarded_proto '';
        set $upstream_x_forwarded_host  '';
        set $upstream_x_forwarded_port  '';
        set $kong_proxy_mode            'http';

        proxy_http_version    1.1;
        proxy_set_header      TE                $upstream_te;
        proxy_set_header      Host              $upstream_host;
        proxy_set_header      Upgrade           $upstream_upgrade;
        proxy_set_header      Connection        $upstream_connection;
        proxy_set_header      X-Forwarded-For   $upstream_x_forwarded_for;
        proxy_set_header      X-Forwarded-Proto $upstream_x_forwarded_proto;
        proxy_set_header      X-Forwarded-Host  $upstream_x_forwarded_host;
        proxy_set_header      X-Forwarded-Port  $upstream_x_forwarded_port;
        proxy_set_header      X-Real-IP         $remote_addr;
        proxy_pass_header     Server;
        proxy_pass_header     Date;
        proxy_ssl_name        $upstream_host;
        proxy_ssl_server_name on;
> if client_ssl then
        proxy_ssl_certificate ${{CLIENT_SSL_CERT}};
        proxy_ssl_certificate_key ${{CLIENT_SSL_CERT_KEY}};
> end
        proxy_pass            $upstream_scheme://kong_upstream$upstream_uri;
    }

    location @grpc {
        internal;
        default_type         '';
        set $kong_proxy_mode 'grpc';

        grpc_set_header      TE                $upstream_te;
        grpc_set_header      Host              $upstream_host;
        grpc_set_header      X-Forwarded-For   $upstream_x_forwarded_for;
        grpc_set_header      X-Forwarded-Proto $upstream_x_forwarded_proto;
        grpc_set_header      X-Forwarded-Host  $upstream_x_forwarded_host;
        grpc_set_header      X-Forwarded-Port  $upstream_x_forwarded_port;
        grpc_set_header      X-Real-IP         $remote_addr;
        grpc_pass_header     Server;
        grpc_pass_header     Date;
        grpc_pass            grpc://kong_upstream;
    }

    location @grpcs {
        internal;
        default_type         '';
        set $kong_proxy_mode 'grpc';

        grpc_set_header      TE                $upstream_te;
        grpc_set_header      Host              $upstream_host;
        grpc_set_header      X-Forwarded-For   $upstream_x_forwarded_for;
        grpc_set_header      X-Forwarded-Proto $upstream_x_forwarded_proto;
        grpc_set_header      X-Forwarded-Host  $upstream_x_forwarded_host;
        grpc_set_header      X-Forwarded-Port  $upstream_x_forwarded_port;
        grpc_set_header      X-Real-IP         $remote_addr;
        grpc_pass_header     Server;
        grpc_pass_header     Date;
        grpc_ssl_name        $upstream_host;
        grpc_ssl_server_name on;
> if client_ssl then
        grpc_ssl_certificate ${{CLIENT_SSL_CERT}};
        grpc_ssl_certificate_key ${{CLIENT_SSL_CERT_KEY}};
> end
        grpc_pass            grpcs://kong_upstream;
    }

    location = /kong_buffered_http {
        internal;
        default_type         '';
        set $kong_proxy_mode 'http';

        rewrite_by_lua_block       {;}
        access_by_lua_block        {;}
        header_filter_by_lua_block {;}
        body_filter_by_lua_block   {;}
        log_by_lua_block           {;}

        proxy_http_version 1.1;
        proxy_set_header      TE                $upstream_te;
        proxy_set_header      Host              $upstream_host;
        proxy_set_header      Upgrade           $upstream_upgrade;
        proxy_set_header      Connection        $upstream_connection;
        proxy_set_header      X-Forwarded-For   $upstream_x_forwarded_for;
        proxy_set_header      X-Forwarded-Proto $upstream_x_forwarded_proto;
        proxy_set_header      X-Forwarded-Host  $upstream_x_forwarded_host;
        proxy_set_header      X-Forwarded-Port  $upstream_x_forwarded_port;
        proxy_set_header      X-Real-IP         $remote_addr;
        proxy_pass_header     Server;
        proxy_pass_header     Date;
        proxy_ssl_name        $upstream_host;
        proxy_ssl_server_name on;
> if client_ssl then
        proxy_ssl_certificate ${{CLIENT_SSL_CERT}};
        proxy_ssl_certificate_key ${{CLIENT_SSL_CERT_KEY}};
> end
        proxy_pass            $upstream_scheme://kong_upstream$upstream_uri;
    }

    location = /kong_error_handler {
        internal;
        default_type                 '';

        uninitialized_variable_warn  off;

        rewrite_by_lua_block {;}
        access_by_lua_block  {;}

        content_by_lua_block {
            Kong.handle_error()
        }
    }
}
> end -- (role == "traditional" or role == "data_plane") and #proxy_listeners > 0

<<<<<<< HEAD

> if #admin_listen > 0 and #admin_gui_listeners > 0 then
server {
    server_name kong_gui;
> for i = 1, #admin_gui_listeners do
    listen $(admin_gui_listeners[i].listener);
> end

> if admin_gui_ssl_enabled then
    ssl_certificate ${{ADMIN_GUI_SSL_CERT}};
    ssl_certificate_key ${{ADMIN_GUI_SSL_CERT_KEY}};
    ssl_protocols TLSv1.1 TLSv1.2 TLSv1.3;
> end

    client_max_body_size 10m;
    client_body_buffer_size 10m;

    types {
      text/html                             html htm shtml;
      text/css                              css;
      text/xml                              xml;
      image/gif                             gif;
      image/jpeg                            jpeg jpg;
      application/javascript                js;
      application/json                      json;
      image/png                             png;
      image/tiff                            tif tiff;
      image/x-icon                          ico;
      image/x-jng                           jng;
      image/x-ms-bmp                        bmp;
      image/svg+xml                         svg svgz;
      image/webp                            webp;
    }

    gzip on;
    gzip_types text/plain text/css application/json application/javascript;

    location ~* \.(jpg|jpeg|png|gif|ico|css|ttf|js)$ {
        root gui;

        expires 90d;
        add_header Cache-Control 'public';
        add_header X-Frame-Options 'sameorigin';
        add_header X-XSS-Protection '1; mode=block';
        add_header X-Content-Type-Options 'nosniff';
        add_header X-Permitted-Cross-Domain-Policies 'master-only';
        etag off;
    }

    location / {
        root gui;

        try_files $uri /index.html;

        add_header Cache-Control 'no-store, no-cache, must-revalidate, proxy-revalidate, max-age=0';
        add_header X-Frame-Options 'sameorigin';
        add_header X-XSS-Protection '1; mode=block';
        add_header X-Content-Type-Options 'nosniff';
        add_header X-Permitted-Cross-Domain-Policies 'master-only';
        etag off;

        access_log ${{ADMIN_GUI_ACCESS_LOG}};
        error_log ${{ADMIN_GUI_ERROR_LOG}};
    }

    location /robots.txt {
        return 200 'User-agent: *\nDisallow: /';
    }

    location = /kconfig.js {
        root gui_config;
        expires -1;
    }
}
> end


> if portal then
server {
    server_name kong_portal_gui;
> for i = 1, #portal_gui_listeners do
    listen $(portal_gui_listeners[i].listener);
> end

    access_log ${{PORTAL_GUI_ACCESS_LOG}};
    error_log ${{PORTAL_GUI_ERROR_LOG}} ${{LOG_LEVEL}};

> if portal_gui_ssl_enabled then
    ssl_certificate ${{PORTAL_GUI_SSL_CERT}};
    ssl_certificate_key ${{PORTAL_GUI_SSL_CERT_KEY}};
    ssl_protocols TLSv1.1 TLSv1.2;
> end

    client_max_body_size 10m;
    client_body_buffer_size 10m;
    log_not_found off;

    types {
      text/html                             html htm shtml;
      text/css                              css;
      text/xml                              xml;
      image/gif                             gif;
      image/jpeg                            jpeg jpg;
      application/javascript                js;
      application/json                      json;
      image/png                             png;
      image/tiff                            tif tiff;
      image/x-icon                          ico;
      image/x-jng                           jng;
      image/x-ms-bmp                        bmp;
      image/svg+xml                         svg svgz;
      image/webp                            webp;
    }

    gzip on;
    gzip_types text/plain text/css application/json application/javascript;

    location ^~ /__legacy {
        root portal;

        header_filter_by_lua_block {
            ngx.header["server"] = nil
        }

        expires 90d;
        add_header Cache-Control 'public';
        add_header X-Frame-Options 'sameorigin';
        add_header X-XSS-Protection '1; mode=block';
        add_header X-Content-Type-Options 'nosniff';
        etag off;
    }

    location ~* \.(jpg|jpeg|png|gif|ico|css|ttf|js)$ {
        root portal;

        header_filter_by_lua_block {
            ngx.header["server"] = nil
        }

        content_by_lua_block {
            Kong.serve_portal_gui({
                acah = "Content-Type",
            })
        }

        expires 90d;
        add_header Cache-Control 'public';
        add_header X-Frame-Options 'sameorigin';
        add_header X-XSS-Protection '1; mode=block';
        add_header X-Content-Type-Options 'nosniff';
        etag off;
    }


    location / {
        root portal;
        default_type text/html;

        header_filter_by_lua_block {
            ngx.header["server"] = nil
        }

        content_by_lua_block {
            Kong.serve_portal_gui({
                acah = "Content-Type",
            })
        }

        add_header Cache-Control 'no-store, no-cache, must-revalidate, proxy-revalidate, max-age=0';
        add_header Access-Control-Allow-Headers 'Content-Type';
        add_header Access-Control-Allow-Origin '*';
        etag off;
    }

    location /robots.txt {
        header_filter_by_lua_block {
            ngx.header["server"] = nil
        }

        return 200 'User-agent: *\nDisallow: /';
    }
}


server {
    server_name portal_api;
> for i = 1, #portal_api_listeners do
    listen $(portal_api_listeners[i].listener);
> end

    access_log ${{PORTAL_API_ACCESS_LOG}};
    error_log ${{PORTAL_API_ERROR_LOG}} ${{LOG_LEVEL}};

    client_max_body_size 10m;
    client_body_buffer_size 10m;

> if portal_api_ssl_enabled then
    ssl_certificate ${{PORTAL_API_SSL_CERT}};
    ssl_certificate_key ${{PORTAL_API_SSL_CERT_KEY}};
    ssl_protocols TLSv1.1 TLSv1.2;

    ssl_session_cache shared:SSL:10m;
    ssl_session_timeout 10m;
    ssl_prefer_server_ciphers on;
    ssl_ciphers ${{SSL_CIPHERS}};
> end

    location / {
        default_type application/json;
        content_by_lua_block {
            Kong.serve_portal_api({
                acah = "Content-Type",
            })
        }
    }

    location /robots.txt {
        return 200 'User-agent: *\nDisallow: /';
    }
}
> end


> if #admin_listeners > 0 then
=======
> if (role == "control_plane" or role == "traditional") and #admin_listeners > 0 then
>>>>>>> 28e4baf3
server {
    server_name kong_admin;
> for _, entry in ipairs(admin_listeners) do
    listen $(entry.listener);
> end

    access_log ${{ADMIN_ACCESS_LOG}};
    error_log  ${{ADMIN_ERROR_LOG}} ${{LOG_LEVEL}};

    client_max_body_size    10m;
    client_body_buffer_size 10m;

    real_ip_header     ${{REAL_IP_HEADER}};
    real_ip_recursive  ${{REAL_IP_RECURSIVE}};
> for i = 1, #trusted_ips do
    set_real_ip_from   $(trusted_ips[i]);
> end

> if admin_ssl_enabled then
    ssl_certificate     ${{ADMIN_SSL_CERT}};
    ssl_certificate_key ${{ADMIN_SSL_CERT_KEY}};
    ssl_session_cache   shared:AdminSSL:10m;
> end

    # injected nginx_admin_* directives
> for _, el in ipairs(nginx_admin_directives)  do
    $(el.name) $(el.value);
> end

    location / {
        default_type application/json;
        content_by_lua_block {
            Kong.admin_content({
                acah = "Content-Type, ${{RBAC_AUTH_HEADER}}, Kong-Request-Type, Cache-Control",
            })
        }

        log_by_lua_block {
            local audit_log = require "kong.enterprise_edition.audit_log"
            audit_log.admin_log_handler()
            require("kong.tracing").flush()
        }
        header_filter_by_lua_block {
            Kong.admin_header_filter()
        }
    }

    location /nginx_status {
        internal;
        access_log off;
        stub_status;
    }

    location /robots.txt {
        return 200 'User-agent: *\nDisallow: /';
    }
}
> end -- (role == "control_plane" or role == "traditional") and #admin_listeners > 0

> if #status_listeners > 0 then
server {
    server_name kong_status;
> for _, entry in ipairs(status_listeners) do
    listen $(entry.listener);
> end

    access_log ${{STATUS_ACCESS_LOG}};
    error_log  ${{STATUS_ERROR_LOG}} ${{LOG_LEVEL}};

    # injected nginx_status_* directives
> for _, el in ipairs(nginx_status_directives) do
    $(el.name) $(el.value);
> end

    location / {
        default_type application/json;
        content_by_lua_block {
            Kong.status_content()
        }
        header_filter_by_lua_block {
            Kong.status_header_filter()
        }
    }

    location /nginx_status {
        internal;
        access_log off;
        stub_status;
    }

    location /robots.txt {
        return 200 'User-agent: *\nDisallow: /';
    }
}
> end

> if role == "control_plane" then
server {
    server_name kong_cluster_listener;
> for _, entry in ipairs(cluster_listeners) do
    listen $(entry.listener) ssl;
> end

    access_log off;

    ssl_verify_client   optional_no_ca;
    ssl_certificate     ${{CLUSTER_CERT}};
    ssl_certificate_key ${{CLUSTER_CERT_KEY}};
    ssl_session_cache   shared:ClusterSSL:10m;

    location = /v1/outlet {
        content_by_lua_block {
            Kong.serve_cluster_listener()
        }
    }
}
> end -- role == "control_plane"
]]<|MERGE_RESOLUTION|>--- conflicted
+++ resolved
@@ -17,9 +17,6 @@
 > if lua_ssl_trusted_certificate then
 lua_ssl_trusted_certificate '${{LUA_SSL_TRUSTED_CERTIFICATE}}';
 > end
-<<<<<<< HEAD
-lua_shared_dict kong_db_cache_miss 12m;
-=======
 
 lua_shared_dict kong                        5m;
 lua_shared_dict kong_locks                  8m;
@@ -31,35 +28,27 @@
 lua_shared_dict kong_core_db_cache_miss     12m;
 lua_shared_dict kong_db_cache               ${{MEM_CACHE_SIZE}};
 lua_shared_dict kong_db_cache_miss          12m;
->>>>>>> 28e4baf3
 > if database == "off" then
 lua_shared_dict kong_core_db_cache_2        ${{MEM_CACHE_SIZE}};
 lua_shared_dict kong_core_db_cache_miss_2   12m;
 lua_shared_dict kong_db_cache_2             ${{MEM_CACHE_SIZE}};
 lua_shared_dict kong_db_cache_miss_2        12m;
 > end
-<<<<<<< HEAD
-lua_shared_dict kong_locks          8m;
-lua_shared_dict kong_process_events 5m;
-lua_shared_dict kong_cluster_events 5m;
+> if database == "cassandra" then
+lua_shared_dict kong_cassandra              5m;
+> end
+> if role == "control_plane" then
+lua_shared_dict kong_clustering             5m;
+> end
+
 lua_shared_dict kong_vitals_counters 50m;
 lua_shared_dict kong_vitals_lists   1m;
 lua_shared_dict kong_counters   1m;
-lua_shared_dict kong_healthchecks   5m;
-lua_shared_dict kong_rate_limiting_counters 12m;
 lua_shared_dict kong_reports_consumers       10m;
 lua_shared_dict kong_reports_routes          1m;
 lua_shared_dict kong_reports_services        1m;
 lua_shared_dict kong_reports_workspaces 1m;
 lua_shared_dict kong_keyring 5m;
-=======
->>>>>>> 28e4baf3
-> if database == "cassandra" then
-lua_shared_dict kong_cassandra              5m;
-> end
-> if role == "control_plane" then
-lua_shared_dict kong_clustering             5m;
-> end
 
 underscores_in_headers on;
 > if ssl_ciphers then
@@ -267,9 +256,7 @@
 }
 > end -- (role == "traditional" or role == "data_plane") and #proxy_listeners > 0
 
-<<<<<<< HEAD
-
-> if #admin_listen > 0 and #admin_gui_listeners > 0 then
+> if (role == "control_plane" or role == "traditional") and #admin_listen > 0 and #admin_gui_listeners > 0 then
 server {
     server_name kong_gui;
 > for i = 1, #admin_gui_listeners do
@@ -338,14 +325,14 @@
     }
 
     location = /kconfig.js {
-        root gui_config;
+        root gui;
         expires -1;
     }
 }
 > end
 
 
-> if portal then
+> if (role == "control_plane" or role == "traditional") and portal then
 server {
     server_name kong_portal_gui;
 > for i = 1, #portal_gui_listeners do
@@ -490,11 +477,7 @@
 }
 > end
 
-
-> if #admin_listeners > 0 then
-=======
 > if (role == "control_plane" or role == "traditional") and #admin_listeners > 0 then
->>>>>>> 28e4baf3
 server {
     server_name kong_admin;
 > for _, entry in ipairs(admin_listeners) do
