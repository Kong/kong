--- conflicted
+++ resolved
@@ -32,11 +32,8 @@
 lua_shared_dict kong_cache          ${{MEM_CACHE_SIZE}};
 lua_shared_dict kong_process_events 5m;
 lua_shared_dict kong_cluster_events 5m;
-<<<<<<< HEAD
 lua_shared_dict kong_vitals_requests_consumers 50m;
-=======
 lua_shared_dict kong_healthchecks   5m;
->>>>>>> 6ec53931
 > if database == "cassandra" then
 lua_shared_dict kong_cassandra      5m;
 > end
