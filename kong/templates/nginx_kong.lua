return [[
charset UTF-8;

> if anonymous_reports then
${{SYSLOG_REPORTS}}
> end

error_log ${{PROXY_ERROR_LOG}} ${{LOG_LEVEL}};

> if nginx_optimizations then
>-- send_timeout 60s;          # default value
>-- keepalive_timeout 75s;     # default value
>-- client_body_timeout 60s;   # default value
>-- client_header_timeout 60s; # default value
>-- tcp_nopush on;             # disabled until benchmarked
>-- proxy_buffer_size 128k;    # disabled until benchmarked
>-- proxy_buffers 4 256k;      # disabled until benchmarked
>-- proxy_busy_buffers_size 256k; # disabled until benchmarked
>-- reset_timedout_connection on; # disabled until benchmarked
> end

client_max_body_size ${{CLIENT_MAX_BODY_SIZE}};
proxy_ssl_server_name on;
underscores_in_headers on;

lua_package_path '${{LUA_PACKAGE_PATH}};;';
lua_package_cpath '${{LUA_PACKAGE_CPATH}};;';
lua_socket_pool_size ${{LUA_SOCKET_POOL_SIZE}};
lua_max_running_timers 4096;
lua_max_pending_timers 16384;
lua_shared_dict kong                5m;
lua_shared_dict kong_cache          ${{MEM_CACHE_SIZE}};
lua_shared_dict kong_db_cache_miss 12m;
lua_shared_dict kong_process_events 5m;
lua_shared_dict kong_cluster_events 5m;
lua_shared_dict kong_vitals_counters 50m;
lua_shared_dict kong_vitals_lists   1m;
lua_shared_dict kong_healthchecks   5m;
lua_shared_dict kong_rate_limiting_counters 12m;
> if database == "cassandra" then
lua_shared_dict kong_cassandra      5m;
> end
lua_socket_log_errors off;
> if lua_ssl_trusted_certificate then
lua_ssl_trusted_certificate '${{LUA_SSL_TRUSTED_CERTIFICATE}}';
lua_ssl_verify_depth ${{LUA_SSL_VERIFY_DEPTH}};
> end

init_by_lua_block {
    kong = require 'kong'
    kong.init()
}

init_worker_by_lua_block {
    kong.init_worker()
}


> if #proxy_listeners > 0 then
upstream kong_upstream {
    server 0.0.0.1;
    balancer_by_lua_block {
        kong.balancer()
    }
    keepalive ${{UPSTREAM_KEEPALIVE}};
}

server {
    server_name kong;
> for i = 1, #proxy_listeners do
    listen $(proxy_listeners[i].listener);
> end
<<<<<<< HEAD
    error_page 400 404 408 411 412 413 414 417 /kong_error_handler;
=======
    error_page 400 404 408 411 412 413 414 417 494 /kong_error_handler;
>>>>>>> 4973a623
    error_page 500 502 503 504 /kong_error_handler;

    access_log ${{PROXY_ACCESS_LOG}};
    error_log ${{PROXY_ERROR_LOG}} ${{LOG_LEVEL}};

    client_body_buffer_size ${{CLIENT_BODY_BUFFER_SIZE}};

> if proxy_ssl_enabled then
    ssl_certificate ${{SSL_CERT}};
    ssl_certificate_key ${{SSL_CERT_KEY}};
    ssl_protocols TLSv1.1 TLSv1.2;
    ssl_certificate_by_lua_block {
        kong.ssl_certificate()
    }

    ssl_session_cache shared:SSL:10m;
    ssl_session_timeout 10m;
    ssl_prefer_server_ciphers on;
    ssl_ciphers ${{SSL_CIPHERS}};
> end

> if client_ssl then
    proxy_ssl_certificate ${{CLIENT_SSL_CERT}};
    proxy_ssl_certificate_key ${{CLIENT_SSL_CERT_KEY}};
> end

    real_ip_header     ${{REAL_IP_HEADER}};
    real_ip_recursive  ${{REAL_IP_RECURSIVE}};
> for i = 1, #trusted_ips do
    set_real_ip_from   $(trusted_ips[i]);
> end

    location / {
        set $upstream_host               '';
        set $upstream_upgrade            '';
        set $upstream_connection         '';
        set $upstream_scheme             '';
        set $upstream_uri                '';
        set $upstream_x_forwarded_for    '';
        set $upstream_x_forwarded_proto  '';
        set $upstream_x_forwarded_host   '';
        set $upstream_x_forwarded_port   '';

        rewrite_by_lua_block {
            kong.rewrite()
        }

        access_by_lua_block {
            kong.access()
        }

        proxy_http_version 1.1;
        proxy_set_header   Host              $upstream_host;
        proxy_set_header   Upgrade           $upstream_upgrade;
        proxy_set_header   Connection        $upstream_connection;
        proxy_set_header   X-Forwarded-For   $upstream_x_forwarded_for;
        proxy_set_header   X-Forwarded-Proto $upstream_x_forwarded_proto;
        proxy_set_header   X-Forwarded-Host  $upstream_x_forwarded_host;
        proxy_set_header   X-Forwarded-Port  $upstream_x_forwarded_port;
        proxy_set_header   X-Real-IP         $remote_addr;
        proxy_pass_header  Server;
        proxy_pass_header  Date;
        proxy_ssl_name     $upstream_host;
        proxy_pass         $upstream_scheme://kong_upstream$upstream_uri;

        header_filter_by_lua_block {
            kong.header_filter()
        }

        body_filter_by_lua_block {
            kong.body_filter()
        }

        log_by_lua_block {
            kong.log()
        }
    }

    location = /kong_error_handler {
        internal;
        content_by_lua_block {
            kong.handle_error()
        }
    }
}
> end
<<<<<<< HEAD


> if #admin_listen > 0 and #admin_gui_listeners > 0 then
server {
    server_name kong_gui;
> for i = 1, #admin_gui_listeners do
    listen $(admin_gui_listeners[i].listener);
> end

> if admin_gui_ssl_enabled then
    ssl_certificate ${{ADMIN_GUI_SSL_CERT}};
    ssl_certificate_key ${{ADMIN_GUI_SSL_CERT_KEY}};
    ssl_protocols TLSv1.1 TLSv1.2;
> end

    client_max_body_size 10m;
    client_body_buffer_size 10m;

    types {
      text/html                             html htm shtml;
      text/css                              css;
      text/xml                              xml;
      image/gif                             gif;
      image/jpeg                            jpeg jpg;
      application/javascript                js;
      application/json                      json;
      image/png                             png;
      image/tiff                            tif tiff;
      image/x-icon                          ico;
      image/x-jng                           jng;
      image/x-ms-bmp                        bmp;
      image/svg+xml                         svg svgz;
      image/webp                            webp;
    }

    gzip on;
    gzip_types text/plain text/css application/json application/javascript;

    location / {
        root gui;

        try_files $uri /index.html;

        add_header Cache-Control 'no-store, no-cache, must-revalidate, proxy-revalidate, max-age=0';
        etag off;

        access_log ${{ADMIN_GUI_ACCESS_LOG}};
        error_log ${{ADMIN_GUI_ERROR_LOG}};
    }

    location /robots.txt {
        return 200 'User-agent: *\nDisallow: /';
    }
}
> end


> if portal then
server {
    server_name kong_portal_gui;
> for i = 1, #portal_gui_listeners do
    listen $(portal_gui_listeners[i].listener);
> end

> if portal_gui_ssl_enabled then
    ssl_certificate ${{PORTAL_GUI_SSL_CERT}};
    ssl_certificate_key ${{PORTAL_GUI_SSL_CERT_KEY}};
    ssl_protocols TLSv1.1 TLSv1.2;
> end

    client_max_body_size 10m;
    client_body_buffer_size 10m;

    types {
      text/html                             html htm shtml;
      text/css                              css;
      text/xml                              xml;
      image/gif                             gif;
      image/jpeg                            jpeg jpg;
      application/javascript                js;
      application/json                      json;
      image/png                             png;
      image/tiff                            tif tiff;
      image/x-icon                          ico;
      image/x-jng                           jng;
      image/x-ms-bmp                        bmp;
      image/svg+xml                         svg svgz;
      image/webp                            webp;
    }

    gzip on;
    gzip_types text/plain text/css application/json application/javascript;

    location / {
        root portal;

        try_files $uri /index.html;

        add_header Cache-Control 'no-store, no-cache, must-revalidate, proxy-revalidate, max-age=0';
        etag off;

        access_log logs/portal_gui_access.log;
        error_log logs/portal_gui_error.log;
    }

    location /robots.txt {
        return 200 'User-agent: *\nDisallow: /';
    }
}


server {
    server_name portal_api;
> for i = 1, #portal_api_listeners do
    listen $(portal_api_listeners[i].listener);
> end

    access_log ${{PORTAL_API_ACCESS_LOG}};
    error_log ${{PORTAL_API_ERROR_LOG}} ${{LOG_LEVEL}};

    client_max_body_size 10m;
    client_body_buffer_size 10m;

> if portal_api_ssl_enabled then
    ssl_certificate ${{PORTAL_API_SSL_CERT}};
    ssl_certificate_key ${{PORTAL_API_SSL_CERT_KEY}};
    ssl_protocols TLSv1.1 TLSv1.2;

    ssl_session_cache shared:SSL:10m;
    ssl_session_timeout 10m;
    ssl_prefer_server_ciphers on;
    ssl_ciphers ${{SSL_CIPHERS}};
> end

    location / {
        default_type application/json;
        content_by_lua_block {
            kong.serve_portal_api({
                acah = "Content-Type",
            })
        }
    }

    location /robots.txt {
        return 200 'User-agent: *\nDisallow: /';
    }
}
> end


=======

>>>>>>> 4973a623
> if #admin_listeners > 0 then
server {
    server_name kong_admin;
> for i = 1, #admin_listeners do
    listen $(admin_listeners[i].listener);
> end

    access_log ${{ADMIN_ACCESS_LOG}};
    error_log ${{ADMIN_ERROR_LOG}} ${{LOG_LEVEL}};

    client_max_body_size 10m;
    client_body_buffer_size 10m;

> if admin_ssl_enabled then
    ssl_certificate ${{ADMIN_SSL_CERT}};
    ssl_certificate_key ${{ADMIN_SSL_CERT_KEY}};
    ssl_protocols TLSv1.1 TLSv1.2;

    ssl_session_cache shared:SSL:10m;
    ssl_session_timeout 10m;
    ssl_prefer_server_ciphers on;
    ssl_ciphers ${{SSL_CIPHERS}};
> end

    location / {
        default_type application/json;
        content_by_lua_block {
            kong.serve_admin_api({
                acah = "Content-Type, ${{RBAC_AUTH_HEADER}}",
            })
        }
    }

    location /nginx_status {
        internal;
        access_log off;
        stub_status;
    }

    location /robots.txt {
        return 200 'User-agent: *\nDisallow: /';
    }
}
> end
]]<|MERGE_RESOLUTION|>--- conflicted
+++ resolved
@@ -70,11 +70,7 @@
 > for i = 1, #proxy_listeners do
     listen $(proxy_listeners[i].listener);
 > end
-<<<<<<< HEAD
-    error_page 400 404 408 411 412 413 414 417 /kong_error_handler;
-=======
     error_page 400 404 408 411 412 413 414 417 494 /kong_error_handler;
->>>>>>> 4973a623
     error_page 500 502 503 504 /kong_error_handler;
 
     access_log ${{PROXY_ACCESS_LOG}};
@@ -161,7 +157,6 @@
     }
 }
 > end
-<<<<<<< HEAD
 
 
 > if #admin_listen > 0 and #admin_gui_listeners > 0 then
@@ -312,9 +307,6 @@
 > end
 
 
-=======
-
->>>>>>> 4973a623
 > if #admin_listeners > 0 then
 server {
     server_name kong_admin;
