--- conflicted
+++ resolved
@@ -236,9 +236,7 @@
 keyring_vault_path =
 keyring_vault_token =
 
-<<<<<<< HEAD
 role = traditional
-=======
+
 event_hooks_enabled = off
->>>>>>> d5b90150
 ]]