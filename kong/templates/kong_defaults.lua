return [[
prefix = /usr/local/kong/
log_level = notice
proxy_access_log = logs/access.log
proxy_error_log = logs/error.log
admin_access_log = logs/admin_access.log
admin_error_log = logs/error.log
plugins = bundled
custom_plugins = NONE
anonymous_reports = on
enforce_rbac = off
rbac_user_header = Kong-Admin-User
rbac_auth_header = Kong-Admin-Token
vitals = on
vitals_flush_interval = 10
vitals_delete_interval_pg = 30
vitals_ttl_seconds = 3600
vitals_ttl_minutes = 90000

vitals_strategy = database
vitals_statsd_address = NONE
vitals_statsd_prefix = kong
vitals_statsd_udp_packet_size = 1024
vitals_tsdb_address = NONE
vitals_prometheus_scrape_interval = 5

portal = off
portal_gui_listen = 0.0.0.0:8003, 0.0.0.0:8446 ssl
portal_gui_protocol = http
portal_gui_host = 127.0.0.1:8003
portal_gui_use_subdomains = off
portal_gui_ssl_cert = NONE
portal_gui_ssl_cert_key = NONE

portal_api_listen = 0.0.0.0:8004, 0.0.0.0:8447 ssl
portal_api_url = NONE
portal_api_ssl_cert = NONE
portal_api_ssl_cert_key = NONE
portal_api_access_log = logs/portal_api_access.log
portal_api_error_log = logs/error.log

portal_auto_approve = off
portal_auth = NONE
portal_auth_conf = NONE
portal_token_exp = 21600
portal_session_conf =

portal_invite_email = true
portal_access_request_email = true
portal_approved_email = true
portal_reset_email = true
portal_reset_success_email = true
portal_emails_from = NONE
portal_emails_reply_to = NONE

smtp_host = localhost
smtp_port = 25
smtp_starttls = off
smtp_username = NONE
smtp_password = NONE
smtp_ssl = off
smtp_auth_type = NONE
smtp_domain = localhost.localdomain
smtp_timeout_connect = 60000
smtp_timeout_send = 60000
smtp_timeout_read = 60000

proxy_url = NONE

audit_log = off
audit_log_record_ttl = 2592000
audit_log_ignore_methods =
audit_log_ignore_paths =
audit_log_ignore_tables =
audit_log_signing_key =

proxy_listen = 0.0.0.0:8000, 0.0.0.0:8443 ssl
stream_listen = off
admin_listen = 127.0.0.1:8001, 127.0.0.1:8444 ssl
<<<<<<< HEAD

admin_api_uri = NONE
admin_gui_listen = 0.0.0.0:8002, 0.0.0.0:8445 ssl
admin_gui_url =
admin_gui_access_log = logs/admin_gui_access.log
admin_gui_error_log = logs/admin_gui_error.log
admin_gui_flags = {}
admin_gui_auth =
admin_gui_auth_conf =
admin_gui_session_conf =
admin_approved_email = true
admin_emails_from = ""
admin_emails_reply_to = NONE
admin_docs_url = https://docs.konghq.com/enterprise/0.34/admin-gui/overview/
admin_invitation_expiry = 259200

=======
origins = NONE
>>>>>>> cc97d5bb
nginx_user = nobody nobody
nginx_worker_processes = auto
nginx_optimizations = on
nginx_daemon = on
mem_cache_size = 128m
ssl_cert = NONE
ssl_cert_key = NONE
client_ssl = off
client_ssl_cert = NONE
client_ssl_cert_key = NONE
ssl_cipher_suite = modern
ssl_ciphers = ECDHE-ECDSA-AES256-GCM-SHA384:ECDHE-RSA-AES256-GCM-SHA384:ECDHE-ECDSA-CHACHA20-POLY1305:ECDHE-RSA-CHACHA20-POLY1305:ECDHE-ECDSA-AES128-GCM-SHA256:ECDHE-RSA-AES128-GCM-SHA256:ECDHE-ECDSA-AES256-SHA384:ECDHE-RSA-AES256-SHA384:ECDHE-ECDSA-AES128-SHA256:ECDHE-RSA-AES128-SHA256
admin_ssl_cert = NONE
admin_ssl_cert_key = NONE
admin_gui_ssl_cert = NONE
admin_gui_ssl_cert_key = NONE
upstream_keepalive = 60
headers = server_tokens, latency_tokens
trusted_ips = NONE
real_ip_header = X-Real-IP
real_ip_recursive = off
client_max_body_size = 0
client_body_buffer_size = 8k
error_default_type = text/plain

database = postgres
pg_host = 127.0.0.1
pg_port = 5432
pg_database = kong
pg_timeout = 5000
pg_user = kong
pg_password = NONE
pg_ssl = off
pg_ssl_verify = off
cassandra_contact_points = 127.0.0.1
cassandra_port = 9042
cassandra_keyspace = kong
cassandra_timeout = 5000
cassandra_ssl = off
cassandra_ssl_verify = off
cassandra_username = kong
cassandra_password = NONE
cassandra_consistency = ONE
cassandra_lb_policy = RequestRoundRobin
cassandra_local_datacenter = NONE
cassandra_repl_strategy = SimpleStrategy
cassandra_repl_factor = 1
cassandra_data_centers = dc1:2,dc2:3
cassandra_schema_consensus_timeout = 10000

db_update_frequency = 5
db_update_propagation = 0
db_cache_ttl = 0
db_resurrect_ttl = 30

dns_resolver = NONE
dns_hostsfile = /etc/hosts
dns_order = LAST,SRV,A,CNAME
dns_valid_ttl = NONE
dns_stale_ttl = 4
dns_not_found_ttl = 30
dns_error_ttl = 1
dns_no_sync = off

lua_socket_pool_size = 30
lua_ssl_trusted_certificate = NONE
lua_ssl_verify_depth = 1
lua_package_path = ./?.lua;./?/init.lua;
lua_package_cpath = NONE

feature_conf_path = NONE

smtp_admin_emails = NONE
smtp_mock = on
]]<|MERGE_RESOLUTION|>--- conflicted
+++ resolved
@@ -77,7 +77,6 @@
 proxy_listen = 0.0.0.0:8000, 0.0.0.0:8443 ssl
 stream_listen = off
 admin_listen = 127.0.0.1:8001, 127.0.0.1:8444 ssl
-<<<<<<< HEAD
 
 admin_api_uri = NONE
 admin_gui_listen = 0.0.0.0:8002, 0.0.0.0:8445 ssl
@@ -94,9 +93,7 @@
 admin_docs_url = https://docs.konghq.com/enterprise/0.34/admin-gui/overview/
 admin_invitation_expiry = 259200
 
-=======
 origins = NONE
->>>>>>> cc97d5bb
 nginx_user = nobody nobody
 nginx_worker_processes = auto
 nginx_optimizations = on
