return [[
prefix = /usr/local/kong/
log_level = notice
proxy_access_log = logs/access.log
proxy_error_log = logs/error.log
admin_access_log = logs/admin_access.log
admin_error_log = logs/error.log
status_access_log = off
status_error_log = logs/status_error.log
plugins = bundled
go_pluginserver_exe = /usr/local/bin/go-pluginserver
go_plugins_dir = off
anonymous_reports = on
enforce_rbac = off
rbac_auth_header = Kong-Admin-Token
vitals = on
vitals_flush_interval = 10
vitals_delete_interval_pg = 30
vitals_ttl_seconds = 3600
vitals_ttl_minutes = 90000

vitals_strategy = database
vitals_statsd_address = NONE
vitals_statsd_prefix = kong
vitals_statsd_udp_packet_size = 1024
vitals_tsdb_address = NONE
vitals_tsdb_user = NONE
vitals_tsdb_password = NONE
vitals_prometheus_scrape_interval = 5

portal = off
portal_is_legacy = off
portal_gui_listen = 0.0.0.0:8003, 0.0.0.0:8446 ssl
portal_gui_protocol = http
portal_gui_host = 127.0.0.1:8003
portal_cors_origins = NONE
portal_gui_use_subdomains = off
portal_gui_ssl_cert = NONE
portal_gui_ssl_cert_key = NONE
portal_gui_access_log = logs/portal_gui_access.log
portal_gui_error_log = logs/portal_gui_error.log

portal_api_listen = 0.0.0.0:8004, 0.0.0.0:8447 ssl
portal_api_url = NONE
portal_api_ssl_cert = NONE
portal_api_ssl_cert_key = NONE
portal_api_access_log = logs/portal_api_access.log
portal_api_error_log = logs/portal_api_error.log

portal_auto_approve = off
portal_auth = NONE
portal_auth_password_complexity =
portal_auth_conf = NONE
portal_auth_login_attempts = 0
portal_token_exp = 21600
portal_session_conf =

portal_email_verification = false
portal_invite_email = true
portal_access_request_email = true
portal_approved_email = true
portal_reset_email = true
portal_reset_success_email = true
portal_emails_from = NONE
portal_emails_reply_to = NONE

smtp_host = localhost
smtp_port = 25
smtp_starttls = off
smtp_username = NONE
smtp_password = NONE
smtp_ssl = off
smtp_auth_type = NONE
smtp_domain = localhost.localdomain
smtp_timeout_connect = 60000
smtp_timeout_send = 60000
smtp_timeout_read = 60000

proxy_url = NONE

audit_log = off
audit_log_record_ttl = 2592000
audit_log_ignore_methods =
audit_log_ignore_paths =
audit_log_ignore_tables =
audit_log_signing_key =

proxy_listen = 0.0.0.0:8000 reuseport backlog=16384, 0.0.0.0:8443 http2 ssl reuseport backlog=16384
stream_listen = off

admin_api_uri = NONE
admin_gui_listen = 0.0.0.0:8002, 0.0.0.0:8445 ssl
admin_gui_url =
admin_gui_access_log = logs/admin_gui_access.log
admin_gui_error_log = logs/admin_gui_error.log
admin_gui_flags = {}
admin_gui_auth =
admin_gui_auth_conf =
admin_gui_auth_header = Kong-Admin-User
admin_gui_auth_password_complexity =
admin_gui_session_conf =
admin_gui_auth_login_attempts = 0
admin_approved_email = true
admin_emails_from = ""
admin_emails_reply_to = NONE
admin_invitation_expiry = 259200

admin_listen = 127.0.0.1:8001 reuseport backlog=16384, 127.0.0.1:8444 http2 ssl reuseport backlog=16384
status_listen = off
cluster_listen = 0.0.0.0:8005
cluster_control_plane = 127.0.0.1:8005
cluster_cert = NONE
cluster_cert_key = NONE
cluster_mtls = shared
cluster_ca_cert = NONE
cluster_server_name = NONE
nginx_user = nobody nobody
nginx_worker_processes = auto
nginx_optimizations = on
nginx_daemon = on
mem_cache_size = 128m
ssl_cert = NONE
ssl_cert_key = NONE
client_ssl = off
client_ssl_cert = NONE
client_ssl_cert_key = NONE
ssl_cipher_suite = intermediate
ssl_ciphers = NONE
ssl_protocols = TLSv1.1 TLSv1.2 TLSv1.3
ssl_prefer_server_ciphers = on
ssl_session_tickets = on
ssl_session_timeout = 1d
admin_ssl_cert = NONE
admin_ssl_cert_key = NONE
<<<<<<< HEAD
admin_gui_ssl_cert = NONE
admin_gui_ssl_cert_key = NONE
=======
status_ssl_cert = NONE
status_ssl_cert_key = NONE
>>>>>>> 5e7a9b47
headers = server_tokens, latency_tokens
trusted_ips = NONE
error_default_type = text/plain

nginx_main_daemon = on
nginx_main_user = nobody nobody
nginx_main_worker_processes = auto
nginx_main_worker_rlimit_nofile = auto
nginx_events_worker_connections = auto
nginx_events_multi_accept = on
nginx_http_client_max_body_size = 0
nginx_http_client_body_buffer_size = 8k
nginx_http_ssl_protocols = NONE
nginx_http_ssl_prefer_server_ciphers = NONE
nginx_http_ssl_session_tickets = NONE
nginx_http_ssl_session_timeout = NONE
nginx_stream_ssl_protocols = NONE
nginx_stream_ssl_prefer_server_ciphers = NONE
nginx_stream_ssl_session_tickets = NONE
nginx_stream_ssl_session_timeout = NONE
nginx_proxy_real_ip_header = X-Real-IP
nginx_proxy_real_ip_recursive = off
nginx_upstream_keepalive = 60
nginx_upstream_keepalive_requests = 100
nginx_upstream_keepalive_timeout = 60s

nginx_daemon = on
nginx_user = nobody nobody
nginx_worker_processes = auto
nginx_optimizations = on
client_max_body_size = 0
client_body_buffer_size = 8k
real_ip_header = X-Real-IP
real_ip_recursive = off
upstream_keepalive = 60
nginx_http_upstream_keepalive = 60
nginx_http_upstream_keepalive_requests = 100
nginx_http_upstream_keepalive_timeout = 60s

database = postgres
pg_host = 127.0.0.1
pg_port = 5432
pg_database = kong
pg_schema = NONE
pg_timeout = 5000
pg_user = kong
pg_password = NONE
pg_ssl = off
pg_ssl_required = off
pg_ssl_verify = off
pg_max_concurrent_queries = 0
pg_semaphore_timeout = 60000

pg_ro_host = NONE
pg_ro_port = NONE
pg_ro_database = NONE
pg_ro_schema = NONE
pg_ro_timeout = NONE
pg_ro_user = NONE
pg_ro_password = NONE
pg_ro_ssl = NONE
pg_ro_ssl_verify = NONE
pg_ro_max_concurrent_queries = NONE
pg_ro_semaphore_timeout = NONE

cassandra_contact_points = 127.0.0.1
cassandra_port = 9042
cassandra_keyspace = kong
cassandra_timeout = 5000
cassandra_ssl = off
cassandra_ssl_verify = off
cassandra_username = kong
cassandra_password = NONE
cassandra_consistency = NONE
cassandra_write_consistency = ONE
cassandra_read_consistency = ONE
cassandra_lb_policy = RequestRoundRobin
cassandra_local_datacenter = NONE
cassandra_refresh_frequency = 60
cassandra_repl_strategy = SimpleStrategy
cassandra_repl_factor = 1
cassandra_data_centers = dc1:2,dc2:3
cassandra_schema_consensus_timeout = 10000
declarative_config = NONE

db_update_frequency = 5
db_update_propagation = 0
db_cache_ttl = 0
db_cache_neg_ttl = NONE
db_resurrect_ttl = 30
db_cache_warmup_entities = services, plugins

dns_resolver = NONE
dns_hostsfile = /etc/hosts
dns_order = LAST,SRV,A,CNAME
dns_valid_ttl = NONE
dns_stale_ttl = 4
dns_not_found_ttl = 30
dns_error_ttl = 1
dns_no_sync = off

worker_consistency = strict
worker_state_update_frequency = 5

lua_socket_pool_size = 30
lua_ssl_trusted_certificate = NONE
lua_ssl_verify_depth = 1
lua_package_path = ./?.lua;./?/init.lua;
lua_package_cpath = NONE

feature_conf_path = NONE

smtp_admin_emails = NONE
smtp_mock = on

tracing = off
tracing_write_endpoint =
tracing_write_strategy = file
tracing_time_threshold = 0
tracing_types = all
tracing_debug_header =
generate_trace_details = off
route_validation_strategy = smart
enforce_route_path_pattern = NONE

keyring_enabled = off
keyring_blob_path =
keyring_public_key =
keyring_private_key =
keyring_strategy = cluster
keyring_vault_host =
keyring_vault_mount =
keyring_vault_path =
keyring_vault_token =

role = traditional
<<<<<<< HEAD

event_hooks_enabled = off
=======
kic = off
>>>>>>> 5e7a9b47
]]<|MERGE_RESOLUTION|>--- conflicted
+++ resolved
@@ -132,16 +132,14 @@
 ssl_session_timeout = 1d
 admin_ssl_cert = NONE
 admin_ssl_cert_key = NONE
-<<<<<<< HEAD
-admin_gui_ssl_cert = NONE
-admin_gui_ssl_cert_key = NONE
-=======
 status_ssl_cert = NONE
 status_ssl_cert_key = NONE
->>>>>>> 5e7a9b47
 headers = server_tokens, latency_tokens
 trusted_ips = NONE
 error_default_type = text/plain
+
+admin_gui_ssl_cert = NONE
+admin_gui_ssl_cert_key = NONE
 
 nginx_main_daemon = on
 nginx_main_user = nobody nobody
@@ -275,10 +273,8 @@
 keyring_vault_token =
 
 role = traditional
-<<<<<<< HEAD
 
 event_hooks_enabled = off
-=======
+
 kic = off
->>>>>>> 5e7a9b47
 ]]