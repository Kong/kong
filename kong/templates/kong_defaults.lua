--- conflicted
+++ resolved
@@ -131,11 +131,7 @@
 cluster_server_name = NONE
 cluster_data_plane_purge_delay = 1209600
 cluster_ocsp = off
-<<<<<<< HEAD
-=======
-cluster_v2 = off
 cluster_max_payload = 4194304
->>>>>>> fe008990
 
 mem_cache_size = 128m
 ssl_cert = NONE
