-- This software is copyright Kong Inc. and its licensors.
-- Use of the software is subject to the agreement between your organization
-- and Kong Inc. If there is no such agreement, use is governed by and
-- subject to the terms of the Kong Master Software License Agreement found
-- at https://konghq.com/enterprisesoftwarelicense/.
-- [ END OF LICENSE 0867164ffc95e54f04670b5169c09574bdbd9bba ]

return [[
prefix = /usr/local/kong/
log_level = notice
proxy_access_log = logs/access.log
proxy_error_log = logs/error.log
proxy_stream_access_log = logs/access.log basic
proxy_stream_error_log = logs/error.log
admin_access_log = logs/admin_access.log
admin_error_log = logs/error.log
status_access_log = off
status_error_log = logs/status_error.log
vaults = bundled
plugins = bundled
port_maps = NONE
host_ports = NONE
anonymous_reports = on

enforce_rbac = off
rbac_auth_header = Kong-Admin-Token
vitals = on
vitals_flush_interval = 10
vitals_delete_interval_pg = 30
vitals_ttl_seconds = 3600
vitals_ttl_minutes = 1500
vitals_ttl_days = 0

vitals_strategy = database
vitals_statsd_address = NONE
vitals_statsd_prefix = kong
vitals_statsd_udp_packet_size = 1024
vitals_tsdb_address = NONE
vitals_tsdb_user = NONE
vitals_tsdb_password = NONE
vitals_prometheus_scrape_interval = 5

analytics_flush_interval = 1
analytics_buffer_size_limit = 100000

konnect_mode = off

portal = off
portal_is_legacy = off
portal_gui_listen = 0.0.0.0:8003, 0.0.0.0:8446 ssl
portal_gui_protocol = http
portal_gui_host = 127.0.0.1:8003
portal_cors_origins = NONE
portal_gui_use_subdomains = off
portal_gui_ssl_cert = NONE
portal_gui_ssl_cert_key = NONE
portal_gui_access_log = logs/portal_gui_access.log
portal_gui_error_log = logs/portal_gui_error.log

portal_api_listen = 0.0.0.0:8004, 0.0.0.0:8447 ssl
portal_api_url = NONE
portal_api_ssl_cert = NONE
portal_api_ssl_cert_key = NONE
portal_api_access_log = logs/portal_api_access.log
portal_api_error_log = logs/portal_api_error.log

portal_app_auth = kong-oauth2
portal_auto_approve = off
portal_auth = NONE
portal_auth_password_complexity =
portal_auth_conf = NONE
portal_auth_login_attempts = 0
portal_token_exp = 21600
portal_session_conf =

portal_email_verification = false
portal_invite_email = true
portal_access_request_email = true
portal_approved_email = true
portal_reset_email = true
portal_reset_success_email = true
portal_application_request_email = false
portal_application_status_email = false
portal_emails_from = NONE
portal_emails_reply_to = NONE
portal_smtp_admin_emails = NONE

smtp_host = localhost
smtp_port = 25
smtp_starttls = off
smtp_username = NONE
smtp_password = NONE
smtp_ssl = off
smtp_auth_type = NONE
smtp_domain = localhost.localdomain
smtp_timeout_connect = 60000
smtp_timeout_send = 60000
smtp_timeout_read = 60000

proxy_url = NONE

audit_log = off
audit_log_record_ttl = 2592000
audit_log_ignore_methods =
audit_log_ignore_paths =
audit_log_ignore_tables =
audit_log_signing_key =
audit_log_payload_exclude = token, secret, password

proxy_listen = 0.0.0.0:8000 reuseport backlog=16384, 0.0.0.0:8443 http2 ssl reuseport backlog=16384
stream_listen = off

admin_api_uri = NONE
admin_gui_listen = 0.0.0.0:8002, 0.0.0.0:8445 ssl
admin_gui_url =
admin_gui_access_log = logs/admin_gui_access.log
admin_gui_error_log = logs/admin_gui_error.log
admin_gui_flags = {}
admin_gui_auth =
admin_gui_auth_conf =
admin_gui_auth_header = Kong-Admin-User
admin_gui_auth_password_complexity =
admin_gui_session_conf =
admin_gui_auth_login_attempts = 0
admin_approved_email = true
admin_emails_from = ""
admin_emails_reply_to = NONE
admin_invitation_expiry = 259200

admin_listen = 127.0.0.1:8001 reuseport backlog=16384, 127.0.0.1:8444 http2 ssl reuseport backlog=16384
status_listen = off
cluster_listen = 0.0.0.0:8005
cluster_control_plane = 127.0.0.1:8005
cluster_cert = NONE
cluster_cert_key = NONE
cluster_mtls = shared
cluster_ca_cert = NONE
cluster_server_name = NONE
cluster_data_plane_purge_delay = 1209600
cluster_ocsp = off
cluster_allowed_common_names = NONE
cluster_max_payload = 4194304

lmdb_environment_path = dbless.lmdb
lmdb_map_size = 128m
mem_cache_size = 128m
ssl_cert = NONE
ssl_cert_key = NONE
client_ssl = off
client_ssl_cert = NONE
client_ssl_cert_key = NONE
ssl_cipher_suite = intermediate
ssl_ciphers = NONE
ssl_protocols = TLSv1.1 TLSv1.2 TLSv1.3
ssl_prefer_server_ciphers = on
ssl_dhparam = NONE
ssl_session_tickets = on
ssl_session_timeout = 1d
admin_ssl_cert = NONE
admin_ssl_cert_key = NONE
status_ssl_cert = NONE
status_ssl_cert_key = NONE
headers = server_tokens, latency_tokens
trusted_ips = NONE
error_default_type = text/plain
upstream_keepalive_pool_size = 60
upstream_keepalive_max_requests = 100
upstream_keepalive_idle_timeout = 60

admin_gui_ssl_cert = NONE
admin_gui_ssl_cert_key = NONE

nginx_user = kong kong
nginx_worker_processes = auto
nginx_daemon = on
nginx_main_daemon = on
nginx_main_user = kong kong
nginx_main_worker_processes = auto
nginx_main_worker_rlimit_nofile = auto
nginx_events_worker_connections = auto
nginx_events_multi_accept = on
nginx_http_client_max_body_size = 0
nginx_http_client_body_buffer_size = 8k
nginx_http_ssl_protocols = NONE
nginx_http_ssl_prefer_server_ciphers = NONE
nginx_http_ssl_dhparam = NONE
nginx_http_ssl_session_tickets = NONE
nginx_http_ssl_session_timeout = NONE
nginx_stream_ssl_protocols = NONE
nginx_stream_ssl_prefer_server_ciphers = NONE
nginx_stream_ssl_dhparam = NONE
nginx_stream_ssl_session_tickets = NONE
nginx_stream_ssl_session_timeout = NONE
nginx_proxy_real_ip_header = X-Real-IP
nginx_proxy_real_ip_recursive = off
nginx_admin_client_max_body_size = 10m
nginx_admin_client_body_buffer_size = 10m
nginx_http_lua_regex_match_limit = 100000

client_body_buffer_size = 8k
real_ip_header = X-Real-IP
real_ip_recursive = off

database = postgres

pg_host = 127.0.0.1
pg_port = 5432
pg_database = kong
pg_schema = NONE
pg_timeout = 5000
pg_user = kong
pg_password = NONE
pg_ssl = off
pg_ssl_required = off
pg_ssl_verify = off
pg_ssl_version = tlsv1
pg_ssl_cert = NONE
pg_ssl_cert_key = NONE
pg_max_concurrent_queries = 0
pg_semaphore_timeout = 60000
pg_keepalive_timeout = 60000

pg_ro_host = NONE
pg_ro_port = NONE
pg_ro_database = NONE
pg_ro_schema = NONE
pg_ro_timeout = NONE
pg_ro_user = NONE
pg_ro_password = NONE
pg_ro_ssl = NONE
pg_ro_ssl_required = NONE
pg_ro_ssl_verify = NONE
pg_ro_ssl_version = NONE
pg_ro_max_concurrent_queries = NONE
pg_ro_semaphore_timeout = NONE
pg_ro_keepalive_timeout = NONE

cassandra_contact_points = 127.0.0.1
cassandra_port = 9042
cassandra_keyspace = kong
cassandra_timeout = 5000
cassandra_ssl = off
cassandra_ssl_verify = off
cassandra_username = kong
cassandra_password = NONE
cassandra_write_consistency = ONE
cassandra_read_consistency = ONE
cassandra_lb_policy = RequestRoundRobin
cassandra_local_datacenter = NONE
cassandra_refresh_frequency = 60
cassandra_repl_strategy = SimpleStrategy
cassandra_repl_factor = 1
cassandra_data_centers = dc1:2,dc2:3
cassandra_schema_consensus_timeout = 10000

declarative_config = NONE
declarative_config_string = NONE
declarative_config_encryption_mode = off

db_update_frequency = 5
db_update_propagation = 0
db_cache_ttl = 0
db_cache_neg_ttl = NONE
db_resurrect_ttl = 30
db_cache_warmup_entities = services

dns_resolver = NONE
dns_hostsfile = /etc/hosts
dns_order = LAST,SRV,A,CNAME
dns_valid_ttl = NONE
dns_stale_ttl = 4
dns_cache_size = 10000
dns_not_found_ttl = 30
dns_error_ttl = 1
dns_no_sync = off

worker_consistency = eventual
worker_state_update_frequency = 5

lua_socket_pool_size = 30
lua_ssl_trusted_certificate = system
lua_ssl_verify_depth = 1
lua_ssl_protocols = TLSv1.1 TLSv1.2 TLSv1.3
lua_package_path = ./?.lua;./?/init.lua;
lua_package_cpath = NONE

feature_conf_path = NONE

smtp_admin_emails = NONE
smtp_mock = on

tracing = off
tracing_write_endpoint =
tracing_write_strategy = file
tracing_time_threshold = 0
tracing_types = all
tracing_debug_header =
generate_trace_details = off
route_validation_strategy = smart
enforce_route_path_pattern = NONE

keyring_enabled = off
keyring_blob_path =
keyring_public_key =
keyring_private_key =
keyring_strategy = cluster
keyring_vault_host =
keyring_vault_mount =
keyring_vault_path =
keyring_vault_token =
keyring_recovery_public_key =


event_hooks_enabled = true

fips = off

role = traditional
kic = off
pluginserver_names = NONE

cluster_telemetry_listen = 0.0.0.0:8006
cluster_telemetry_endpoint = 127.0.0.1:8006
cluster_telemetry_server_name = NONE

untrusted_lua = sandbox
untrusted_lua_sandbox_requires =
untrusted_lua_sandbox_environment =

<<<<<<< HEAD
admin_gui_header_txt = NONE
admin_gui_header_bg_color = NONE
admin_gui_header_txt_color = NONE

admin_gui_footer_txt = NONE
admin_gui_footer_bg_color = NONE
admin_gui_footer_txt_color = NONE

admin_gui_login_banner_title = NONE
admin_gui_login_banner_body = NONE

legacy_worker_events = off
=======
legacy_worker_events = off
legacy_hybrid_protocol = off
>>>>>>> 5d721ac9

openresty_path =

opentelemetry_tracing = off
opentelemetry_tracing_sampling_rate = 1.0
]]<|MERGE_RESOLUTION|>--- conflicted
+++ resolved
@@ -327,7 +327,6 @@
 untrusted_lua_sandbox_requires =
 untrusted_lua_sandbox_environment =
 
-<<<<<<< HEAD
 admin_gui_header_txt = NONE
 admin_gui_header_bg_color = NONE
 admin_gui_header_txt_color = NONE
@@ -340,10 +339,7 @@
 admin_gui_login_banner_body = NONE
 
 legacy_worker_events = off
-=======
-legacy_worker_events = off
 legacy_hybrid_protocol = off
->>>>>>> 5d721ac9
 
 openresty_path =
 
