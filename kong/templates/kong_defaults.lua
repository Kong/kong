return [[
prefix = /usr/local/kong/

<<<<<<< HEAD
################################## NETWORK #####################################
=======
log_level = notice
>>>>>>> 7637adcd

proxy_listen = 0.0.0.0:8000
proxy_listen_ssl = 0.0.0.0:8443
admin_listen = 0.0.0.0:8001
cluster_listen = 0.0.0.0:7946
cluster_listen_rpc = 127.0.0.1:7373

################################## DATABASE ####################################

database = postgres
pg_host = 127.0.0.1
pg_port = 5432
pg_database = kong
pg_user = kong
pg_password = NONE

cassandra_contact_points = 127.0.0.1
cassandra_port=9042
cassandra_keyspace = kong
cassandra_repl_strategy = SimpleStrategy
cassandra_repl_factor = 1
cassandra_data_centers = dc1:2,dc2:3
cassandra_consistency = ONE
cassandra_timeout = 5000
cassandra_ssl = off
cassandra_ssl_verify = off
cassandra_ssl_trusted_cert = NONE
cassandra_username = kong
cassandra_password = NONE

################################## CLUSTER #####################################

cluster_advertise = NONE
cluster_encrypt = NONE
cluster_ttl_on_failure = 3600

#################################### DNS #######################################

dnsmasq = on
dnsmasq_port = 8053
dns_resolver_address = NONE

################################## GENERAL #####################################

log_level = error
custom_plugins = NONE
ssl_cert = NONE
ssl_cert_key = NONE
anonymous_reports = on
nginx_daemon = on
nginx_worker_processes = auto
nginx_optimizations = on
mem_cache_size = 128m

lua_code_cache = on
lua_package_path = ?/init.lua;./kong/?.lua
]]<|MERGE_RESOLUTION|>--- conflicted
+++ resolved
@@ -1,11 +1,7 @@
 return [[
 prefix = /usr/local/kong/
 
-<<<<<<< HEAD
 ################################## NETWORK #####################################
-=======
-log_level = notice
->>>>>>> 7637adcd
 
 proxy_listen = 0.0.0.0:8000
 proxy_listen_ssl = 0.0.0.0:8443
@@ -50,7 +46,7 @@
 
 ################################## GENERAL #####################################
 
-log_level = error
+log_level = notice
 custom_plugins = NONE
 ssl_cert = NONE
 ssl_cert_key = NONE
