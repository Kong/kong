return [[
prefix = /usr/local/kong/
log_level = notice
custom_plugins = NONE
anonymous_reports = on

proxy_listen = 0.0.0.0:8000
proxy_listen_ssl = 0.0.0.0:8443
admin_listen = 0.0.0.0:8001
admin_listen_ssl = 0.0.0.0:8444
nginx_worker_processes = auto
nginx_optimizations = on
nginx_daemon = on
nginx_keepalive = 60
mem_cache_size = 128m
ssl = on
ssl_cert = NONE
ssl_cert_key = NONE
<<<<<<< HEAD
nginx_keepalive = 60
=======
admin_ssl = on
admin_ssl_cert = NONE
admin_ssl_cert_key = NONE
>>>>>>> e1213259

database = postgres
pg_host = 127.0.0.1
pg_port = 5432
pg_database = kong
pg_user = kong
pg_password = NONE
pg_ssl = off
pg_ssl_verify = off
cassandra_contact_points = 127.0.0.1
cassandra_port = 9042
cassandra_keyspace = kong
cassandra_timeout = 5000
cassandra_ssl = off
cassandra_ssl_verify = off
cassandra_username = kong
cassandra_password = NONE
cassandra_consistency = ONE
cassandra_lb_policy = RoundRobin
cassandra_local_datacenter = NONE
cassandra_repl_strategy = SimpleStrategy
cassandra_repl_factor = 1
cassandra_data_centers = dc1:2,dc2:3

cluster_listen = 0.0.0.0:7946
cluster_listen_rpc = 127.0.0.1:7373
cluster_advertise = NONE
cluster_encrypt_key = NONE
cluster_profile = wan
cluster_ttl_on_failure = 3600

dns_resolver = NONE
dns_hostsfile = /etc/hosts

lua_code_cache = on
lua_ssl_trusted_certificate = NONE
lua_ssl_verify_depth = 1
lua_package_path = ?/init.lua;./kong/?.lua
lua_package_cpath = NONE
serf_path = serf
]]<|MERGE_RESOLUTION|>--- conflicted
+++ resolved
@@ -16,13 +16,9 @@
 ssl = on
 ssl_cert = NONE
 ssl_cert_key = NONE
-<<<<<<< HEAD
-nginx_keepalive = 60
-=======
 admin_ssl = on
 admin_ssl_cert = NONE
 admin_ssl_cert_key = NONE
->>>>>>> e1213259
 
 database = postgres
 pg_host = 127.0.0.1
