return [[
prefix = /usr/local/kong/
log_level = notice
proxy_access_log = logs/access.log
proxy_error_log = logs/error.log
admin_access_log = logs/admin_access.log
admin_error_log = logs/error.log
status_access_log = off
status_error_log = logs/status_error.log
plugins = bundled
go_pluginserver_exe = /usr/local/bin/go-pluginserver
go_plugins_dir = off
port_maps = NONE
host_ports = NONE
anonymous_reports = on
enforce_rbac = off
rbac_auth_header = Kong-Admin-Token
vitals = on
vitals_flush_interval = 10
vitals_delete_interval_pg = 30
vitals_ttl_seconds = 3600
vitals_ttl_minutes = 90000

vitals_strategy = database
vitals_statsd_address = NONE
vitals_statsd_prefix = kong
vitals_statsd_udp_packet_size = 1024
vitals_tsdb_address = NONE
vitals_tsdb_user = NONE
vitals_tsdb_password = NONE
vitals_prometheus_scrape_interval = 5

portal = off
portal_is_legacy = off
portal_gui_listen = 0.0.0.0:8003, 0.0.0.0:8446 ssl
portal_gui_protocol = http
portal_gui_host = 127.0.0.1:8003
portal_cors_origins = NONE
portal_gui_use_subdomains = off
portal_gui_ssl_cert = NONE
portal_gui_ssl_cert_key = NONE
portal_gui_access_log = logs/portal_gui_access.log
portal_gui_error_log = logs/portal_gui_error.log

portal_api_listen = 0.0.0.0:8004, 0.0.0.0:8447 ssl
portal_api_url = NONE
portal_api_ssl_cert = NONE
portal_api_ssl_cert_key = NONE
portal_api_access_log = logs/portal_api_access.log
portal_api_error_log = logs/portal_api_error.log

portal_app_auth = kong-oauth2
portal_auto_approve = off
portal_auth = NONE
portal_auth_password_complexity =
portal_auth_conf = NONE
portal_auth_login_attempts = 0
portal_token_exp = 21600
portal_session_conf =

portal_email_verification = false
portal_invite_email = true
portal_access_request_email = true
portal_approved_email = true
portal_reset_email = true
portal_reset_success_email = true
portal_emails_from = NONE
portal_emails_reply_to = NONE

smtp_host = localhost
smtp_port = 25
smtp_starttls = off
smtp_username = NONE
smtp_password = NONE
smtp_ssl = off
smtp_auth_type = NONE
smtp_domain = localhost.localdomain
smtp_timeout_connect = 60000
smtp_timeout_send = 60000
smtp_timeout_read = 60000

proxy_url = NONE

audit_log = off
audit_log_record_ttl = 2592000
audit_log_ignore_methods =
audit_log_ignore_paths =
audit_log_ignore_tables =
audit_log_signing_key =
audit_log_payload_exclude = token, secret, password

proxy_listen = 0.0.0.0:8000 reuseport backlog=16384, 0.0.0.0:8443 http2 ssl reuseport backlog=16384
stream_listen = off

admin_api_uri = NONE
admin_gui_listen = 0.0.0.0:8002, 0.0.0.0:8445 ssl
admin_gui_url =
admin_gui_access_log = logs/admin_gui_access.log
admin_gui_error_log = logs/admin_gui_error.log
admin_gui_flags = {}
admin_gui_auth =
admin_gui_auth_conf =
admin_gui_auth_header = Kong-Admin-User
admin_gui_auth_password_complexity =
admin_gui_session_conf =
admin_gui_auth_login_attempts = 0
admin_approved_email = true
admin_emails_from = ""
admin_emails_reply_to = NONE
admin_invitation_expiry = 259200

admin_listen = 127.0.0.1:8001 reuseport backlog=16384, 127.0.0.1:8444 http2 ssl reuseport backlog=16384
status_listen = off
cluster_listen = 0.0.0.0:8005
cluster_control_plane = 127.0.0.1:8005
cluster_cert = NONE
cluster_cert_key = NONE
cluster_mtls = shared
cluster_ca_cert = NONE
cluster_server_name = NONE
mem_cache_size = 128m
ssl_cert = NONE
ssl_cert_key = NONE
client_ssl = off
client_ssl_cert = NONE
client_ssl_cert_key = NONE
ssl_cipher_suite = intermediate
ssl_ciphers = NONE
ssl_protocols = TLSv1.1 TLSv1.2 TLSv1.3
ssl_prefer_server_ciphers = on
ssl_session_tickets = on
ssl_session_timeout = 1d
admin_ssl_cert = NONE
admin_ssl_cert_key = NONE
status_ssl_cert = NONE
status_ssl_cert_key = NONE
headers = server_tokens, latency_tokens
trusted_ips = NONE
error_default_type = text/plain
upstream_keepalive = 60
upstream_keepalive_pool_size = 60
upstream_keepalive_max_requests = 100
upstream_keepalive_idle_timeout = 60

admin_gui_ssl_cert = NONE
admin_gui_ssl_cert_key = NONE

nginx_user = nobody nobody
nginx_worker_processes = auto
nginx_optimizations = on
nginx_daemon = on
nginx_main_daemon = on
nginx_main_user = nobody nobody
nginx_main_worker_processes = auto
nginx_main_worker_rlimit_nofile = auto
nginx_events_worker_connections = auto
nginx_events_multi_accept = on
nginx_http_client_max_body_size = 0
nginx_http_client_body_buffer_size = 8k
nginx_http_ssl_protocols = NONE
nginx_http_ssl_prefer_server_ciphers = NONE
nginx_http_ssl_session_tickets = NONE
nginx_http_ssl_session_timeout = NONE
nginx_stream_ssl_protocols = NONE
nginx_stream_ssl_prefer_server_ciphers = NONE
nginx_stream_ssl_session_tickets = NONE
nginx_stream_ssl_session_timeout = NONE
nginx_proxy_real_ip_header = X-Real-IP
nginx_proxy_real_ip_recursive = off
nginx_upstream_keepalive = 60
nginx_upstream_keepalive_requests = 100
nginx_upstream_keepalive_timeout = 60s
nginx_http_upstream_keepalive = 60
nginx_http_upstream_keepalive_requests = 100
nginx_http_upstream_keepalive_timeout = 60s

client_max_body_size = 0
client_body_buffer_size = 8k
real_ip_header = X-Real-IP
real_ip_recursive = off

database = postgres

pg_host = 127.0.0.1
pg_port = 5432
pg_database = kong
pg_schema = NONE
pg_timeout = 5000
pg_user = kong
pg_password = NONE
pg_ssl = off
pg_ssl_required = off
pg_ssl_verify = off
pg_ssl_version = tlsv1
pg_max_concurrent_queries = 0
pg_semaphore_timeout = 60000
pg_keepalive_timeout = 60000

pg_ro_host = NONE
pg_ro_port = NONE
pg_ro_database = NONE
pg_ro_schema = NONE
pg_ro_timeout = NONE
pg_ro_user = NONE
pg_ro_password = NONE
pg_ro_ssl = NONE
pg_ro_ssl_required = NONE
pg_ro_ssl_verify = NONE
pg_ro_ssl_version = NONE
pg_ro_max_concurrent_queries = NONE
pg_ro_semaphore_timeout = NONE
pg_ro_keepalive_timeout = NONE

cassandra_contact_points = 127.0.0.1
cassandra_port = 9042
cassandra_keyspace = kong
cassandra_timeout = 5000
cassandra_ssl = off
cassandra_ssl_verify = off
cassandra_username = kong
cassandra_password = NONE
cassandra_consistency = NONE
cassandra_write_consistency = ONE
cassandra_read_consistency = ONE
cassandra_lb_policy = RequestRoundRobin
cassandra_local_datacenter = NONE
cassandra_refresh_frequency = 60
cassandra_repl_strategy = SimpleStrategy
cassandra_repl_factor = 1
cassandra_data_centers = dc1:2,dc2:3
cassandra_schema_consensus_timeout = 10000

declarative_config = NONE

db_update_frequency = 5
db_update_propagation = 0
db_cache_ttl = 0
db_cache_neg_ttl = NONE
db_resurrect_ttl = 30
db_cache_warmup_entities = services, plugins

dns_resolver = NONE
dns_hostsfile = /etc/hosts
dns_order = LAST,SRV,A,CNAME
dns_valid_ttl = NONE
dns_stale_ttl = 4
dns_not_found_ttl = 30
dns_error_ttl = 1
dns_no_sync = off

worker_consistency = strict
worker_state_update_frequency = 5

lua_socket_pool_size = 30
lua_ssl_trusted_certificate = NONE
lua_ssl_verify_depth = 1
lua_package_path = ./?.lua;./?/init.lua;
lua_package_cpath = NONE

feature_conf_path = NONE

smtp_admin_emails = NONE
smtp_mock = on

tracing = off
tracing_write_endpoint =
tracing_write_strategy = file
tracing_time_threshold = 0
tracing_types = all
tracing_debug_header =
generate_trace_details = off
route_validation_strategy = smart
enforce_route_path_pattern = NONE

keyring_enabled = off
keyring_blob_path =
keyring_public_key =
keyring_private_key =
keyring_strategy = cluster
keyring_vault_host =
keyring_vault_mount =
keyring_vault_path =
keyring_vault_token =

role = traditional

event_hooks_enabled = off

<<<<<<< HEAD
kic = off

cluster_telemetry_listen = 0.0.0.0:8006
cluster_telemetry_endpoint = 127.0.0.1:8006
cluster_telemetry_server_name = NONE

untrusted_lua = on
=======
untrusted_lua = sandbox
>>>>>>> d6742742
untrusted_lua_sandbox_requires =
untrusted_lua_sandbox_environment =
]]<|MERGE_RESOLUTION|>--- conflicted
+++ resolved
@@ -286,17 +286,13 @@
 
 event_hooks_enabled = off
 
-<<<<<<< HEAD
 kic = off
 
 cluster_telemetry_listen = 0.0.0.0:8006
 cluster_telemetry_endpoint = 127.0.0.1:8006
 cluster_telemetry_server_name = NONE
 
-untrusted_lua = on
-=======
 untrusted_lua = sandbox
->>>>>>> d6742742
 untrusted_lua_sandbox_requires =
 untrusted_lua_sandbox_environment =
 ]]