--- conflicted
+++ resolved
@@ -3,11 +3,7 @@
 local version = setmetatable({
   major = 0,
   minor = 13,
-<<<<<<< HEAD
-  patch = 0,
-=======
   patch = 1,
->>>>>>> 4973a623
   --suffix = ""
 }, {
   __tostring = function(t)
