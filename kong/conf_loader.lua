local kong_default_conf = require "kong.templates.kong_defaults"
local pl_stringio = require "pl.stringio"
local pl_stringx = require "pl.stringx"
local constants = require "kong.constants"
local pl_pretty = require "pl.pretty"
local pl_config = require "pl.config"
local pl_file = require "pl.file"
local pl_path = require "pl.path"
local tablex = require "pl.tablex"
local cjson = require "cjson.safe"
local utils = require "kong.tools.utils"
local log = require "kong.cmd.utils.log"
local env = require "kong.cmd.utils.env"
local ip = require "resty.mediador.ip"
local ee_conf_loader = require "kong.enterprise_edition.conf_loader"


local fmt = string.format
local concat = table.concat


-- Version 5: https://wiki.mozilla.org/Security/Server_Side_TLS
local cipher_suites = {
                   modern = {
                protocols = "TLSv1.3",
                  ciphers = nil,   -- all TLSv1.3 ciphers are considered safe
    prefer_server_ciphers = "off", -- as all are safe, let client choose
  },
             intermediate = {
                protocols = "TLSv1.2 TLSv1.3",
                  ciphers = "ECDHE-ECDSA-AES128-GCM-SHA256:"
                         .. "ECDHE-RSA-AES128-GCM-SHA256:"
                         .. "ECDHE-ECDSA-AES256-GCM-SHA384:"
                         .. "ECDHE-RSA-AES256-GCM-SHA384:"
                         .. "ECDHE-ECDSA-CHACHA20-POLY1305:"
                         .. "ECDHE-RSA-CHACHA20-POLY1305:"
                         .. "DHE-RSA-AES128-GCM-SHA256:"
                         .. "DHE-RSA-AES256-GCM-SHA384",
    prefer_server_ciphers = "off",
  },
                      old = {
                protocols = "TLSv1 TLSv1.1 TLSv1.2 TLSv1.3",
                  ciphers = "ECDHE-ECDSA-AES128-GCM-SHA256:"
                         .. "ECDHE-RSA-AES128-GCM-SHA256:"
                         .. "ECDHE-ECDSA-AES256-GCM-SHA384:"
                         .. "ECDHE-RSA-AES256-GCM-SHA384:"
                         .. "ECDHE-ECDSA-CHACHA20-POLY1305:"
                         .. "ECDHE-RSA-CHACHA20-POLY1305:"
                         .. "DHE-RSA-AES128-GCM-SHA256:"
                         .. "DHE-RSA-AES256-GCM-SHA384:"
                         .. "DHE-RSA-CHACHA20-POLY1305:"
                         .. "ECDHE-ECDSA-AES128-SHA256:"
                         .. "ECDHE-RSA-AES128-SHA256:"
                         .. "ECDHE-ECDSA-AES128-SHA:"
                         .. "ECDHE-RSA-AES128-SHA:"
                         .. "ECDHE-ECDSA-AES256-SHA384:"
                         .. "ECDHE-RSA-AES256-SHA384:"
                         .. "ECDHE-ECDSA-AES256-SHA:"
                         .. "ECDHE-RSA-AES256-SHA:"
                         .. "DHE-RSA-AES128-SHA256:"
                         .. "DHE-RSA-AES256-SHA256:"
                         .. "AES128-GCM-SHA256:"
                         .. "AES256-GCM-SHA384:"
                         .. "AES128-SHA256:"
                         .. "AES256-SHA256:"
                         .. "AES128-SHA:"
                         .. "AES256-SHA:"
                         .. "DES-CBC3-SHA",
    prefer_server_ciphers = "on",
  }
}


local DEFAULT_PATHS = {
  "/etc/kong/kong.conf",
  "/etc/kong.conf",
}


local HEADERS = constants.HEADERS
local HEADER_KEY_TO_NAME = {
  ["server_tokens"] = "server_tokens",
  ["latency_tokens"] = "latency_tokens",
  [string.lower(HEADERS.VIA)] = HEADERS.VIA,
  [string.lower(HEADERS.SERVER)] = HEADERS.SERVER,
  [string.lower(HEADERS.PROXY_LATENCY)] = HEADERS.PROXY_LATENCY,
  [string.lower(HEADERS.RESPONSE_LATENCY)] = HEADERS.RESPONSE_LATENCY,
  [string.lower(HEADERS.ADMIN_LATENCY)] = HEADERS.ADMIN_LATENCY,
  [string.lower(HEADERS.UPSTREAM_LATENCY)] = HEADERS.UPSTREAM_LATENCY,
  [string.lower(HEADERS.UPSTREAM_STATUS)] = HEADERS.UPSTREAM_STATUS,
}


local EMPTY = {}


-- NOTE! Prefixes should always follow `nginx_[a-z]+_`.
local DYNAMIC_KEY_NAMESPACES = {
  {
    injected_conf_name = "nginx_main_directives",
    prefix = "nginx_main_",
    ignore = EMPTY,
  },
  {
    injected_conf_name = "nginx_events_directives",
    prefix = "nginx_events_",
    ignore = EMPTY,
  },
  {
    injected_conf_name = "nginx_http_directives",
    prefix = "nginx_http_",
    ignore = {
      upstream_keepalive          = true,
      upstream_keepalive_timeout  = true,
      upstream_keepalive_requests = true,
    },
  },
  {
    injected_conf_name = "nginx_upstream_directives",
    prefix = "nginx_upstream_",
    ignore = EMPTY,
  },
  {
    injected_conf_name = "nginx_proxy_directives",
    prefix = "nginx_proxy_",
    ignore = EMPTY,
  },
  {
    injected_conf_name = "nginx_status_directives",
    prefix = "nginx_status_",
    ignore = EMPTY,
  },
  {
    injected_conf_name = "nginx_admin_directives",
    prefix = "nginx_admin_",
    ignore = EMPTY,
  },
  {
    injected_conf_name = "nginx_stream_directives",
    prefix = "nginx_stream_",
    ignore = EMPTY,
  },
  {
    injected_conf_name = "nginx_supstream_directives",
    prefix = "nginx_supstream_",
    ignore = EMPTY,
  },
  {
    injected_conf_name = "nginx_sproxy_directives",
    prefix = "nginx_sproxy_",
    ignore = EMPTY,
  },
}


local DEPRECATED_DYNAMIC_KEY_NAMESPACES = {
  {
    injected_conf_name = "nginx_upstream_directives",
    previous_conf_name = "nginx_http_upstream_directives",
  },
  {
    injected_conf_name = "nginx_status_directives",
    previous_conf_name = "nginx_http_status_directives",
  },
}


local PREFIX_PATHS = {
  nginx_pid = {"pids", "nginx.pid"},
  nginx_err_logs = {"logs", "error.log"},
  nginx_acc_logs = {"logs", "access.log"},
  admin_acc_logs = {"logs", "admin_access.log"},
  nginx_conf = {"nginx.conf"},
  nginx_kong_conf = {"nginx-kong.conf"},
  nginx_kong_stream_conf = {"nginx-kong-stream.conf"},

  kong_env = {".kong_env"},

  ssl_cert_default = {"ssl", "kong-default.crt"},
  ssl_cert_key_default = {"ssl", "kong-default.key"},
  ssl_cert_csr_default = {"ssl", "kong-default.csr"},

  client_ssl_cert_default = {"ssl", "kong-default.crt"},
  client_ssl_cert_key_default = {"ssl", "kong-default.key"},

  admin_ssl_cert_default = {"ssl", "admin-kong-default.crt"},
<<<<<<< HEAD
  admin_ssl_cert_key_default = {"ssl", "admin-kong-default.key"}
  ;

  -- EE code [[
  nginx_portal_api_acc_logs = {"logs", "portal_api_access.log"},
  nginx_portal_api_err_logs = {"logs", "portal_api_error.log"}
  ;
  nginx_portal_gui_acc_logs = {"logs", "portal_gui_access.log"},
  nginx_portal_gui_err_logs = {"logs", "portal_gui_error.log"}
  ;
  admin_gui_ssl_cert_default = {"ssl", "admin-gui-kong-default.crt"},
  admin_gui_ssl_cert_key_default = {"ssl", "admin-gui-kong-default.key"}
  ;
  portal_api_ssl_cert_default = {"ssl", "portal-api-kong-default.crt"},
  portal_api_ssl_cert_key_default = {"ssl", "portal-api-kong-default.key"}
  ;
  portal_gui_ssl_cert_default = {"ssl", "portal-gui-kong-default.crt"},
  portal_gui_ssl_cert_key_default = {"ssl", "portal-gui-kong-default.key"},
  -- ]]
=======
  admin_ssl_cert_key_default = {"ssl", "admin-kong-default.key"},

  status_ssl_cert_default = {"ssl", "status-kong-default.crt"},
  status_ssl_cert_key_default = {"ssl", "status-kong-default.key"},
>>>>>>> 5e7a9b47
}


-- By default, all properties in the configuration are considered to
-- be strings/numbers, but if we want to forcefully infer their type, specify it
-- in this table.
-- Also holds "enums" which are lists of valid configuration values for some
-- settings.
-- See `typ_checks` for the validation function of each type.
--
-- Types:
-- `boolean`: can be "on"/"off"/"true"/"false", will be inferred to a boolean
-- `ngx_boolean`: can be "on"/"off", will be inferred to a string
-- `array`: a comma-separated list
local CONF_INFERENCES = {
  -- forced string inferences (or else are retrieved as numbers)
  proxy_listen = { typ = "array" },
  admin_listen = { typ = "array" },
  status_listen = { typ = "array" },
  stream_listen = { typ = "array" },
  cluster_listen = { typ = "array" },
  db_update_frequency = {  typ = "number"  },
  db_update_propagation = {  typ = "number"  },
  db_cache_ttl = {  typ = "number"  },
  db_cache_neg_ttl = {  typ = "number"  },
  db_resurrect_ttl = {  typ = "number"  },
  db_cache_warmup_entities = { typ = "array" },
  nginx_user = {
    typ = "string",
    alias = {
      replacement = "nginx_main_user",
    }
  },
  nginx_daemon = {
    typ = "ngx_boolean",
    alias = {
      replacement = "nginx_main_daemon",
    }
  },
  nginx_worker_processes = {
    typ = "string",
    alias = {
      replacement = "nginx_main_worker_processes",
    },
  },
  upstream_keepalive = { -- TODO: remove since deprecated in 1.3
    typ = "number",
    deprecated = {
      replacement = "nginx_upstream_keepalive",
      alias = function(conf)
        if tonumber(conf.upstream_keepalive) == 0 then
          conf.nginx_upstream_keepalive = "NONE"

        elseif conf.nginx_upstream_keepalive == nil then
          conf.nginx_upstream_keepalive = tostring(conf.upstream_keepalive)
        end
      end,
    }
  },
  nginx_http_upstream_keepalive = { -- TODO: remove since deprecated in 2.0
    typ = "string",
    deprecated = {
      replacement = "nginx_upstream_keepalive",
      alias = function(conf)
        if conf.nginx_upstream_keepalive == nil then
          conf.nginx_upstream_keepalive = tostring(conf.nginx_http_upstream_keepalive)
        end
      end,
    }
  },
  nginx_http_upstream_keepalive_timeout = { -- TODO: remove since deprecated in 2.0
    typ = "string",
    deprecated = {
      replacement = "nginx_upstream_keepalive_timeout",
      alias = function(conf)
        if conf.nginx_upstream_keepalive_timeout == nil then
          conf.nginx_upstream_keepalive_timeout = tostring(conf.nginx_http_upstream_keepalive_timeout)
        end
      end,
    }
  },
  nginx_http_upstream_keepalive_requests = { -- TODO: remove since deprecated in 2.0
    typ = "string",
    deprecated = {
      replacement = "nginx_upstream_keepalive_requests",
      alias = function(conf)
        if conf.nginx_upstream_keepalive_requests == nil then
          conf.nginx_upstream_keepalive_requests = tostring(conf.nginx_http_upstream_keepalive_requests)
        end
      end,
    }
  },
  headers = { typ = "array" },
  trusted_ips = { typ = "array" },
  real_ip_header = {
    typ = "string",
    alias = {
      replacement = "nginx_proxy_real_ip_header",
    }
  },
  real_ip_recursive = {
    typ = "ngx_boolean",
    alias = {
      replacement = "nginx_proxy_real_ip_recursive",
    }
  },
  client_max_body_size = {
    typ = "string",
    alias = {
      replacement = "nginx_http_client_max_body_size",
    }
  },
  client_body_buffer_size = {
    typ = "string",
    alias = {
      replacement = "nginx_http_client_body_buffer_size",
    }
  },
  error_default_type = { enum = {
                           "application/json",
                           "application/xml",
                           "text/html",
                           "text/plain",
                         }
                       },

  database = { enum = { "postgres", "cassandra"}  },  -- XXX EE , "off" is disabled in enterprise
  pg_port = { typ = "number" },
  pg_timeout = { typ = "number" },
  pg_password = { typ = "string" },
  pg_ssl = { typ = "boolean" },
  pg_ssl_required = { typ = "boolean" }, 
  pg_ssl_verify = { typ = "boolean" },
  pg_max_concurrent_queries = { typ = "number" },
  pg_semaphore_timeout = { typ = "number" },

  pg_ro_port = { typ = "number" },
  pg_ro_timeout = { typ = "number" },
  pg_ro_password = { typ = "string" },
  pg_ro_ssl = { typ = "boolean" },
  pg_ro_ssl_verify = { typ = "boolean" },
  pg_ro_max_concurrent_queries = { typ = "number" },
  pg_ro_semaphore_timeout = { typ = "number" },

  cassandra_contact_points = { typ = "array" },
  cassandra_port = { typ = "number" },
  cassandra_password = { typ = "string" },
  cassandra_timeout = { typ = "number" },
  cassandra_ssl = { typ = "boolean" },
  cassandra_ssl_verify = { typ = "boolean" },
  cassandra_write_consistency = { enum = {
                                  "ALL",
                                  "EACH_QUORUM",
                                  "QUORUM",
                                  "LOCAL_QUORUM",
                                  "ONE",
                                  "TWO",
                                  "THREE",
                                  "LOCAL_ONE",
                                }
                              },
  cassandra_read_consistency = { enum = {
                                  "ALL",
                                  "EACH_QUORUM",
                                  "QUORUM",
                                  "LOCAL_QUORUM",
                                  "ONE",
                                  "TWO",
                                  "THREE",
                                  "LOCAL_ONE",
                                }
                              },
  cassandra_consistency = {
    typ = "string",
    deprecated = {
      replacement = "cassandra_write_consistency / cassandra_read_consistency",
      alias = function(conf)
        if conf.cassandra_write_consistency == nil then
          conf.cassandra_write_consistency = conf.cassandra_consistency
        end

        if conf.cassandra_read_consistency == nil then
          conf.cassandra_read_consistency = conf.cassandra_consistency
        end
      end,
    }
  },
  cassandra_lb_policy = { enum = {
                            "RoundRobin",
                            "RequestRoundRobin",
                            "DCAwareRoundRobin",
                            "RequestDCAwareRoundRobin",
                          }
                        },
  cassandra_local_datacenter = { typ = "string" },
  cassandra_refresh_frequency = { typ = "number" },
  cassandra_repl_strategy = { enum = {
                                "SimpleStrategy",
                                "NetworkTopologyStrategy",
                              }
                            },
  cassandra_repl_factor = { typ = "number" },
  cassandra_data_centers = { typ = "array" },
  cassandra_schema_consensus_timeout = { typ = "number" },

  dns_resolver = { typ = "array" },
  dns_hostsfile = { typ = "string" },
  dns_order = { typ = "array" },
  dns_valid_ttl = { typ = "number" },
  dns_stale_ttl = { typ = "number" },
  dns_not_found_ttl = { typ = "number" },
  dns_error_ttl = { typ = "number" },
  dns_no_sync = { typ = "boolean" },
  worker_consistency = { enum = { "strict", "eventual" } },
  router_consistency = {
    enum = { "strict", "eventual" },
    deprecated = {
      replacement = "worker_consistency",
      alias = function(conf)
        if conf.worker_consistency == nil and
           conf.router_consistency ~= nil then
          conf.worker_consistency = conf.router_consistency
        end
      end,
    }
  },
  worker_state_update_frequency = { typ = "number" },
  router_update_frequency = {
    typ = "number",
    deprecated = {
      replacement = "worker_state_update_frequency",
      alias = function(conf)
        if conf.worker_state_update_frequency == nil and
           conf.router_update_frequency ~= nil then
          conf.worker_state_update_frequency = conf.router_update_frequency
        end
      end,
    }
  },

  ssl_protocols = {
    typ = "string",
    directives = {
      "nginx_http_ssl_protocols",
      "nginx_stream_ssl_protocols",
    },
  },
  ssl_prefer_server_ciphers = {
    typ = "ngx_boolean",
    directives = {
      "nginx_http_ssl_prefer_server_ciphers",
      "nginx_stream_ssl_prefer_server_ciphers",
    },
  },
  ssl_session_tickets = {
    typ = "ngx_boolean",
    directives = {
      "nginx_http_ssl_session_tickets",
      "nginx_stream_ssl_session_tickets",
    },
  },
  ssl_session_timeout = {
    typ = "string",
    directives = {
      "nginx_http_ssl_session_timeout",
      "nginx_stream_ssl_session_timeout",
    },
  },

  client_ssl = { typ = "boolean" },

  proxy_access_log = { typ = "string" },
  proxy_error_log = { typ = "string" },
  admin_access_log = { typ = "string" },
  admin_error_log = { typ = "string" },
  status_access_log = { typ = "string" },
  status_error_log = { typ = "string" },
  log_level = { enum = {
                  "debug",
                  "info",
                  "notice",
                  "warn",
                  "error",
                  "crit",
                  "alert",
                  "emerg",
                }
              },
  plugins = { typ = "array" },
  anonymous_reports = { typ = "boolean" },
  nginx_optimizations = {
    typ = "boolean",
    deprecated = { replacement = false }
  },

  lua_ssl_verify_depth = { typ = "number" },
  lua_socket_pool_size = { typ = "number" },

  role = { enum = { "data_plane", "control_plane", "traditional", }, },
  cluster_control_plane = { typ = "string", },
  cluster_cert = { typ = "string" },
  cluster_cert_key = { typ = "string" },
<<<<<<< HEAD

  -- XXX: EE confs
  enforce_rbac = {enum = {"on", "off", "both", "entity"}},
  rbac_auth_header = {typ = "string"},

  vitals = {typ = "boolean"},
  vitals_flush_interval = {typ = "number"},
  vitals_delete_interval_pg = {typ = "number"},
  vitals_ttl_seconds = {typ = "number"},
  vitals_ttl_minutes = {typ = "number"},

  vitals_strategy = {typ = "string"},
  vitals_statsd_address = {typ = "string"},
  vitals_statsd_prefix = {typ = "string"},
  vitals_statsd_udp_packet_size = {typ = "number"},
  vitals_tsdb_address = {typ = "string"},
  vitals_tsdb_user = {typ = "string"},
  vitals_tsdb_password = {typ = "string"},
  vitals_prometheus_scrape_interval = {typ = "number"},

  audit_log = {typ = "boolean"},
  audit_log_ignore_methods = {typ = "array"},
  audit_log_ignore_paths = {typ = "array"},
  audit_log_ignore_tables = {typ = "array"},
  audit_log_record_ttl = {typ = "number"},
  audit_log_signing_key = {typ = "string"},

  admin_api_uri = {typ = "string"},
  admin_gui_listen = {typ = "array"},
  admin_gui_error_log = {typ = "string"},
  admin_gui_access_log = {typ = "string"},
  admin_gui_flags = {typ = "string"},
  admin_gui_auth = {typ = "string"},
  admin_gui_auth_conf = {typ = "string"},
  admin_gui_auth_header = {typ = "string"},
  admin_gui_auth_password_complexity = {typ = "string"},
  admin_gui_session_conf = {typ = "string"},
  admin_gui_auth_login_attempts = {typ = "number"},
  admin_emails_from = {typ = "string"},
  admin_emails_reply_to = {typ = "string"},
  admin_invitation_expiry = {typ = "number"},

  portal = {typ = "boolean"},
  portal_is_legacy = {typ = "boolean"},
  portal_gui_listen = {typ = "array"},
  portal_gui_host = {typ = "string"},
  portal_gui_protocol = {typ = "string"},
  portal_cors_origins = {typ = "array"},
  portal_gui_use_subdomains = {typ = "boolean"},
  portal_session_conf = {typ = "string"},

  portal_api_access_log = {typ = "string"},
  portal_api_error_log = {typ = "string"},
  portal_api_listen = {typ = "array"},
  portal_api_url = {typ = "string"},

  proxy_uri = {typ = "string"},
  portal_auth = {typ = "string"},
  portal_auth_password_complexity = {typ = "string"},
  portal_auth_conf = {typ = "string"},
  portal_auth_login_attempts = {typ = "number"},
  portal_token_exp = {typ = "number"},
  portal_auto_approve = {typ = "boolean"},
  portal_email_verification = {typ = "boolean"},
  portal_invite_email = {typ = "boolean"},
  portal_access_request_email = {typ = "boolean"},
  portal_approved_email = {typ = "boolean"},
  portal_reset_email = {typ = "boolean"},
  portal_reset_success_email = {typ = "boolean"},
  portal_emails_from = {typ = "string"},
  portal_emails_reply_to = {typ = "string"},

  smtp_host = {typ = "string"},
  smtp_port = {typ = "number"},
  smtp_starttls = {typ = "boolean"},
  smtp_username = {typ = "string"},
  smtp_password = {typ = "string"},
  smtp_ssl = {typ = "boolean"},
  smtp_auth_type = {typ = "string"},
  smtp_domain = {typ = "string"},
  smtp_timeout_connect = {typ = "number"},
  smtp_timeout_send = {typ = "number"},
  smtp_timeout_read = {typ = "number"},

  smtp_admin_emails = {typ = "array"},
  smtp_mock = {typ = "boolean"},

  tracing = {typ = "boolean"},
  tracing_write_strategy = {enum = {"file", "file_raw", "tcp", "tls", "udp",
                                    "http"}},
  tracing_write_endpoint = {typ = "string"},
  tracing_time_threshold = {typ = "number"},
  tracing_types = {typ = "array"},
  tracing_debug_header = {typ = "string"},
  generate_trace_details = {typ = "boolean"},

  keyring_enabled = { typ = "boolean" },
  keyring_blob_path = { typ = "string" },
  keyring_public_key = { typ = "string" },
  keyring_private_key = { typ = "string" },
  keyring_strategy = { enum = { "cluster", "vault" }, },
  keyring_vault_host = { typ = "string" },
  keyring_vault_mount = { typ = "string" },
  keyring_vault_path = { typ = "string" },
  keyring_vault_token = { typ = "string" },

  event_hooks_enabled = { typ = "boolean" },

  route_validation_strategy = { enum = {"smart", "path", "off"}},
  enforce_route_path_pattern = {typ = "string"},
=======
  cluster_mtls = { enum = { "shared", "pki" } },
  cluster_ca_cert = { typ = "string" },
  cluster_server_name = { typ = "string" },
  kic = { typ = "boolean" },
>>>>>>> 5e7a9b47
}


-- List of settings whose values must not be printed when
-- using the CLI in debug mode (which prints all settings).
local CONF_SENSITIVE_PLACEHOLDER = "******"
local CONF_SENSITIVE = {
  pg_password = true,
  pg_ro_password = true,
  cassandra_password = true,
  smtp_password = true,
  admin_gui_auth_header = true,
  admin_gui_auth_conf = true,
  admin_gui_session_conf = true,
  portal_auth_conf = true,
  portal_session_conf = true,
}


local typ_checks = {
  array = function(v) return type(v) == "table" end,
  string = function(v) return type(v) == "string" end,
  number = function(v) return type(v) == "number" end,
  boolean = function(v) return type(v) == "boolean" end,
  ngx_boolean = function(v) return v == "on" or v == "off" end,
}


-- This meta table will prevent the parsed table to be passed on in the
-- intermediate Kong config file in the prefix directory.
-- We thus avoid 'table: 0x41c3fa58' from appearing into the prefix
-- hidden configuration file.
-- This is only to be applied to values that are injected into the
-- configuration object, and not configuration properties themselves,
-- otherwise we would prevent such properties from being specifiable
-- via environment variables.
local _nop_tostring_mt = {
  __tostring = function() return "" end,
}


-- Validate properties (type/enum/custom) and infer their type.
-- @param[type=table] conf The configuration table to treat.
local function check_and_infer(conf, opts)
  local errors = {}

  for k, value in pairs(conf) do
    local v_schema = CONF_INFERENCES[k] or {}
    local typ = v_schema.typ

    if type(value) == "string" then
      if not opts.from_kong_env then
        -- remove trailing comment, if any
        -- and remove escape chars from octothorpes
        value = string.gsub(value, "[^\\]#.-$", "")
        value = string.gsub(value, "\\#", "#")
      end

      value = pl_stringx.strip(value)
    end

    -- transform {boolean} values ("on"/"off" aliasing to true/false)
    -- transform {ngx_boolean} values ("on"/"off" aliasing to on/off)
    -- transform {explicit string} values (number values converted to strings)
    -- transform {array} values (comma-separated strings)
    if typ == "boolean" then
      value = value == true or value == "on" or value == "true"

    elseif typ == "ngx_boolean" then
      value = (value == "on" or value == true) and "on" or "off"

    elseif typ == "string" then
      value = tostring(value) -- forced string inference

    elseif typ == "number" then
      value = tonumber(value) -- catch ENV variables (strings) that are numbers

    elseif typ == "array" and type(value) == "string" then
      -- must check type because pl will already convert comma
      -- separated strings to tables (but not when the arr has
      -- only one element)
      value = setmetatable(pl_stringx.split(value, ","), nil) -- remove List mt

      for i = 1, #value do
        value[i] = pl_stringx.strip(value[i])
      end
    end

    if value == "" then
      -- unset values are removed
      value = nil
    end

    typ = typ or "string"

    if value and not typ_checks[typ](value) then
      errors[#errors + 1] = fmt("%s is not a %s: '%s'", k, typ,
                                tostring(value))

    elseif v_schema.enum and not tablex.find(v_schema.enum, value) then
      errors[#errors + 1] = fmt("%s has an invalid value: '%s' (%s)", k,
                              tostring(value), concat(v_schema.enum, ", "))

    end

    conf[k] = value
  end

  ---------------------
  -- custom validations
  ---------------------

  if conf.database == "cassandra" then
    if string.find(conf.cassandra_lb_policy, "DCAware", nil, true)
       and not conf.cassandra_local_datacenter
    then
      errors[#errors + 1] = "must specify 'cassandra_local_datacenter' when " ..
                            conf.cassandra_lb_policy .. " policy is in use"
    end

    if conf.cassandra_refresh_frequency < 0 then
      errors[#errors + 1] = "cassandra_refresh_frequency must be 0 or greater"
    end

    for _, contact_point in ipairs(conf.cassandra_contact_points) do
      local endpoint, err = utils.normalize_ip(contact_point)
      if not endpoint then
        errors[#errors + 1] = fmt("bad cassandra contact point '%s': %s",
                                  contact_point, err)

      elseif endpoint.port then
        errors[#errors + 1] = fmt("bad cassandra contact point '%s': %s",
                                  contact_point,
                                  "port must be specified in cassandra_port")
      end
    end

    -- cache settings check

    if conf.db_update_propagation == 0 then
      log.warn("You are using Cassandra but your 'db_update_propagation' " ..
               "setting is set to '0' (default). Due to the distributed "  ..
               "nature of Cassandra, you should increase this value.")
    end
  end

  if (concat(conf.proxy_listen, ",") .. " "):find("%sssl[%s,]") then
    if conf.ssl_cert and not conf.ssl_cert_key then
      errors[#errors + 1] = "ssl_cert_key must be specified"

    elseif conf.ssl_cert_key and not conf.ssl_cert then
      errors[#errors + 1] = "ssl_cert must be specified"
    end

    if conf.ssl_cert and not pl_path.exists(conf.ssl_cert) then
      errors[#errors + 1] = "ssl_cert: no such file at " .. conf.ssl_cert
    end

    if conf.ssl_cert_key and not pl_path.exists(conf.ssl_cert_key) then
      errors[#errors + 1] = "ssl_cert_key: no such file at " .. conf.ssl_cert_key
    end
  end

  if conf.client_ssl then
    if conf.client_ssl_cert and not conf.client_ssl_cert_key then
      errors[#errors + 1] = "client_ssl_cert_key must be specified"

    elseif conf.client_ssl_cert_key and not conf.client_ssl_cert then
      errors[#errors + 1] = "client_ssl_cert must be specified"
    end

    if conf.client_ssl_cert and not pl_path.exists(conf.client_ssl_cert) then
      errors[#errors + 1] = "client_ssl_cert: no such file at " ..
                          conf.client_ssl_cert
    end

    if conf.client_ssl_cert_key and not pl_path.exists(conf.client_ssl_cert_key) then
      errors[#errors + 1] = "client_ssl_cert_key: no such file at " ..
                          conf.client_ssl_cert_key
    end
  end

  if (concat(conf.admin_listen, ",") .. " "):find("%sssl[%s,]") then
    if conf.admin_ssl_cert and not conf.admin_ssl_cert_key then
      errors[#errors + 1] = "admin_ssl_cert_key must be specified"

    elseif conf.admin_ssl_cert_key and not conf.admin_ssl_cert then
      errors[#errors + 1] = "admin_ssl_cert must be specified"
    end

    if conf.admin_ssl_cert and not pl_path.exists(conf.admin_ssl_cert) then
      errors[#errors + 1] = "admin_ssl_cert: no such file at " ..
                          conf.admin_ssl_cert
    end

    if conf.admin_ssl_cert_key and not pl_path.exists(conf.admin_ssl_cert_key) then
      errors[#errors + 1] = "admin_ssl_cert_key: no such file at " ..
                          conf.admin_ssl_cert_key
    end
  end

  -- enterprise validations
  ee_conf_loader.validate(conf, errors)

  -- TODO: move these to ee_conf_loader
  if conf.portal then
    if (table.concat(conf.portal_api_listen, ",") .. " "):find("%sssl[%s,]") then
      if conf.portal_api_ssl_cert and not conf.portal_api_ssl_cert_key then
        errors[#errors+1] = "portal_api_ssl_cert_key must be specified"
      elseif conf.portal_api_ssl_cert_key and not conf.portal_api_ssl_cert then
        errors[#errors+1] = "portal_api_ssl_cert must be specified"
      end

      if conf.portal_api_ssl_cert and not pl_path.exists(conf.portal_api_ssl_cert) then
        errors[#errors+1] = "portal_api_ssl_cert: no such file at " .. conf.portal_api_ssl_cert
      end
      if conf.portal_api_ssl_cert_key and not pl_path.exists(conf.portal_api_ssl_cert_key) then
        errors[#errors+1] = "portal_api_ssl_cert_key: no such file at " .. conf.portal_api_ssl_cert_key
      end
    end

    if (table.concat(conf.portal_gui_listen, ",") .. " "):find("%sssl[%s,]") then
      if conf.portal_gui_ssl_cert and not conf.portal_gui_ssl_cert_key then
        errors[#errors+1] = "portal_gui_ssl_cert_key must be specified"
      elseif conf.portal_gui_ssl_cert_key and not conf.portal_gui_ssl_cert then
        errors[#errors+1] = "portal_gui_ssl_cert must be specified"
      end

      if conf.portal_gui_ssl_cert and not pl_path.exists(conf.portal_gui_ssl_cert) then
        errors[#errors+1] = "portal_gui_ssl_cert: no such file at " .. conf.portal_gui_ssl_cert
      end
      if conf.portal_gui_ssl_cert_key and not pl_path.exists(conf.portal_gui_ssl_cert_key) then
        errors[#errors+1] = "portal_gui_ssl_cert_key: no such file at " .. conf.portal_gui_ssl_cert_key
      end
    end
  end

  -- portal auth conf json conversion
  if conf.portal_auth and conf.portal_auth_conf then
    conf.portal_auth_conf = string.gsub(conf.portal_auth_conf, "#", "\\#")
    local json, err = cjson.decode(tostring(conf.portal_auth_conf))
    if json then
      conf.portal_auth_conf = json

      -- used for writing back to prefix/.kong_env as a string
      setmetatable(conf.portal_auth_conf, {
        __tostring = function (v)
          return assert(cjson.encode(v))
        end
      })
    end

    if err then
      errors[#errors+1] = "portal_auth_conf must be valid json: "
        .. err
        .. " - " .. conf.portal_auth_conf
    end
  end

  if conf.audit_log_signing_key then
    local k = pl_path.abspath(conf.audit_log_signing_key)

    local resty_rsa = require "resty.rsa"
    local p, err = resty_rsa:new({ private_key = pl_file.read(k) })
    if not p then
      errors[#errors + 1] = "audit_log_signing_key: invalid RSA private key ("
                            .. err .. ")"
    end

    conf.audit_log_signing_key = k
  end

  if conf.lua_ssl_trusted_certificate and
     not pl_path.exists(conf.lua_ssl_trusted_certificate)
  then
    errors[#errors + 1] = "lua_ssl_trusted_certificate: no such file at " ..
                        conf.lua_ssl_trusted_certificate
  end

  if conf.ssl_cipher_suite ~= "custom" then
    local suite = cipher_suites[conf.ssl_cipher_suite]
    if suite then
      conf.ssl_ciphers = suite.ciphers
      conf.nginx_http_ssl_protocols = suite.protocols
      conf.nginx_http_ssl_prefer_server_ciphers = suite.prefer_server_ciphers
      conf.nginx_stream_ssl_protocols = suite.protocols
      conf.nginx_stream_ssl_prefer_server_ciphers = suite.prefer_server_ciphers

    else
      errors[#errors + 1] = "Undefined cipher suite " .. tostring(conf.ssl_cipher_suite)
    end
  end

  if conf.headers then
    for _, token in ipairs(conf.headers) do
      if token ~= "off" and not HEADER_KEY_TO_NAME[string.lower(token)] then
        errors[#errors + 1] = fmt("headers: invalid entry '%s'",
                                  tostring(token))
      end
    end
  end

  if conf.dns_resolver then
    for _, server in ipairs(conf.dns_resolver) do
      local dns = utils.normalize_ip(server)

      if not dns or dns.type == "name" then
        errors[#errors + 1] = "dns_resolver must be a comma separated list " ..
                              "in the form of IPv4/6 or IPv4/6:port, got '"  ..
                              server .. "'"
      end
    end
  end

  if conf.dns_hostsfile then
    if not pl_path.isfile(conf.dns_hostsfile) then
      errors[#errors + 1] = "dns_hostsfile: file does not exist"
    end
  end

  if conf.dns_order then
    local allowed = { LAST = true, A = true, CNAME = true, SRV = true }

    for _, name in ipairs(conf.dns_order) do
      if not allowed[name:upper()] then
        errors[#errors + 1] = fmt("dns_order: invalid entry '%s'",
                                  tostring(name))
      end
    end
  end

  if not conf.lua_package_cpath then
    conf.lua_package_cpath = ""
  end

  -- checking the trusted ips
  for _, address in ipairs(conf.trusted_ips) do
    if not ip.valid(address) and address ~= "unix:" then
      errors[#errors + 1] = "trusted_ips must be a comma separated list in " ..
                            "the form of IPv4 or IPv6 address or CIDR "      ..
                            "block or 'unix:', got '" .. address .. "'"
    end
  end

  if conf.pg_max_concurrent_queries < 0 then
    errors[#errors + 1] = "pg_max_concurrent_queries must be greater than 0"
  end

  if conf.pg_max_concurrent_queries ~= math.floor(conf.pg_max_concurrent_queries) then
    errors[#errors + 1] = "pg_max_concurrent_queries must be an integer greater than 0"
  end

  if conf.pg_semaphore_timeout < 0 then
    errors[#errors + 1] = "pg_semaphore_timeout must be greater than 0"
  end

  if conf.pg_semaphore_timeout ~= math.floor(conf.pg_semaphore_timeout) then
    errors[#errors + 1] = "pg_semaphore_timeout must be an integer greater than 0"
  end

  if conf.pg_ro_max_concurrent_queries then
    if conf.pg_ro_max_concurrent_queries < 0 then
      errors[#errors + 1] = "pg_ro_max_concurrent_queries must be greater than 0"
    end

    if conf.pg_ro_max_concurrent_queries ~= math.floor(conf.pg_ro_max_concurrent_queries) then
      errors[#errors + 1] = "pg_ro_max_concurrent_queries must be an integer greater than 0"
    end
  end

  if conf.pg_ro_semaphore_timeout then
    if conf.pg_ro_semaphore_timeout < 0 then
      errors[#errors + 1] = "pg_ro_semaphore_timeout must be greater than 0"
    end

    if conf.pg_ro_semaphore_timeout ~= math.floor(conf.pg_ro_semaphore_timeout) then
      errors[#errors + 1] = "pg_ro_semaphore_timeout must be an integer greater than 0"
    end
  end

  if conf.worker_state_update_frequency <= 0 then
    errors[#errors + 1] = "worker_state_update_frequency must be greater than 0"
  end

  if conf.role == "control_plane" then
    if #conf.admin_listen < 1 or pl_stringx.strip(conf.admin_listen[1]) == "off" then
      errors[#errors + 1] = "admin_listen must be specified when role = \"control_plane\""
    end

    if conf.cluster_mtls == "pki" and not conf.cluster_ca_cert then
      errors[#errors + 1] = "cluster_ca_cert must be specified when cluster_mtls = \"pki\""
    end

    if #conf.cluster_listen < 1 or pl_stringx.strip(conf.cluster_listen[1]) == "off" then
      errors[#errors + 1] = "cluster_listen must be specified when role = \"control_plane\""
    end

    if conf.database == "off" then
      errors[#errors + 1] = "in-memory storage can not be used when role = \"control_plane\""
    end

  elseif conf.role == "data_plane" then
    if #conf.proxy_listen < 1 or pl_stringx.strip(conf.proxy_listen[1]) == "off" then
      errors[#errors + 1] = "proxy_listen must be specified when role = \"data_plane\""
    end

    if conf.database ~= "off" then
      errors[#errors + 1] = "only in-memory storage can be used when role = \"data_plane\"\n" ..
                            "Hint: set database = off in your kong.conf"
    end
  end

  if conf.role == "control_plane" or conf.role == "data_plane" then
    if not conf.cluster_cert or not conf.cluster_cert_key then
      errors[#errors + 1] = "cluster certificate and key must be provided to use Hybrid mode"

    else
      if not pl_path.exists(conf.cluster_cert) then
        errors[#errors + 1] = "cluster_cert: no such file at " ..
                              conf.cluster_cert
      end

      if not pl_path.exists(conf.cluster_cert_key) then
        errors[#errors + 1] = "cluster_cert_key: no such file at " ..
                              conf.cluster_cert_key
      end
    end
  end

  return #errors == 0, errors[1], errors
end


local function overrides(k, default_v, opts, file_conf, arg_conf)
  opts = opts or {}

  local value -- definitive value for this property
  local escape -- whether to escape a value's octothorpes

  -- default values have lowest priority

  if file_conf and file_conf[k] == nil and not opts.no_defaults then
    -- PL will ignore empty strings, so we need a placeholder (NONE)
    value = default_v == "NONE" and "" or default_v

  else
    value = file_conf[k] -- given conf values have middle priority
  end

  if opts.defaults_only then
    return value, k
  end

  -- environment variables have higher priority

  local env_name = "KONG_" .. string.upper(k)
  local env = os.getenv(env_name)
  if env ~= nil then
    local to_print = env

    if CONF_SENSITIVE[k] then
      to_print = CONF_SENSITIVE_PLACEHOLDER
    end

    log.debug('%s ENV found with "%s"', env_name, to_print)

    value = env
    escape = true
  end

  -- arg_conf have highest priority
  if arg_conf and arg_conf[k] ~= nil then
    value = arg_conf[k]
    escape = true
  end

  if escape and type(value) == "string" then
    -- Escape "#" in env vars or overrides to avoid them being mangled by
    -- comments stripping logic.
    repeat
      local s, n = string.gsub(value, [[([^\])#]], [[%1\#]])
      value = s
    until n == 0
  end

  return value, k
end


-- @param value The options string to check for flags (whitespace separated)
-- @param flags List of boolean flags to check for.
-- @returns 1) remainder string after all flags removed, 2) table with flag
-- booleans, 3) sanitized flags string
local function parse_option_flags(value, flags)
  assert(type(value) == "string")

  value = " " .. value .. " "

  local sanitized = ""
  local result = {}

  for _, flag in ipairs(flags) do
    local count
    local patt = "%s(" .. flag .. ")%s"

    local found = value:match(patt)
    if found then
      -- replace pattern like `backlog=%d+` with actual values
      flag = found
    end

    value, count = value:gsub(patt, " ")

    if count > 0 then
      result[flag] = true
      sanitized = sanitized .. " " .. flag

    else
      result[flag] = false
    end
  end

  return pl_stringx.strip(value), result, pl_stringx.strip(sanitized)
end


-- Parses a listener address line.
-- Supports multiple (comma separated) addresses, with flags such as
-- 'ssl' and 'http2' added to the end.
-- Pre- and postfixed whitespace as well as comma's are allowed.
-- "off" as a first entry will return empty tables.
-- @param values list of entries (strings)
-- @param flags array of strings listing accepted flags.
-- @return list of parsed entries, each entry having fields
-- `listener` (string, full listener), `ip` (normalized string)
-- `port` (number), and a boolean entry for each flag added to the entry
-- (e.g. `ssl`).
local function parse_listeners(values, flags)
  assert(type(flags) == "table")
  local list = {}
  local usage = "must be of form: [off] | <ip>:<port> [" ..
                concat(flags, "] [") .. "], [... next entry ...]"

  if #values == 0 then
    return nil, usage
  end

  if pl_stringx.strip(values[1]) == "off" then
    return list
  end

  for _, entry in ipairs(values) do
    -- parse the flags
    local remainder, listener, cleaned_flags = parse_option_flags(entry, flags)

    -- verify IP for remainder
    local ip

    if utils.hostname_type(remainder) == "name" then
      -- it's not an IP address, so a name/wildcard/regex
      ip = {}
      ip.host, ip.port = remainder:match("(.+):([%d]+)$")

    else
      -- It's an IPv4 or IPv6, normalize it
      ip = utils.normalize_ip(remainder)
      -- nginx requires brackets in IPv6 addresses, but normalize_ip does
      -- not include them (due to backwards compatibility with its other uses)
      if ip and ip.type == "ipv6" then
        ip.host = "[" .. ip.host .. "]"
      end
    end

    if not ip or not ip.port then
      return nil, usage
    end

    listener.ip = ip.host
    listener.port = ip.port
    listener.listener = ip.host .. ":" .. ip.port ..
                        (#cleaned_flags == 0 and "" or " " .. cleaned_flags)

    table.insert(list, listener)
  end

  return list
end


local function parse_nginx_directives(dyn_namespace, conf, injected_in_namespace)
  conf = conf or {}
  local directives = {}

  for k, v in pairs(conf) do
    if type(k) == "string" and not injected_in_namespace[k] then
      local directive = string.match(k, dyn_namespace.prefix .. "(.+)")
      if directive then
        if v ~= "NONE" and not dyn_namespace.ignore[directive] then
          table.insert(directives, { name = directive, value = v })
        end

        injected_in_namespace[k] = true
      end
    end
  end

  return directives
end


local function aliased_properties(conf)
  for property_name, v_schema in pairs(CONF_INFERENCES) do
    local alias = v_schema.alias

    if alias and conf[property_name] ~= nil and conf[alias.replacement] == nil then
      if alias.alias then
        conf[alias.replacement] = alias.alias(conf)
      else
        local value = conf[property_name]
        if type(value) == "boolean" then
          value = value and "on" or "off"
        end
        conf[alias.replacement] = tostring(value)
      end
    end
  end
end


local function deprecated_properties(conf, opts)
  for property_name, v_schema in pairs(CONF_INFERENCES) do
    local deprecated = v_schema.deprecated

    if deprecated and conf[property_name] ~= nil then
      if not opts.from_kong_env then
        if deprecated.replacement then
          log.warn("the '%s' configuration property is deprecated, use " ..
                     "'%s' instead", property_name, deprecated.replacement)
        else
          log.warn("the '%s' configuration property is deprecated",
                   property_name)
        end
      end

      if deprecated.alias then
        deprecated.alias(conf)
      end
    end
  end
end


local function dynamic_properties(conf)
  for property_name, v_schema in pairs(CONF_INFERENCES) do
    local value = conf[property_name]
    if value ~= nil then
      local directives = v_schema.directives
      if directives then
        for _, directive in ipairs(directives) do
          if not conf[directive] then
            if type(value) == "boolean" then
              value = value and "on" or "off"
            end
            conf[directive] = value
          end
        end
      end
    end
  end
end


--- Load Kong configuration file
-- The loaded configuration will only contain properties read from the
-- passed configuration file (properties are not merged with defaults or
-- environment variables)
-- @param[type=string] Path to a configuration file.
local function load_config_file(path)
  assert(type(path) == "string")

  local f, err = pl_file.read(path)
  if not f then
    return nil, err
  end

  local s = pl_stringio.open(f)
  local conf, err = pl_config.read(s, {
    smart = false,
    list_delim = "_blank_" -- mandatory but we want to ignore it
  })
  s:close()
  if not conf then
    return nil, err
  end

  return conf
end


--- Load Kong configuration
-- The loaded configuration will have all properties from the default config
-- merged with the (optionally) specified config file, environment variables
-- and values specified in the `custom_conf` argument.
-- Values will then be validated and additional values (such as `proxy_port` or
-- `plugins`) will be appended to the final configuration table.
-- @param[type=string] path (optional) Path to a configuration file.
-- @param[type=table] custom_conf A key/value table with the highest precedence.
-- @treturn table A table holding a valid configuration.
local function load(path, custom_conf, opts)
  opts = opts or {}

  ------------------------
  -- Default configuration
  ------------------------

  -- load defaults, they are our mandatory base
  local s = pl_stringio.open(kong_default_conf)
  local defaults, err = pl_config.read(s, {
    smart = false,
    list_delim = "_blank_" -- mandatory but we want to ignore it
  })
  s:close()
  if not defaults then
    return nil, "could not load default conf: " .. err
  end

  ---------------------
  -- Configuration file
  ---------------------

  local from_file_conf = {}
  if path and not pl_path.exists(path) then
    -- file conf has been specified and must exist
    return nil, "no file at: " .. path
  end

  if not path then
    -- try to look for a conf in default locations, but no big
    -- deal if none is found: we will use our defaults.
    for _, default_path in ipairs(DEFAULT_PATHS) do
      if pl_path.exists(default_path) then
        path = default_path
        break
      end

      log.verbose("no config file found at %s", default_path)
    end
  end

  if not path then
    -- still no file in default locations
    log.verbose("no config file, skip loading")

  else
    log.verbose("reading config file at %s", path)

    from_file_conf = load_config_file(path)
  end

  -----------------------
  -- Merging & validation
  -----------------------

  do
    -- find dynamic keys that need to be loaded
    local dynamic_keys = {}

    local function add_dynamic_keys(t)
      t = t or {}

      for property_name, v_schema in pairs(CONF_INFERENCES) do
        local directives = v_schema.directives
        if directives then
          local v = t[property_name]
          if v then
            if type(v) == "boolean" then
              v = v and "on" or "off"
            end

            tostring(v)

            for _, directive in ipairs(directives) do
              dynamic_keys[directive] = true
              t[directive] = v
            end
          end
        end
      end
    end

    local function find_dynamic_keys(dyn_prefix, t)
      t = t or {}

      for k, v in pairs(t) do
        local directive = string.match(k, "(" .. dyn_prefix .. ".+)")
        if directive then
          dynamic_keys[directive] = true

          if type(v) == "boolean" then
            v = v and "on" or "off"
          end

          t[k] = tostring(v)
        end
      end
    end

    local kong_env_vars = {}

    do
      -- get env vars prefixed with KONG_<dyn_key_prefix>
      local env_vars, err = env.read_all()
      if err then
        return nil, err
      end

      for k, v in pairs(env_vars) do
        local kong_var = string.match(string.lower(k), "^kong_(.+)")
        if kong_var then
          -- the value will be read in `overrides()`
          kong_env_vars[kong_var] = true
        end
      end
    end

    add_dynamic_keys(defaults)
    add_dynamic_keys(custom_conf)
    add_dynamic_keys(kong_env_vars)
    add_dynamic_keys(from_file_conf)

    for _, dyn_namespace in ipairs(DYNAMIC_KEY_NAMESPACES) do
      find_dynamic_keys(dyn_namespace.prefix, defaults) -- tostring() defaults
      find_dynamic_keys(dyn_namespace.prefix, custom_conf)
      find_dynamic_keys(dyn_namespace.prefix, kong_env_vars)
      find_dynamic_keys(dyn_namespace.prefix, from_file_conf)
    end

    -- union (add dynamic keys to `defaults` to prevent removal of the keys
    -- during the intersection that happens later)
    defaults = tablex.merge(dynamic_keys, defaults, true)
  end

  -- merge file conf, ENV variables, and arg conf (with precedence)
  local user_conf = tablex.pairmap(overrides, defaults,
                                   { no_defaults = true },
                                   from_file_conf, custom_conf)

  if not opts.starting then
    log.disable()
  end

  aliased_properties(user_conf)
  dynamic_properties(user_conf)
  deprecated_properties(user_conf, opts)

  -- merge user_conf with defaults
  local conf = tablex.pairmap(overrides, defaults,
                              { defaults_only = true },
                              user_conf)

  -- validation
  local ok, err, errors = check_and_infer(conf, opts)

  if not opts.starting then
    log.enable()
  end

  if not ok then
    return nil, err, errors
  end

  conf = tablex.merge(conf, defaults) -- intersection (remove extraneous properties)

  do
    -- nginx 'user' directive
    local user = utils.strip(conf.nginx_main_user):gsub("%s+", " ")
    if user == "nobody" or user == "nobody nobody" then
      conf.nginx_main_user = nil
    end

    local user = utils.strip(conf.nginx_user):gsub("%s+", " ")
    if user == "nobody" or user == "nobody nobody" then
      conf.nginx_user = nil
    end
  end

  do
    local injected_in_namespace = {}

    -- nginx directives from conf
    for _, dyn_namespace in ipairs(DYNAMIC_KEY_NAMESPACES) do
      injected_in_namespace[dyn_namespace.injected_conf_name] = true

      local directives = parse_nginx_directives(dyn_namespace, conf,
                                                injected_in_namespace)
      conf[dyn_namespace.injected_conf_name] = setmetatable(directives,
                                                            _nop_tostring_mt)
    end

    -- TODO: Deprecated, but kept for backward compatibility.
    for _, dyn_namespace in ipairs(DEPRECATED_DYNAMIC_KEY_NAMESPACES) do
      if conf[dyn_namespace.injected_conf_name] then
        conf[dyn_namespace.previous_conf_name] = conf[dyn_namespace.injected_conf_name]
      end
    end
  end

  do
    -- print alphabetically-sorted values
    local conf_arr = {}

    for k, v in pairs(conf) do
      local to_print = v
      if CONF_SENSITIVE[k] then
        to_print = "******"
      end

      conf_arr[#conf_arr+1] = k .. " = " .. pl_pretty.write(to_print, "")
    end

    table.sort(conf_arr)

    for i = 1, #conf_arr do
      log.debug(conf_arr[i])
    end
  end

  -----------------------------
  -- Additional injected values
  -----------------------------

  do
    -- merge plugins
    local plugins = {}

    if #conf.plugins > 0 and conf.plugins[1] ~= "off" then
      for i = 1, #conf.plugins do
        local plugin_name = pl_stringx.strip(conf.plugins[i])

        if plugin_name ~= "off" then
          if plugin_name == "bundled" then
            plugins = tablex.merge(constants.BUNDLED_PLUGINS, plugins, true)

          else
            plugins[plugin_name] = true
          end
        end
      end
    end

    conf.loaded_plugins = setmetatable(plugins, _nop_tostring_mt)
  end

  -- temporary workaround: inject an shm for prometheus plugin if needed
  -- TODO: allow plugins to declare shm dependencies that are automatically
  -- injected
  if conf.loaded_plugins["prometheus"] then
    local http_directives = conf["nginx_http_directives"]
    local found = false

    for _, directive in pairs(http_directives) do
      if directive.name == "lua_shared_dict"
         and string.find(directive.value, "prometheus_metrics", nil, true)
      then
         found = true
         break
      end
    end

    if not found then
      table.insert(http_directives, {
        name  = "lua_shared_dict",
        value = "prometheus_metrics 5m",
      })
    end

    local stream_directives = conf["nginx_stream_directives"]
    local found = false

    for _, directive in pairs(stream_directives) do
      if directive.name == "lua_shared_dict"
        and string.find(directive.value, "stream_prometheus_metrics", nil, true)
      then
        found = true
        break
      end
    end

    if not found then
      table.insert(stream_directives, {
        name  = "lua_shared_dict",
        value = "stream_prometheus_metrics 5m",
      })
    end
  end

  for _, dyn_namespace in ipairs(DYNAMIC_KEY_NAMESPACES) do
    table.sort(conf[dyn_namespace.injected_conf_name], function(a, b)
      return a.name < b.name
    end)
  end

  do
    local http_flags = { "ssl", "http2", "proxy_protocol", "deferred",
                         "bind", "reuseport", "backlog=%d+" }
    local stream_flags = { "ssl", "proxy_protocol", "bind", "reuseport",
                           "backlog=%d+" }

    -- extract ports/listen ips
    conf.proxy_listeners, err = parse_listeners(conf.proxy_listen, http_flags)
    if err then
      return nil, "proxy_listen " .. err
    end
    setmetatable(conf.proxy_listeners, _nop_tostring_mt)

    conf.proxy_ssl_enabled = false
    for _, listener in ipairs(conf.proxy_listeners) do
      if listener.ssl == true then
        conf.proxy_ssl_enabled = true
        break
      end
    end

    conf.stream_listeners, err = parse_listeners(conf.stream_listen, stream_flags)
    if err then
      return nil, "stream_listen " .. err
    end
    setmetatable(conf.stream_listeners, _nop_tostring_mt)

    conf.stream_proxy_ssl_enabled = false
    for _, listener in ipairs(conf.stream_listeners) do
      if listener.ssl == true then
        conf.stream_proxy_ssl_enabled = true
        break
      end
    end

    conf.admin_listeners, err = parse_listeners(conf.admin_listen, http_flags)
    if err then
      return nil, "admin_listen " .. err
    end
    setmetatable(conf.admin_listeners, _nop_tostring_mt)

    conf.admin_ssl_enabled = false
    for _, listener in ipairs(conf.admin_listeners) do
      if listener.ssl == true then
        conf.admin_ssl_enabled = true
        break
      end
    end

    conf.admin_gui_listeners, err = parse_listeners(conf.admin_gui_listen, http_flags)
    if err then
      return nil, "admin_gui_listen " .. err
    end

    setmetatable(conf.admin_gui_listeners, _nop_tostring_mt)  -- do not pass on, parse again
    conf.admin_gui_ssl_enabled = false

    for _, listener in ipairs(conf.admin_gui_listeners) do
      if listener.ssl == true then
        conf.admin_gui_ssl_enabled = true
        break
      end
    end

    if conf.portal then
      conf.portal_gui_listeners, err = parse_listeners(conf.portal_gui_listen, http_flags)
      if err then
        return nil, "portal_gui_listen " .. err
      end

      setmetatable(conf.portal_gui_listeners, _nop_tostring_mt)
      conf.portal_gui_ssl_enabled = false

      for _, listener in ipairs(conf.portal_gui_listeners) do
        if listener.ssl == true then
          conf.portal_gui_ssl_enabled = true
          break
        end
      end

      conf.portal_api_listeners, err = parse_listeners(conf.portal_api_listen, http_flags)
      if err then
        return nil, "portal_api_listen " .. err
      end

      setmetatable(conf.portal_api_listeners, _nop_tostring_mt)
      conf.portal_api_ssl_enabled = false

      for _, listener in ipairs(conf.portal_api_listeners) do
        if listener.ssl == true then
          conf.portal_api_ssl_enabled = true
          break
        end
      end
    end
    conf.status_listeners, err = parse_listeners(conf.status_listen, { "ssl" })
    if err then
      return nil, "status_listen " .. err
    end
    setmetatable(conf.status_listeners, _nop_tostring_mt)

    conf.status_ssl_enabled = false
    for _, listener in ipairs(conf.status_listeners) do
      if listener.ssl == true then
        conf.status_ssl_enabled = true
        break
      end
    end

    conf.cluster_listeners, err = parse_listeners(conf.cluster_listen, http_flags)
    if err then
      return nil, "cluster_listen " .. err
    end
    setmetatable(conf.cluster_listeners, _nop_tostring_mt)
  end

  do
    -- load headers configuration
    local enabled_headers = {}

    for _, v in pairs(HEADER_KEY_TO_NAME) do
      enabled_headers[v] = false
    end

    if #conf.headers > 0 and conf.headers[1] ~= "off" then
      for _, token in ipairs(conf.headers) do
        if token ~= "off" then
          enabled_headers[HEADER_KEY_TO_NAME[string.lower(token)]] = true
        end
      end
    end

    if enabled_headers.server_tokens then
      enabled_headers[HEADERS.VIA] = true
      enabled_headers[HEADERS.SERVER] = true
    end

    if enabled_headers.latency_tokens then
      enabled_headers[HEADERS.PROXY_LATENCY] = true
      enabled_headers[HEADERS.RESPONSE_LATENCY] = true
      enabled_headers[HEADERS.ADMIN_LATENCY] = true
      enabled_headers[HEADERS.UPSTREAM_LATENCY] = true
    end

    conf.enabled_headers = setmetatable(enabled_headers, _nop_tostring_mt)
  end

  -- load absolute paths
  conf.prefix = pl_path.abspath(conf.prefix)

  conf.go_pluginserver_exe = pl_path.abspath(conf.go_pluginserver_exe)

  if conf.go_plugins_dir ~= "off" then
    conf.go_plugins_dir = pl_path.abspath(conf.go_plugins_dir)
  end

  if conf.ssl_cert and conf.ssl_cert_key then
    conf.ssl_cert = pl_path.abspath(conf.ssl_cert)
    conf.ssl_cert_key = pl_path.abspath(conf.ssl_cert_key)
  end

  if conf.client_ssl_cert and conf.client_ssl_cert_key then
    conf.client_ssl_cert = pl_path.abspath(conf.client_ssl_cert)
    conf.client_ssl_cert_key = pl_path.abspath(conf.client_ssl_cert_key)
  end

  if conf.admin_ssl_cert and conf.admin_ssl_cert_key then
    conf.admin_ssl_cert = pl_path.abspath(conf.admin_ssl_cert)
    conf.admin_ssl_cert_key = pl_path.abspath(conf.admin_ssl_cert_key)
  end

  if conf.admin_gui_ssl_cert and conf.admin_gui_ssl_cert_key then
    conf.admin_gui_ssl_cert = pl_path.abspath(conf.admin_gui_ssl_cert)
    conf.admin_gui_ssl_cert_key = pl_path.abspath(conf.admin_gui_ssl_cert_key)
  end

  if conf.portal then
    if conf.portal_api_ssl_cert and conf.portal_api_ssl_cert_key then
      conf.portal_api_ssl_cert = pl_path.abspath(conf.portal_api_ssl_cert)
      conf.portal_api_ssl_cert_key = pl_path.abspath(conf.portal_api_ssl_cert_key)
    end

    if conf.portal_gui_ssl_cert and conf.portal_gui_ssl_cert_key then
      conf.portal_gui_ssl_cert = pl_path.abspath(conf.portal_gui_ssl_cert)
      conf.portal_gui_ssl_cert_key = pl_path.abspath(conf.portal_gui_ssl_cert_key)
    end
  end

  -- warn user if admin_gui_auth is on but admin_gui_url is empty
  if conf.admin_gui_auth and not conf.admin_gui_url then
    log.warn("when admin_gui_auth is set, admin_gui_url is required")
  end

  -- warn user if ssl is disabled and rbac is enforced
  -- TODO CE would probably benefit from some helpers - eg, see
  -- kong.enterprise_edition.select_listener
  local ssl_on = (table.concat(conf.admin_listen, ",") .. " "):find("%sssl[%s,]")
  if conf.enforce_rbac ~= "off" and not ssl_on then
    log.warn("RBAC authorization is enabled but Admin API calls will not be " ..
      "encrypted via SSL")
  end

  -- preserve user-facing name `enforce_rbac` but use
  -- `rbac` in code to minimize changes
  conf.rbac = conf.enforce_rbac

  if conf.lua_ssl_trusted_certificate then
    conf.lua_ssl_trusted_certificate =
      pl_path.abspath(conf.lua_ssl_trusted_certificate)
  end

  if conf.cluster_cert and conf.cluster_cert_key then
    conf.cluster_cert = pl_path.abspath(conf.cluster_cert)
    conf.cluster_cert_key = pl_path.abspath(conf.cluster_cert_key)
  end

  if conf.cluster_ca_cert then
    conf.cluster_ca_cert = pl_path.abspath(conf.cluster_ca_cert)
  end

  -- attach prefix files paths
  for property, t_path in pairs(PREFIX_PATHS) do
    conf[property] = pl_path.join(conf.prefix, unpack(t_path))
  end

  log.verbose("prefix in use: %s", conf.prefix)

  -- initialize the dns client, so the globally patched tcp.connect method
  -- will work from here onwards.
  assert(require("kong.tools.dns")(conf))

  return setmetatable(conf, nil) -- remove Map mt
end


return setmetatable({
  load = load,

  load_config_file = load_config_file,

  add_default_path = function(path)
    DEFAULT_PATHS[#DEFAULT_PATHS+1] = path
  end,

  remove_sensitive = function(conf)
    local purged_conf = tablex.deepcopy(conf)

    for k in pairs(CONF_SENSITIVE) do
      if purged_conf[k] then
        purged_conf[k] = CONF_SENSITIVE_PLACEHOLDER
      end
    end

    return purged_conf
  end,
  parse_listeners = parse_listeners,
}, {
  __call = function(_, ...)
    return load(...)
  end,
})<|MERGE_RESOLUTION|>--- conflicted
+++ resolved
@@ -184,9 +184,10 @@
   client_ssl_cert_key_default = {"ssl", "kong-default.key"},
 
   admin_ssl_cert_default = {"ssl", "admin-kong-default.crt"},
-<<<<<<< HEAD
-  admin_ssl_cert_key_default = {"ssl", "admin-kong-default.key"}
-  ;
+  admin_ssl_cert_key_default = {"ssl", "admin-kong-default.key"},
+
+  status_ssl_cert_default = {"ssl", "status-kong-default.crt"},
+  status_ssl_cert_key_default = {"ssl", "status-kong-default.key"},
 
   -- EE code [[
   nginx_portal_api_acc_logs = {"logs", "portal_api_access.log"},
@@ -204,12 +205,6 @@
   portal_gui_ssl_cert_default = {"ssl", "portal-gui-kong-default.crt"},
   portal_gui_ssl_cert_key_default = {"ssl", "portal-gui-kong-default.key"},
   -- ]]
-=======
-  admin_ssl_cert_key_default = {"ssl", "admin-kong-default.key"},
-
-  status_ssl_cert_default = {"ssl", "status-kong-default.crt"},
-  status_ssl_cert_key_default = {"ssl", "status-kong-default.key"},
->>>>>>> 5e7a9b47
 }
 
 
@@ -341,7 +336,7 @@
   pg_timeout = { typ = "number" },
   pg_password = { typ = "string" },
   pg_ssl = { typ = "boolean" },
-  pg_ssl_required = { typ = "boolean" }, 
+  pg_ssl_required = { typ = "boolean" },
   pg_ssl_verify = { typ = "boolean" },
   pg_max_concurrent_queries = { typ = "number" },
   pg_semaphore_timeout = { typ = "number" },
@@ -512,7 +507,11 @@
   cluster_control_plane = { typ = "string", },
   cluster_cert = { typ = "string" },
   cluster_cert_key = { typ = "string" },
-<<<<<<< HEAD
+
+  cluster_mtls = { enum = { "shared", "pki" } },
+  cluster_ca_cert = { typ = "string" },
+  cluster_server_name = { typ = "string" },
+  kic = { typ = "boolean" },
 
   -- XXX: EE confs
   enforce_rbac = {enum = {"on", "off", "both", "entity"}},
@@ -623,12 +622,6 @@
 
   route_validation_strategy = { enum = {"smart", "path", "off"}},
   enforce_route_path_pattern = {typ = "string"},
-=======
-  cluster_mtls = { enum = { "shared", "pki" } },
-  cluster_ca_cert = { typ = "string" },
-  cluster_server_name = { typ = "string" },
-  kic = { typ = "boolean" },
->>>>>>> 5e7a9b47
 }
 
 
