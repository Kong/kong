local kong_default_conf = require "kong.templates.kong_defaults"
local pl_stringio = require "pl.stringio"
local pl_stringx = require "pl.stringx"
local constants = require "kong.constants"
local pl_pretty = require "pl.pretty"
local pl_config = require "pl.config"
local pl_file = require "pl.file"
local pl_path = require "pl.path"
local tablex = require "pl.tablex"
local utils = require "kong.tools.utils"
local log = require "kong.cmd.utils.log"
local ip = require "kong.tools.ip"
local ciphers = require "kong.tools.ciphers"

local DEFAULT_PATHS = {
  "/etc/kong/kong.conf",
  "/etc/kong.conf"
}

local PREFIX_PATHS = {
  nginx_pid = {"pids", "nginx.pid"},
  nginx_err_logs = {"logs", "error.log"},
  nginx_acc_logs = {"logs", "access.log"},
  nginx_admin_acc_logs = {"logs", "admin_access.log"},
  nginx_portal_api_acc_logs = {"logs", "portal_api_access.log"},
  nginx_conf = {"nginx.conf"},
  nginx_kong_conf = {"nginx-kong.conf"}
  ;
  kong_env = {".kong_env"}
  ;
  ssl_cert_default = {"ssl", "kong-default.crt"},
  ssl_cert_key_default = {"ssl", "kong-default.key"},
  ssl_cert_csr_default = {"ssl", "kong-default.csr"}
  ;
  client_ssl_cert_default = {"ssl", "kong-default.crt"},
  client_ssl_cert_key_default = {"ssl", "kong-default.key"},
  client_ssl_cert_csr_default = {"ssl", "kong-default.csr"}
  ;
  admin_ssl_cert_default = {"ssl", "admin-kong-default.crt"},
  admin_ssl_cert_key_default = {"ssl", "admin-kong-default.key"},
  admin_ssl_cert_csr_default = {"ssl", "admin-kong-default.csr"}
  ;
  admin_gui_ssl_cert_default = {"ssl", "admin-gui-kong-default.crt"},
  admin_gui_ssl_cert_key_default = {"ssl", "admin-gui-kong-default.key"},
  admin_gui_ssl_cert_csr_default = {"ssl", "admin-gui-kong-default.csr"}
  ;
  portal_api_ssl_cert_default = {"ssl", "portal-api-kong-default.crt"},
  portal_api_ssl_cert_key_default = {"ssl", "portal-api-kong-default.key"},
  portal_api_ssl_cert_csr_default = {"ssl", "portal-api-kong-default.csr"}
  ;
  portal_gui_ssl_cert_default = {"ssl", "portal-gui-kong-default.crt"},
  portal_gui_ssl_cert_key_default = {"ssl", "portal-gui-kong-default.key"},
  portal_gui_ssl_cert_csr_default = {"ssl", "portal-gui-kong-default.csr"}
}

-- By default, all properties in the configuration are considered to
-- be strings/numbers, but if we want to forcefully infer their type, specify it
-- in this table.
-- Also holds "enums" which are lists of valid configuration values for some
-- settings.
-- See `typ_checks` for the validation function of each type.
--
-- Types:
-- `boolean`: can be "on"/"off"/"true"/"false", will be inferred to a boolean
-- `ngx_boolean`: can be "on"/"off", will be inferred to a string
-- `array`: a comma-separated list
local CONF_INFERENCES = {
  -- forced string inferences (or else are retrieved as numbers)
<<<<<<< HEAD
  proxy_listen = {typ = "string"},
  proxy_listen_ssl = {typ = "string"},
  admin_listen = {typ = "string"},
  admin_listen_ssl = {typ = "string"},
  admin_gui_listen = {typ = "string"},
  admin_gui_listen_ssl = {typ = "string"},
  admin_gui_error_log = {typ = "string"},
  admin_gui_access_log = {typ = "string"},
  admin_gui_flags = {typ = "string"},
=======
  proxy_listen = {typ = "array"},
  admin_listen = {typ = "array"},
>>>>>>> cff0bae8
  db_update_frequency = { typ = "number" },
  db_update_propagation = { typ = "number" },
  db_cache_ttl = { typ = "number" },
  nginx_user = {typ = "string"},
  nginx_worker_processes = {typ = "string"},
  upstream_keepalive = {typ = "number"},
  server_tokens = {typ = "boolean"},
  latency_tokens = {typ = "boolean"},
  trusted_ips = {typ = "array"},
  real_ip_header = {typ = "string"},
  real_ip_recursive = {typ = "ngx_boolean"},
  client_max_body_size = {typ = "string"},
  client_body_buffer_size = {typ = "string"},
  error_default_type = {enum = {"application/json", "application/xml",
                                "text/html", "text/plain"}},

  database = {enum = {"postgres", "cassandra"}},
  pg_port = {typ = "number"},
  pg_password = {typ = "string"},
  pg_ssl = {typ = "boolean"},
  pg_ssl_verify = {typ = "boolean"},

  cassandra_contact_points = {typ = "array"},
  cassandra_port = {typ = "number"},
  cassandra_password = {typ = "string"},
  cassandra_timeout = {typ = "number"},
  cassandra_ssl = {typ = "boolean"},
  cassandra_ssl_verify = {typ = "boolean"},
  cassandra_consistency = {enum = {"ALL", "EACH_QUORUM", "QUORUM", "LOCAL_QUORUM", "ONE",
                                   "TWO", "THREE", "LOCAL_ONE"}}, -- no ANY: this is R/W
  cassandra_lb_policy = {enum = {"RoundRobin", "DCAwareRoundRobin"}},
  cassandra_local_datacenter = {typ = "string"},
  cassandra_repl_strategy = {enum = {"SimpleStrategy", "NetworkTopologyStrategy"}},
  cassandra_repl_factor = {typ = "number"},
  cassandra_data_centers = {typ = "array"},
  cassandra_schema_consensus_timeout = {typ = "number"},

  dns_resolver = {typ = "array"},
  dns_hostsfile = {typ = "string"},
  dns_order = {typ = "array"},
  dns_stale_ttl = {typ = "number"},
  dns_not_found_ttl = {typ = "number"},
  dns_error_ttl = {typ = "number"},
  dns_no_sync = {typ = "boolean"},

  client_ssl = {typ = "boolean"},
<<<<<<< HEAD
  admin_ssl = {typ = "boolean"},
  admin_gui_ssl = {typ = "boolean"},
=======
>>>>>>> cff0bae8

  proxy_access_log = {typ = "string"},
  proxy_error_log = {typ = "string"},
  admin_access_log = {typ = "string"},
  admin_error_log = {typ = "string"},
  portal_api_access_log = {typ = "string"},
  portal_api_error_log = {typ = "string"},
  log_level = {enum = {"debug", "info", "notice", "warn",
                       "error", "crit", "alert", "emerg"}},
  custom_plugins = {typ = "array"},
  anonymous_reports = {typ = "boolean"},
  nginx_daemon = {typ = "ngx_boolean"},
  nginx_optimizations = {typ = "boolean"},

  lua_ssl_verify_depth = {typ = "number"},
  lua_socket_pool_size = {typ = "number"},

  enforce_rbac = {typ = "boolean"},
  rbac_auth_header = {typ = "string"},

  vitals = {typ = "boolean"},
  vitals_flush_interval = {typ = "number"},
  vitals_ttl_seconds = {typ = "number"},
  vitals_ttl_minutes = {typ = "number"},

  portal = {typ = "boolean"},
  portal_gui_ssl = {typ = "boolean"},
  portal_gui_listen = {typ = "string"},
  portal_gui_listen_ssl = {typ = "string"},
  portal_gui_uri = {typ = "string"},
  portal_gui_uri_ssl = {typ = "string"},
  portal_api_ssl = {typ = "boolean"},
  portal_api_listen = {typ = "string"},
  portal_api_listen_ssl = {typ = "string"},
  portal_api_uri = {typ = "string"},
  portal_api_uri_ssl = {typ = "string"},
}

-- List of settings whose values must not be printed when
-- using the CLI in debug mode (which prints all settings).
local CONF_SENSITIVE = {
  pg_password = true,
  cassandra_password = true,
}

local CONF_SENSITIVE_PLACEHOLDER = "******"

local typ_checks = {
  array = function(v) return type(v) == "table" end,
  string = function(v) return type(v) == "string" end,
  number = function(v) return type(v) == "number" end,
  boolean = function(v) return type(v) == "boolean" end,
  ngx_boolean = function(v) return v == "on" or v == "off" end
}

-- Validate properties (type/enum/custom) and infer their type.
-- @param[type=table] conf The configuration table to treat.
local function check_and_infer(conf)
  local errors = {}

  for k, value in pairs(conf) do
    local v_schema = CONF_INFERENCES[k] or {}
    local typ = v_schema.typ

    if type(value) == "string" then

      -- remove trailing comment, if any
      -- and remove escape chars from octothorpes
      value = string.gsub(value, "[^\\]#.-$", "")
      value = string.gsub(value, "\\#", "#")

      value = pl_stringx.strip(value)
    end

    -- transform {boolean} values ("on"/"off" aliasing to true/false)
    -- transform {ngx_boolean} values ("on"/"off" aliasing to on/off)
    -- transform {explicit string} values (number values converted to strings)
    -- transform {array} values (comma-separated strings)
    if typ == "boolean" then
      value = value == true or value == "on" or value == "true"
    elseif typ == "ngx_boolean" then
      value = (value == "on" or value == true) and "on" or "off"
    elseif typ == "string" then
      value = tostring(value) -- forced string inference
    elseif typ == "number" then
      value = tonumber(value) -- catch ENV variables (strings) that should be numbers
    elseif typ == "array" and type(value) == "string" then
      -- must check type because pl will already convert comma
      -- separated strings to tables (but not when the arr has
      -- only one element)
      value = setmetatable(pl_stringx.split(value, ","), nil) -- remove List mt

      for i = 1, #value do
        value[i] = pl_stringx.strip(value[i])
      end
    end

    if value == "" then
      -- unset values are removed
      value = nil
    end

    typ = typ or "string"
    if value and not typ_checks[typ](value) then
      errors[#errors+1] = k .. " is not a " .. typ .. ": '" .. tostring(value) .. "'"
    elseif v_schema.enum and not tablex.find(v_schema.enum, value) then
      errors[#errors+1] = k .. " has an invalid value: '" .. tostring(value)
                          .. "' (" .. table.concat(v_schema.enum, ", ") .. ")"
    end

    conf[k] = value
  end

  ---------------------
  -- custom validations
  ---------------------

  if conf.database == "cassandra" then
    if conf.cassandra_lb_policy == "DCAwareRoundRobin" and
      not conf.cassandra_local_datacenter then
      errors[#errors+1] = "must specify 'cassandra_local_datacenter' when " ..
      "DCAwareRoundRobin policy is in use"
    end

    for _, contact_point in ipairs(conf.cassandra_contact_points) do
      local endpoint, err = utils.normalize_ip(contact_point)
      if not endpoint then
        errors[#errors+1] = "bad cassandra contact point '" .. contact_point ..
        "': " .. err

      elseif endpoint.port then
        errors[#errors+1] = "bad cassandra contact point '" .. contact_point ..
        "': port must be specified in cassandra_port"
      end
    end

    -- cache settings check

    if conf.db_update_propagation == 0 then
      log.warn("You are using Cassandra but your 'db_update_propagation' " ..
               "setting is set to '0' (default). Due to the distributed "  ..
               "nature of Cassandra, you should increase this value.")
    end
  end

  if (table.concat(conf.proxy_listen, ",") .. " "):find("%sssl[%s,]") then
    if conf.ssl_cert and not conf.ssl_cert_key then
      errors[#errors+1] = "ssl_cert_key must be specified"
    elseif conf.ssl_cert_key and not conf.ssl_cert then
      errors[#errors+1] = "ssl_cert must be specified"
    end

    if conf.ssl_cert and not pl_path.exists(conf.ssl_cert) then
      errors[#errors+1] = "ssl_cert: no such file at " .. conf.ssl_cert
    end
    if conf.ssl_cert_key and not pl_path.exists(conf.ssl_cert_key) then
      errors[#errors+1] = "ssl_cert_key: no such file at " .. conf.ssl_cert_key
    end
  end

  if conf.client_ssl then
    if conf.client_ssl_cert and not conf.client_ssl_cert_key then
      errors[#errors+1] = "client_ssl_cert_key must be specified"
    elseif conf.client_ssl_cert_key and not conf.client_ssl_cert then
      errors[#errors+1] = "client_ssl_cert must be specified"
    end

    if conf.client_ssl_cert and not pl_path.exists(conf.client_ssl_cert) then
      errors[#errors+1] = "client_ssl_cert: no such file at " .. conf.client_ssl_cert
    end
    if conf.client_ssl_cert_key and not pl_path.exists(conf.client_ssl_cert_key) then
      errors[#errors+1] = "client_ssl_cert_key: no such file at " .. conf.client_ssl_cert_key
    end
  end

  if (table.concat(conf.admin_listen, ",") .. " "):find("%sssl[%s,]") then
    if conf.admin_ssl_cert and not conf.admin_ssl_cert_key then
      errors[#errors+1] = "admin_ssl_cert_key must be specified"
    elseif conf.admin_ssl_cert_key and not conf.admin_ssl_cert then
      errors[#errors+1] = "admin_ssl_cert must be specified"
    end

    if conf.admin_ssl_cert and not pl_path.exists(conf.admin_ssl_cert) then
      errors[#errors+1] = "admin_ssl_cert: no such file at " .. conf.admin_ssl_cert
    end
    if conf.admin_ssl_cert_key and not pl_path.exists(conf.admin_ssl_cert_key) then
      errors[#errors+1] = "admin_ssl_cert_key: no such file at " .. conf.admin_ssl_cert_key
    end
  end

  if conf.admin_gui_ssl then
    if conf.admin_gui_ssl_cert and not conf.admin_gui_ssl_cert_key then
      errors[#errors+1] = "admin_gui_ssl_cert_key must be specified"
    elseif conf.admin_gui_ssl_cert_key and not conf.admin_gui_ssl_cert then
      errors[#errors+1] = "admin_gui_ssl_cert must be specified"
    end

    if conf.admin_gui_ssl_cert and not pl_path.exists(conf.admin_gui_ssl_cert) then
      errors[#errors+1] = "admin_gui_ssl_cert: no such file at " .. conf.admin_gui_ssl_cert
    end
    if conf.admin_gui_ssl_cert_key and not pl_path.exists(conf.admin_gui_ssl_cert_key) then
      errors[#errors+1] = "admin_gui_ssl_cert_key: no such file at " .. conf.admin_gui_ssl_cert_key
    end
  end

  if conf.portal then
    if conf.portal_api_ssl then
      if conf.portal_api_ssl_cert and not conf.portal_api_ssl_cert_key then
        errors[#errors+1] = "portal_api_ssl_cert_key must be specified"
      elseif conf.portal_api_ssl_cert_key and not conf.portal_api_ssl_cert then
        errors[#errors+1] = "portal_api_ssl_cert must be specified"
      end

      if conf.portal_api_ssl_cert and not pl_path.exists(conf.portal_api_ssl_cert) then
        errors[#errors+1] = "portal_api_ssl_cert: no such file at " .. conf.portal_api_ssl_cert
      end
      if conf.portal_api_ssl_cert_key and not pl_path.exists(conf.portal_api_ssl_cert_key) then
        errors[#errors+1] = "portal_api_ssl_cert_key: no such file at " .. conf.portal_api_ssl_cert_key
      end
    end

    if conf.portal_gui_ssl then
      if conf.portal_gui_ssl_cert and not conf.portal_gui_ssl_cert_key then
        errors[#errors+1] = "portal_gui_ssl_cert_key must be specified"
      elseif conf.portal_gui_ssl_cert_key and not conf.portal_gui_ssl_cert then
        errors[#errors+1] = "portal_gui_ssl_cert must be specified"
      end

      if conf.portal_gui_ssl_cert and not pl_path.exists(conf.portal_gui_ssl_cert) then
        errors[#errors+1] = "portal_gui_ssl_cert: no such file at " .. conf.portal_gui_ssl_cert
      end
      if conf.portal_gui_ssl_cert_key and not pl_path.exists(conf.portal_gui_ssl_cert_key) then
        errors[#errors+1] = "portal_gui_ssl_cert_key: no such file at " .. conf.portal_gui_ssl_cert_key
      end
    end
  end

  -- warn user if ssl is disabled and rbac is enforced
  if conf.enforce_rbac and not conf.admin_ssl then
    log.warn("RBAC authorization is enabled but Admin API calls will not be " ..
      "encrypted via SSL")
  end

  if conf.ssl_cipher_suite ~= "custom" then
    local ok, err = pcall(function()
      conf.ssl_ciphers = ciphers(conf.ssl_cipher_suite)
    end)
    if not ok then
      errors[#errors + 1] = err
    end
  end

  if conf.dns_resolver then
    for _, server in ipairs(conf.dns_resolver) do
      local dns = utils.normalize_ip(server)
      if not dns or dns.type == "name" then
        errors[#errors+1] = "dns_resolver must be a comma separated list in " ..
                            "the form of IPv4/6 or IPv4/6:port, got '" .. server .. "'"
      end
    end
  end

  if conf.dns_hostsfile then
    if not pl_path.isfile(conf.dns_hostsfile) then
      errors[#errors+1] = "dns_hostsfile: file does not exist"
    end
  end

  if conf.dns_order then
    local allowed = { LAST = true, A = true, CNAME = true, SRV = true }
    for _, name in ipairs(conf.dns_order) do
      if not allowed[name:upper()] then
        errors[#errors+1] = "dns_order: invalid entry '" .. tostring(name) .. "'"
      end
    end
  end

  if not conf.lua_package_cpath then
    conf.lua_package_cpath = ""
  end

  -- Checking the trusted ips
  for _, address in ipairs(conf.trusted_ips) do
    if not ip.valid(address) and not address == "unix:" then
      errors[#errors+1] = "trusted_ips must be a comma separated list in "..
                          "the form of IPv4 or IPv6 address or CIDR "..
                          "block or 'unix:', got '" .. address .. "'"
    end
  end

  return #errors == 0, errors[1], errors
end

local function overrides(k, default_v, file_conf, arg_conf)
  local value -- definitive value for this property

  -- default values have lowest priority
  if file_conf and file_conf[k] == nil then
    -- PL will ignore empty strings, so we need a placeholer (NONE)
    value = default_v == "NONE" and "" or default_v
  else
    -- given conf values have middle priority
    value = file_conf[k]
  end

  -- environment variables have higher priority
  local env_name = "KONG_" .. string.upper(k)
  local env = os.getenv(env_name)
  if env ~= nil then
    local to_print = env
    if CONF_SENSITIVE[k] then
      to_print = CONF_SENSITIVE_PLACEHOLDER
    end
    log.debug('%s ENV found with "%s"', env_name, to_print)
    value = env
  end

  -- arg_conf have highest priority
  if arg_conf and arg_conf[k] ~= nil then
    value = arg_conf[k]
  end

  return value, k
end

-- @param value The options string to check for flags (whitespace separated)
-- @param flags List of boolean flags to check for.
-- @returns 1) remainder string after all flags removed, 2) table with flag
-- booleans, 3) sanitized flags string
local function parse_option_flags(value, flags)
  assert(type(value) == "string")

  value = " " .. value .. " "

  local sanitized = ""
  local result = {}

  for _, flag in ipairs(flags) do
    local count
    local patt = "%s" .. flag .. "%s"

    value, count = value:gsub(patt, " ")

    if count > 0 then
      result[flag] = true
      sanitized = sanitized .. " " .. flag

    else
      result[flag] = false
    end
  end

  return pl_stringx.strip(value), result, pl_stringx.strip(sanitized)
end

-- Parses a listener address line.
-- Supports multiple (comma separated) addresses, with 'ssl' and 'http2' flags.
-- Pre- and postfixed whitespace as well as comma's are allowed.
-- "off" as a first entry will return empty tables.
-- @value list of entries (strings)
-- @return list of parsed entries, each entry having fields `ip` (normalized string)
-- `port` (number), `ssl` (bool), `http2` (bool), `listener` (string, full listener)
local function parse_listeners(values)
  local list = {}
  local flags = { "ssl", "http2", "proxy_protocol" }
  local usage = "must be of form: [off] | <ip>:<port> [" ..
                table.concat(flags, "] [") .. "], [... next entry ...]"

  if pl_stringx.strip(values[1]) == "off" then
    return list
  end

  for _, entry in ipairs(values) do
    -- parse the flags
    local remainder, listener, cleaned_flags = parse_option_flags(entry, flags)

    -- verify IP for remainder
    local ip

    if utils.hostname_type(remainder) == "name" then
      -- it's not an IP address, so a name/wildcard/regex
      ip = {}
      ip.host, ip.port = remainder:match("(.+):([%d]+)$")

    else
      -- It's an IPv4 or IPv6, just normalize it
      ip = utils.normalize_ip(remainder)
    end

    if not ip or not ip.port then
      return nil, usage
    end

    listener.ip = ip.host
    listener.port = ip.port
    listener.listener = ip.host .. ":" .. ip.port ..
                        (#cleaned_flags == 0 and "" or " " .. cleaned_flags)

    table.insert(list, listener)
  end

  return list
end

--- Load Kong configuration
-- The loaded configuration will have all properties from the default config
-- merged with the (optionally) specified config file, environment variables
-- and values specified in the `custom_conf` argument.
-- Values will then be validated and additional values (such as `proxy_port` or
-- `plugins`) will be appended to the final configuration table.
-- @param[type=string] path (optional) Path to a configuration file.
-- @param[type=table] custom_conf A key/value table with the highest precedence.
-- @treturn table A table holding a valid configuration.
local function load(path, custom_conf)
  ------------------------
  -- Default configuration
  ------------------------

  -- load defaults, they are our mandatory base
  local s = pl_stringio.open(kong_default_conf)
  local defaults, err = pl_config.read(s)
  s:close()
  if not defaults then
    return nil, "could not load default conf: " .. err
  end

  ---------------------
  -- Configuration file
  ---------------------

  local from_file_conf = {}
  if path and not pl_path.exists(path) then
    -- file conf has been specified and must exist
    return nil, "no file at: " .. path
  elseif not path then
    -- try to look for a conf in default locations, but no big
    -- deal if none is found: we will use our defaults.
    for _, default_path in ipairs(DEFAULT_PATHS) do
      if pl_path.exists(default_path) then
        path = default_path
        break
      end
      log.verbose("no config file found at %s", default_path)
    end
  end

  if not path then
    log.verbose("no config file, skipping loading")
  else
    local f, err = pl_file.read(path)
    if not f then
      return nil, err
    end

    log.verbose("reading config file at %s", path)
    local s = pl_stringio.open(f)
    from_file_conf, err = pl_config.read(s, {
      smart = false,
      list_delim = "_blank_" -- mandatory but we want to ignore it
    })
    s:close()
    if not from_file_conf then
      return nil, err
    end
  end

  -----------------------
  -- Merging & validation
  -----------------------

  -- merge default conf with file conf, ENV variables and arg conf (with precedence)
  local conf = tablex.pairmap(overrides, defaults, from_file_conf, custom_conf)

  -- validation
  local ok, err, errors = check_and_infer(conf)
  if not ok then
    return nil, err, errors
  end

  conf = tablex.merge(conf, defaults) -- intersection (remove extraneous properties)

  -- print alphabetically-sorted values
  do
    local conf_arr = {}
    for k, v in pairs(conf) do
      local to_print = v
      if CONF_SENSITIVE[k] then
        to_print = "******"
      end

      conf_arr[#conf_arr+1] = k .. " = " .. pl_pretty.write(to_print, "")
    end

    table.sort(conf_arr)

    for i = 1, #conf_arr do
      log.debug(conf_arr[i])
    end
  end

  -----------------------------
  -- Additional injected values
  -----------------------------

  -- merge plugins
  do
    local custom_plugins = {}
    for i = 1, #conf.custom_plugins do
      local plugin_name = pl_stringx.strip(conf.custom_plugins[i])
      custom_plugins[plugin_name] = true
    end
    conf.plugins = tablex.merge(constants.PLUGINS_AVAILABLE, custom_plugins, true)
    setmetatable(conf.plugins, nil) -- remove Map mt
  end

  -- nginx user directive
  do
    local user = conf.nginx_user:gsub("^%s*", ""):gsub("%s$", ""):gsub("%s+", " ")
    if user == "nobody" or user == "nobody nobody" then
      conf.nginx_user = nil
    end
  end

  -- extract ports/listen ips
  do
<<<<<<< HEAD
    local ip_port_pat = "(.+):([%d]+)$"

    local admin_ip, admin_port = string.match(conf.admin_listen, ip_port_pat)
    local admin_ssl_ip, admin_ssl_port = string.match(conf.admin_listen_ssl, ip_port_pat)
    local admin_gui_ip, admin_gui_port = string.match(conf.admin_gui_listen, ip_port_pat)
    local admin_gui_ssl_ip, admin_gui_ssl_port = string.match(conf.admin_gui_listen_ssl, ip_port_pat)

    local proxy_ip, proxy_port = string.match(conf.proxy_listen, ip_port_pat)
    local proxy_ssl_ip, proxy_ssl_port = string.match(conf.proxy_listen_ssl, ip_port_pat)

    if not admin_port then return nil, "admin_listen must be of form 'address:port'"
    elseif not admin_ssl_port then return nil, "admin_listen_ssl must be of form 'address:port'"
    elseif not proxy_port then return nil, "proxy_listen must be of form 'address:port'"
    elseif not proxy_ssl_port then return nil, "proxy_listen_ssl must be of form 'address:port'"
    elseif not admin_gui_port then return nil, "admin_gui_listen must be of form 'address:port'"
    elseif not admin_gui_ssl_port then return nil, "admin_gui_listen_ssl must be of form 'address:port'" end

    conf.admin_ip = admin_ip
    conf.admin_ssl_ip = admin_ssl_ip
    conf.admin_gui_ip = admin_gui_ip
    conf.admin_gui_ssl_ip = admin_gui_ssl_ip

    conf.proxy_ip = proxy_ip
    conf.proxy_ssl_ip = proxy_ssl_ip

    if conf.portal then
      local portal_gui_ip, portal_gui_port = string.match(conf.portal_gui_listen, ip_port_pat)
      local portal_gui_ssl_ip, portal_gui_ssl_port = string.match(conf.portal_gui_listen_ssl, ip_port_pat)
      local portal_api_ip, portal_api_port = string.match(conf.portal_api_listen, ip_port_pat)
      local portal_api_ssl_ip, portal_api_ssl_port = string.match(conf.portal_api_listen_ssl, ip_port_pat)

      if not portal_gui_port then return nil, "portal_gui_listen must be of form 'address:port'"
      elseif not portal_gui_ssl_port then return nil, "portal_gui_listen_ssl must be of form 'address:port'"
      elseif not portal_api_port then return nil, "portal_api_listen must be of form 'address:port'"
      elseif not portal_api_ssl_port then return nil, "portal_api_listen_ssl must be of form 'address:port'" end

      conf.portal_gui_ip = portal_gui_ip
      conf.portal_gui_ssl_ip = portal_gui_ssl_ip
      conf.portal_gui_port = tonumber(portal_gui_port)
      conf.portal_gui_ssl_port = tonumber(portal_gui_ssl_port)

      conf.portal_api_ip = portal_api_ip
      conf.portal_api_ssl_ip = portal_api_ssl_ip
      conf.portal_api_port = tonumber(portal_api_port)
      conf.portal_api_ssl_port = tonumber(portal_api_ssl_port)
    end

    conf.admin_port = tonumber(admin_port)
    conf.admin_ssl_port = tonumber(admin_ssl_port)
    conf.admin_gui_port = tonumber(admin_gui_port)
    conf.admin_gui_ssl_port = tonumber(admin_gui_ssl_port)

    conf.proxy_port = tonumber(proxy_port)
    conf.proxy_ssl_port = tonumber(proxy_ssl_port)
=======
    local err
    -- this meta table will prevent the parsed table to be passed on in the
    -- intermediate Kong config file in the prefix directory
    local mt = { __tostring = function() return "" end }

    conf.proxy_listeners, err = parse_listeners(conf.proxy_listen)
    if err then
      return nil, "proxy_listen " .. err
    end

    setmetatable(conf.proxy_listeners, mt)  -- do not pass on, parse again
    conf.proxy_ssl_enabled = false

    for _, listener in ipairs(conf.proxy_listeners) do
      if listener.ssl == true then
        conf.proxy_ssl_enabled = true
        break
      end
    end

    conf.admin_listeners, err = parse_listeners(conf.admin_listen)
    if err then
      return nil, "admin_listen " .. err
    end

    setmetatable(conf.admin_listeners, mt)  -- do not pass on, parse again
    conf.admin_ssl_enabled = false

    for _, listener in ipairs(conf.admin_listeners) do
      if listener.ssl == true then
        conf.admin_ssl_enabled = true
        break
      end
    end
>>>>>>> cff0bae8
  end

  -- load absolute paths
  conf.prefix = pl_path.abspath(conf.prefix)

  if conf.ssl_cert and conf.ssl_cert_key then
    conf.ssl_cert = pl_path.abspath(conf.ssl_cert)
    conf.ssl_cert_key = pl_path.abspath(conf.ssl_cert_key)
  end

  if conf.client_ssl_cert and conf.client_ssl_cert_key then
    conf.client_ssl_cert = pl_path.abspath(conf.client_ssl_cert)
    conf.client_ssl_cert_key = pl_path.abspath(conf.client_ssl_cert_key)
  end

  if conf.admin_ssl_cert and conf.admin_ssl_cert_key then
    conf.admin_ssl_cert = pl_path.abspath(conf.admin_ssl_cert)
    conf.admin_ssl_cert_key = pl_path.abspath(conf.admin_ssl_cert_key)
  end

  if conf.admin_gui_ssl_cert and conf.admin_gui_ssl_cert_key then
    conf.admin_gui_ssl_cert = pl_path.abspath(conf.admin_gui_ssl_cert)
    conf.admin_gui_ssl_cert_key = pl_path.abspath(conf.admin_gui_ssl_cert_key)
  end

  if conf.portal then
    if conf.portal_api_ssl_cert and conf.portal_api_ssl_cert_key then
      conf.portal_api_ssl_cert = pl_path.abspath(conf.portal_api_ssl_cert)
      conf.portal_api_ssl_cert_key = pl_path.abspath(conf.portal_api_ssl_cert_key)
    end

    if conf.portal_gui_ssl_cert and conf.portal_gui_ssl_cert_key then
      conf.portal_gui_ssl_cert = pl_path.abspath(conf.portal_gui_ssl_cert)
      conf.portal_gui_ssl_cert_key = pl_path.abspath(conf.portal_gui_ssl_cert_key)
    end
  end

  -- attach prefix files paths
  for property, t_path in pairs(PREFIX_PATHS) do
    conf[property] = pl_path.join(conf.prefix, unpack(t_path))
  end

  log.verbose("prefix in use: %s", conf.prefix)

  -- initialize the dns client, so the globally patched tcp.connect method
  -- will work from here onwards.
  assert(require("kong.tools.dns")(conf))

  return setmetatable(conf, nil) -- remove Map mt
end

return setmetatable({
  load = load,
  add_default_path = function(path)
    DEFAULT_PATHS[#DEFAULT_PATHS+1] = path
  end,
  remove_sensitive = function(conf)
    local purged_conf = tablex.deepcopy(conf)
    for k in pairs(CONF_SENSITIVE) do
      if purged_conf[k] then
        purged_conf[k] = CONF_SENSITIVE_PLACEHOLDER
      end
    end
    return purged_conf
  end
}, {
  __call = function(_, ...)
    return load(...)
  end
})<|MERGE_RESOLUTION|>--- conflicted
+++ resolved
@@ -66,20 +66,14 @@
 -- `array`: a comma-separated list
 local CONF_INFERENCES = {
   -- forced string inferences (or else are retrieved as numbers)
-<<<<<<< HEAD
-  proxy_listen = {typ = "string"},
-  proxy_listen_ssl = {typ = "string"},
-  admin_listen = {typ = "string"},
-  admin_listen_ssl = {typ = "string"},
+  -- TODO fix listen directives here
+  proxy_listen = {typ = "array"},
+  admin_listen = {typ = "array"},
   admin_gui_listen = {typ = "string"},
   admin_gui_listen_ssl = {typ = "string"},
   admin_gui_error_log = {typ = "string"},
   admin_gui_access_log = {typ = "string"},
   admin_gui_flags = {typ = "string"},
-=======
-  proxy_listen = {typ = "array"},
-  admin_listen = {typ = "array"},
->>>>>>> cff0bae8
   db_update_frequency = { typ = "number" },
   db_update_propagation = { typ = "number" },
   db_cache_ttl = { typ = "number" },
@@ -126,11 +120,8 @@
   dns_no_sync = {typ = "boolean"},
 
   client_ssl = {typ = "boolean"},
-<<<<<<< HEAD
-  admin_ssl = {typ = "boolean"},
+  -- TODO fix admin_gui_ssl here - it goes away in the new format
   admin_gui_ssl = {typ = "boolean"},
-=======
->>>>>>> cff0bae8
 
   proxy_access_log = {typ = "string"},
   proxy_error_log = {typ = "string"},
@@ -157,6 +148,7 @@
   vitals_ttl_minutes = {typ = "number"},
 
   portal = {typ = "boolean"},
+  -- TODO fix portal directives here to follow new format
   portal_gui_ssl = {typ = "boolean"},
   portal_gui_listen = {typ = "string"},
   portal_gui_listen_ssl = {typ = "string"},
@@ -656,31 +648,17 @@
 
   -- extract ports/listen ips
   do
-<<<<<<< HEAD
+    -- TODO fix admin gui and portal listeners
     local ip_port_pat = "(.+):([%d]+)$"
 
-    local admin_ip, admin_port = string.match(conf.admin_listen, ip_port_pat)
-    local admin_ssl_ip, admin_ssl_port = string.match(conf.admin_listen_ssl, ip_port_pat)
     local admin_gui_ip, admin_gui_port = string.match(conf.admin_gui_listen, ip_port_pat)
     local admin_gui_ssl_ip, admin_gui_ssl_port = string.match(conf.admin_gui_listen_ssl, ip_port_pat)
 
-    local proxy_ip, proxy_port = string.match(conf.proxy_listen, ip_port_pat)
-    local proxy_ssl_ip, proxy_ssl_port = string.match(conf.proxy_listen_ssl, ip_port_pat)
-
-    if not admin_port then return nil, "admin_listen must be of form 'address:port'"
-    elseif not admin_ssl_port then return nil, "admin_listen_ssl must be of form 'address:port'"
-    elseif not proxy_port then return nil, "proxy_listen must be of form 'address:port'"
-    elseif not proxy_ssl_port then return nil, "proxy_listen_ssl must be of form 'address:port'"
-    elseif not admin_gui_port then return nil, "admin_gui_listen must be of form 'address:port'"
+    if not admin_gui_port then return nil, "admin_gui_listen must be of form 'address:port'"
     elseif not admin_gui_ssl_port then return nil, "admin_gui_listen_ssl must be of form 'address:port'" end
 
-    conf.admin_ip = admin_ip
-    conf.admin_ssl_ip = admin_ssl_ip
     conf.admin_gui_ip = admin_gui_ip
     conf.admin_gui_ssl_ip = admin_gui_ssl_ip
-
-    conf.proxy_ip = proxy_ip
-    conf.proxy_ssl_ip = proxy_ssl_ip
 
     if conf.portal then
       local portal_gui_ip, portal_gui_port = string.match(conf.portal_gui_listen, ip_port_pat)
@@ -704,14 +682,11 @@
       conf.portal_api_ssl_port = tonumber(portal_api_ssl_port)
     end
 
-    conf.admin_port = tonumber(admin_port)
-    conf.admin_ssl_port = tonumber(admin_ssl_port)
     conf.admin_gui_port = tonumber(admin_gui_port)
     conf.admin_gui_ssl_port = tonumber(admin_gui_ssl_port)
 
-    conf.proxy_port = tonumber(proxy_port)
-    conf.proxy_ssl_port = tonumber(proxy_ssl_port)
-=======
+    -- XXX new listeners set up follows - remove after resolving
+
     local err
     -- this meta table will prevent the parsed table to be passed on in the
     -- intermediate Kong config file in the prefix directory
@@ -746,7 +721,6 @@
         break
       end
     end
->>>>>>> cff0bae8
   end
 
   -- load absolute paths
