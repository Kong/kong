--- conflicted
+++ resolved
@@ -547,10 +547,10 @@
     errors[#errors + 1] = "pg_semaphore_timeout must be an integer greater than 0"
   end
 
-<<<<<<< HEAD
   if conf.upstream_update_frequency <= 0 then
     errors[#errors + 1] = "upstream_update_frequency must be greater than 0"
-=======
+  end
+
   if conf.router_update_frequency <= 0 then
     errors[#errors + 1] = "router_update_frequency must be greater than 0"
   end
@@ -560,7 +560,6 @@
              "the Kong Gateway, which will cause upstream HTTPS request " ..
              "to behave incorrectly. Service Mesh support" ..
              "in Kong Gateway will be removed in the next release.")
->>>>>>> 8ee57d88
   end
 
   return #errors == 0, errors[1], errors
