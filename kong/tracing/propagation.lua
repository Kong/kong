--- conflicted
+++ resolved
@@ -424,7 +424,6 @@
   return trace_id, span_id, should_sample
 end
 
-<<<<<<< HEAD
 -- [[ EE
 local function parse_datadog_headers(headers)
   local warn = kong.log.warn
@@ -463,7 +462,6 @@
 end
 -- EE ]]
 
-=======
 local function parse_gcp_headers(gcp_header)
   local warn = kong.log.warn
 
@@ -487,9 +485,8 @@
   local span_id = openssl_bignum.from_dec(match["span_id"]):to_binary()
   local should_sample = match["trace_flags"] == "1"
 
-  return trace_id, span_id, should_sample 
-end
->>>>>>> dbacabb6
+  return trace_id, span_id, should_sample
+end
 
 -- This plugin understands several tracing header types:
 -- * Zipkin B3 headers (X-B3-TraceId, X-B3-SpanId, X-B3-ParentId, X-B3-Sampled, X-B3-Flags)
@@ -741,8 +738,8 @@
   end
 
   if conf_header_type == "gcp" or found_header_type == "gcp" then
-    set_header("x-cloud-trace-context", to_gcp_trace_id(to_hex(proxy_span.trace_id)) .. 
-      "/" .. openssl_bignum.from_binary(proxy_span.span_id):to_dec() .. 
+    set_header("x-cloud-trace-context", to_gcp_trace_id(to_hex(proxy_span.trace_id)) ..
+      "/" .. openssl_bignum.from_binary(proxy_span.span_id):to_dec() ..
       ";o=" .. (proxy_span.should_sample and "1" or "0")
     )
   end
