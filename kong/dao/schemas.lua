--- conflicted
+++ resolved
@@ -94,29 +94,16 @@
     end
 
     -- Check field against a custom function
-<<<<<<< HEAD
-    elseif v.func and type(v.func) == "function" then
+    if v.func and type(v.func) == "function" then
       local ok, err, new_fields = v.func(t[column], t)
       if not ok or err then
         errors = utils.add_error(errors, column, err)
-      end
-      if new_fields then
+      elseif new_fields then
         for k, v in pairs(new_fields) do
           t[k] = v
         end
       end
-
-    -- is_update check immutability of a field
-    elseif is_update and t[column] ~= nil and v.immutable and not v.required then
-      errors = utils.add_error(errors, column, column.." cannot be updated")
-=======
-    if v.func and type(v.func) == "function" then
-      local ok, err = v.func(t[column], t)
-      if not ok or err then
-        errors = utils.add_error(errors, column, err)
-      end
     end
->>>>>>> 5dc1aef9
 
     -- validate a subschema
     if v.schema and t[column] ~= nil then
