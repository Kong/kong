return {
  {
    name = "2015-01-12-175310_skeleton",
    up = function(db, kong_config)
      local keyspace_name = kong_config.cassandra_keyspace
      local strategy, strategy_properties = kong_config.cassandra_repl_strategy, ""

      -- Format strategy options
      if strategy == "SimpleStrategy" then
        strategy_properties = string.format(", 'replication_factor': %s", kong_config.cassandra_repl_factor)
      elseif strategy == "NetworkTopologyStrategy" then
        local dcs = {}
        for _, dc_conf in ipairs(kong_config.cassandra_data_centers) do
          local dc_name, dc_repl = string.match(dc_conf, "(%w+):(%d+)")
          if dc_name and dc_repl then
            table.insert(dcs, string.format("'%s': %s", dc_name, dc_repl))
          else
            return "invalid cassandra_data_centers configuration"
          end
        end
        if #dcs > 0 then
          strategy_properties = string.format(", %s", table.concat(dcs, ", "))
        end
      else
        -- Strategy unknown
        return "invalid replication_strategy class"
      end

      -- Format final keyspace creation query
      local keyspace_str = string.format([[
        CREATE KEYSPACE IF NOT EXISTS "%s"
          WITH REPLICATION = {'class': '%s'%s};
      ]], keyspace_name, strategy, strategy_properties)

      local res, err = db:query(keyspace_str, nil, nil, nil, true)
      if not res then
        return err
      end

      local res, err = db:query [[
        CREATE TABLE IF NOT EXISTS schema_migrations(
          id text PRIMARY KEY,
          migrations list<text>
        );
      ]]
      if not res then
        return err
      end
    end,
    down = [[
      DROP TABLE schema_migrations;
    ]]
  },
  {
    name = "2015-01-12-175310_init_schema",
    up = [[
      CREATE TABLE IF NOT EXISTS consumers(
        id uuid,
        custom_id text,
        username text,
        created_at timestamp,
        PRIMARY KEY (id)
      );

      CREATE INDEX IF NOT EXISTS ON consumers(custom_id);
      CREATE INDEX IF NOT EXISTS ON consumers(username);

      CREATE TABLE IF NOT EXISTS apis(
        id uuid,
        name text,
        request_host text,
        request_path text,
        strip_request_path boolean,
        upstream_url text,
        preserve_host boolean,
        created_at timestamp,
        PRIMARY KEY (id)
      );

      CREATE INDEX IF NOT EXISTS ON apis(name);
      CREATE INDEX IF NOT EXISTS ON apis(request_host);
      CREATE INDEX IF NOT EXISTS ON apis(request_path);

      CREATE TABLE IF NOT EXISTS plugins(
        id uuid,
        api_id uuid,
        consumer_id uuid,
        name text,
        config text, -- serialized plugin configuration
        enabled boolean,
        created_at timestamp,
        PRIMARY KEY (id, name)
      );

      CREATE INDEX IF NOT EXISTS ON plugins(name);
      CREATE INDEX IF NOT EXISTS ON plugins(api_id);
      CREATE INDEX IF NOT EXISTS ON plugins(consumer_id);
    ]],
    down = [[
      DROP TABLE consumers;
      DROP TABLE apis;
      DROP TABLE plugins;
    ]]
  },
  {
    name = "2015-11-23-817313_nodes",
    up = [[
      CREATE TABLE IF NOT EXISTS nodes(
        name text,
        cluster_listening_address text,
        created_at timestamp,
        PRIMARY KEY (name)
      ) WITH default_time_to_live = 3600;

      CREATE INDEX IF NOT EXISTS ON nodes(cluster_listening_address);
    ]],
    down = [[
      DROP TABLE nodes;
    ]]
  },
  {
    name = "2016-02-25-160900_remove_null_consumer_id",
    up = function(_, _, dao)
      local rows, err = dao.plugins:find_all {consumer_id = "00000000-0000-0000-0000-000000000000"}
      if err then
        return err
      end

      for _, row in ipairs(rows) do
        row.consumer_id = nil
        local _, err = dao.plugins:update(row, row, {full = true})
        if err then
          return err
        end
      end
    end
  },
  {
    name = "2016-02-29-121813_remove_ttls",
    up = [[
      ALTER TABLE nodes WITH default_time_to_live = 0;
    ]],
    down = [[
      ALTER TABLE nodes WITH default_time_to_live = 3600;
    ]]
  },
  {
    -- This is a 2 step migration; first create the extra column, using a cql
    -- statement and following iterate over the entries to insert default values.

    -- Step 1) create extra column
    name = "2016-09-05-212515_retries_step_1",
    up = [[
      ALTER TABLE apis ADD retries int;
    ]],
    down = [[
      ALTER TABLE apis DROP retries;
    ]]
  },
  {
    -- Step 2) insert default values
    name = "2016-09-05-212515_retries_step_2",
    up = function(_, _, dao)
      local rows, err = dao.apis:find_all() -- fetch all rows
      if err then
        return err
      end

      for _, row in ipairs(rows) do
        if not row.retries then  -- only if retries is not set already
          -- we do not specify default values explicitly, as they will be
          -- taken from the schema automatically by the dao.
          local _, err = dao.apis:update(row, { id = row.id }, {full = true})
          if err then
            return err
          end
        end
      end
    end,
<<<<<<< HEAD
    down = nil,
  },
  {
    name = "2016-11-11-151900_new_apis_router_1",
    up = [[
      ALTER TABLE apis ADD hosts text;
      ALTER TABLE apis ADD uris text;
      ALTER TABLE apis ADD methods text;
      ALTER TABLE apis ADD strip_uri boolean;
    ]],
    down = [[
      ALTER TABLE apis DROP headers;
      ALTER TABLE apis DROP uris;
      ALTER TABLE apis DROP methods;
      ALTER TABLE apis DROP strip_uri;
    ]]
  },
  {
    name = "2016-11-11-151900_new_apis_router_2",
    up = function(_, _, dao)
      -- create request_headers and request_uris
      -- with one entry each: the current request_host
      -- and the current request_path
      local rows, err = dao.apis:find_all() -- fetch all rows
      if err then
        return err
      end

      for _, row in ipairs(rows) do
        row.hosts = { row.request_host }
        row.uris = { row.request_path }
        row.strip_uri = row.strip_request_path

        local _, err = dao.apis:update(row, { id = row.id }, { full = true })
        if err then
          return err
        end
      end
    end,
    down = function(_, _, dao)
      -- re insert request_host and request_path from
      -- the first element of request_headers and
      -- request_uris

    end
  },
  {
    name = "2016-11-11-151900_new_apis_router_3",
    up = [[
      DROP INDEX apis_request_host_idx;
      DROP INDEX apis_request_path_idx;

      ALTER TABLE apis DROP request_host;
      ALTER TABLE apis DROP request_path;
      ALTER TABLE apis DROP strip_request_path;
    ]],
    down = [[
      ALTER TABLE apis ADD request_host text;
      ALTER TABLE apis ADD request_path text;
      ALTER TABLE apis ADD strip_request_path boolean;

      CREATE INDEX IF NOT EXISTS ON apis(request_host);
      CREATE INDEX IF NOT EXISTS ON apis(request_path);
    ]]
  },
  {
    name = "2016-12-14-172100_move_ssl_certs_to_core",
    up = [[
      CREATE TABLE ssl_certificates(
        id uuid PRIMARY KEY,
        cert text,
        key text ,
        created_at timestamp
      );

      CREATE TABLE ssl_servers_names(
        name text,
        ssl_certificate_id uuid,
        created_at timestamp,
        PRIMARY KEY (name, ssl_certificate_id)
      );

      CREATE INDEX IF NOT EXISTS ON ssl_servers_names(ssl_certificate_id);

      ALTER TABLE apis ADD https_only boolean;
      ALTER TABLE apis ADD http_if_terminated boolean;
    ]],
    down = [[
      DROP INDEX ssl_servers_names_ssl_certificate_idx;

      DROP TABLE ssl_certificates;
      DROP TABLE ssl_servers_names;

      ALTER TABLE apis DROP https_only;
      ALTER TABLE apis DROP http_if_terminated;
    ]]
  }
=======
    down = nil, 
  },
  {
    name = "2016-09-16-141423_upstreams",
    -- Note on the timestamps;
    -- The Cassandra timestamps are created in Lua code, and hence ALL entities
    -- will now be created in millisecond precision. The existing entries will
    -- remain in second precision, but new ones (for ALL entities!) will be
    -- in millisecond precision.
    -- This differs from the Postgres one where only the new entities (upstreams 
    -- and targets) will get millisecond precision.
    up = [[
      CREATE TABLE IF NOT EXISTS upstreams(
        id uuid,
        name text,
        slots int,
        orderlist text,
        created_at timestamp,
        PRIMARY KEY (id)
      );
      CREATE INDEX IF NOT EXISTS ON upstreams(name);
      CREATE TABLE IF NOT EXISTS targets(
        id uuid,
        target text,
        weight int,
        upstream_id uuid,
        created_at timestamp,
        PRIMARY KEY (id)
      );
      CREATE INDEX IF NOT EXISTS ON targets(upstream_id);
    ]],
    down = [[
      DROP TABLE upstreams;
      DROP TABLE targets;
    ]],
  },
>>>>>>> ef524033
}
<|MERGE_RESOLUTION|>--- conflicted
+++ resolved
@@ -177,105 +177,6 @@
         end
       end
     end,
-<<<<<<< HEAD
-    down = nil,
-  },
-  {
-    name = "2016-11-11-151900_new_apis_router_1",
-    up = [[
-      ALTER TABLE apis ADD hosts text;
-      ALTER TABLE apis ADD uris text;
-      ALTER TABLE apis ADD methods text;
-      ALTER TABLE apis ADD strip_uri boolean;
-    ]],
-    down = [[
-      ALTER TABLE apis DROP headers;
-      ALTER TABLE apis DROP uris;
-      ALTER TABLE apis DROP methods;
-      ALTER TABLE apis DROP strip_uri;
-    ]]
-  },
-  {
-    name = "2016-11-11-151900_new_apis_router_2",
-    up = function(_, _, dao)
-      -- create request_headers and request_uris
-      -- with one entry each: the current request_host
-      -- and the current request_path
-      local rows, err = dao.apis:find_all() -- fetch all rows
-      if err then
-        return err
-      end
-
-      for _, row in ipairs(rows) do
-        row.hosts = { row.request_host }
-        row.uris = { row.request_path }
-        row.strip_uri = row.strip_request_path
-
-        local _, err = dao.apis:update(row, { id = row.id }, { full = true })
-        if err then
-          return err
-        end
-      end
-    end,
-    down = function(_, _, dao)
-      -- re insert request_host and request_path from
-      -- the first element of request_headers and
-      -- request_uris
-
-    end
-  },
-  {
-    name = "2016-11-11-151900_new_apis_router_3",
-    up = [[
-      DROP INDEX apis_request_host_idx;
-      DROP INDEX apis_request_path_idx;
-
-      ALTER TABLE apis DROP request_host;
-      ALTER TABLE apis DROP request_path;
-      ALTER TABLE apis DROP strip_request_path;
-    ]],
-    down = [[
-      ALTER TABLE apis ADD request_host text;
-      ALTER TABLE apis ADD request_path text;
-      ALTER TABLE apis ADD strip_request_path boolean;
-
-      CREATE INDEX IF NOT EXISTS ON apis(request_host);
-      CREATE INDEX IF NOT EXISTS ON apis(request_path);
-    ]]
-  },
-  {
-    name = "2016-12-14-172100_move_ssl_certs_to_core",
-    up = [[
-      CREATE TABLE ssl_certificates(
-        id uuid PRIMARY KEY,
-        cert text,
-        key text ,
-        created_at timestamp
-      );
-
-      CREATE TABLE ssl_servers_names(
-        name text,
-        ssl_certificate_id uuid,
-        created_at timestamp,
-        PRIMARY KEY (name, ssl_certificate_id)
-      );
-
-      CREATE INDEX IF NOT EXISTS ON ssl_servers_names(ssl_certificate_id);
-
-      ALTER TABLE apis ADD https_only boolean;
-      ALTER TABLE apis ADD http_if_terminated boolean;
-    ]],
-    down = [[
-      DROP INDEX ssl_servers_names_ssl_certificate_idx;
-
-      DROP TABLE ssl_certificates;
-      DROP TABLE ssl_servers_names;
-
-      ALTER TABLE apis DROP https_only;
-      ALTER TABLE apis DROP http_if_terminated;
-    ]]
-  }
-=======
     down = nil, 
   },
   {
@@ -312,5 +213,99 @@
       DROP TABLE targets;
     ]],
   },
->>>>>>> ef524033
-}
+  {
+    name = "2016-11-11-151900_new_apis_router_1",
+    up = [[
+      ALTER TABLE apis ADD hosts text;
+      ALTER TABLE apis ADD uris text;
+      ALTER TABLE apis ADD methods text;
+      ALTER TABLE apis ADD strip_uri boolean;
+    ]],
+    down = [[
+      ALTER TABLE apis DROP headers;
+      ALTER TABLE apis DROP uris;
+      ALTER TABLE apis DROP methods;
+      ALTER TABLE apis DROP strip_uri;
+    ]]
+  },
+  {
+    name = "2016-11-11-151900_new_apis_router_2",
+    up = function(_, _, dao)
+      -- create request_headers and request_uris
+      -- with one entry each: the current request_host
+      -- and the current request_path
+      local rows, err = dao.apis:find_all() -- fetch all rows
+      if err then
+        return err
+      end
+
+      for _, row in ipairs(rows) do
+        row.hosts = { row.request_host }
+        row.uris = { row.request_path }
+        row.strip_uri = row.strip_request_path
+
+        local _, err = dao.apis:update(row, { id = row.id }, { full = true })
+        if err then
+          return err
+        end
+      end
+    end,
+    down = function(_, _, dao)
+      -- re insert request_host and request_path from
+      -- the first element of request_headers and
+      -- request_uris
+
+    end
+  },
+  {
+    name = "2016-11-11-151900_new_apis_router_3",
+    up = [[
+      DROP INDEX apis_request_host_idx;
+      DROP INDEX apis_request_path_idx;
+
+      ALTER TABLE apis DROP request_host;
+      ALTER TABLE apis DROP request_path;
+      ALTER TABLE apis DROP strip_request_path;
+    ]],
+    down = [[
+      ALTER TABLE apis ADD request_host text;
+      ALTER TABLE apis ADD request_path text;
+      ALTER TABLE apis ADD strip_request_path boolean;
+
+      CREATE INDEX IF NOT EXISTS ON apis(request_host);
+      CREATE INDEX IF NOT EXISTS ON apis(request_path);
+    ]]
+  },
+  {
+    name = "2016-12-14-172100_move_ssl_certs_to_core",
+    up = [[
+      CREATE TABLE ssl_certificates(
+        id uuid PRIMARY KEY,
+        cert text,
+        key text ,
+        created_at timestamp
+      );
+
+      CREATE TABLE ssl_servers_names(
+        name text,
+        ssl_certificate_id uuid,
+        created_at timestamp,
+        PRIMARY KEY (name, ssl_certificate_id)
+      );
+
+      CREATE INDEX IF NOT EXISTS ON ssl_servers_names(ssl_certificate_id);
+
+      ALTER TABLE apis ADD https_only boolean;
+      ALTER TABLE apis ADD http_if_terminated boolean;
+    ]],
+    down = [[
+      DROP INDEX ssl_servers_names_ssl_certificate_idx;
+
+      DROP TABLE ssl_certificates;
+      DROP TABLE ssl_servers_names;
+
+      ALTER TABLE apis DROP https_only;
+      ALTER TABLE apis DROP http_if_terminated;
+    ]]
+  },
+}