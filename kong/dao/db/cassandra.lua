local timestamp = require "kong.tools.timestamp"
local cassandra = require "cassandra"
local Cluster = require "resty.cassandra.cluster"
local Errors = require "kong.dao.errors"
local utils = require "kong.tools.utils"
local cjson = require "cjson"

local tonumber = tonumber
local concat = table.concat
local match = string.match
local fmt = string.format
local uuid = utils.uuid
local pairs = pairs
local ipairs = ipairs

local _M = require("kong.dao.db").new_db("cassandra")

-- expose cassandra binding serializers
-- ex: cassandra.uuid('')
_M.cassandra = cassandra

_M.dao_insert_values = {
  id = function()
    return uuid()
  end,
  timestamp = function()
    -- return time in UNIT millisecond, and PRECISION millisecond
    return math.floor(timestamp.get_utc_ms())
  end
}

_M.additional_tables = { "cluster_events", "routes", "services" }

function _M.new(kong_config)
  local self = _M.super.new()

  local query_opts = {
    consistency = cassandra.consistencies[kong_config.cassandra_consistency:lower()],
    prepared = true
  }

  if not ngx.shared.kong_cassandra then
    error("cannot use Cassandra datastore: missing shared dict "            ..
          "'kong_cassandra' in Nginx configuration, are you using a "       ..
          "custom template? Make sure the 'lua_shared_dict kong_cassandra " ..
          "[SIZE];' directive is defined.")
  end

  local cluster_options = {
    shm = "kong_cassandra",
    contact_points = kong_config.cassandra_contact_points,
    default_port = kong_config.cassandra_port,
    keyspace = kong_config.cassandra_keyspace,
    timeout_connect = kong_config.cassandra_timeout,
    timeout_read = kong_config.cassandra_timeout,
    max_schema_consensus_wait = kong_config.cassandra_schema_consensus_timeout,
    ssl = kong_config.cassandra_ssl,
    verify = kong_config.cassandra_ssl_verify,
    cafile = kong_config.lua_ssl_trusted_certificate,
    lock_timeout = 30,
    silent = ngx.IS_CLI,
  }

  if ngx.IS_CLI then
    local policy = require("resty.cassandra.policies.reconnection.const")
    cluster_options.reconn_policy = policy.new(100)

    -- Force LuaSocket usage in order to allow for self-signed certificates
    -- to be trusted (via opts.cafile) in the resty-cli interpreter.
    -- As usual, LuaSocket is also forced in non-supported cosocket contexts.
    local socket = require "cassandra.socket"
    socket.force_luasocket("timer", true)
  end

  --
  -- cluster options from Kong config
  --

  if kong_config.cassandra_username and kong_config.cassandra_password then
    cluster_options.auth = cassandra.auth_providers.plain_text(
      kong_config.cassandra_username,
      kong_config.cassandra_password
    )
  end

  if kong_config.cassandra_lb_policy == "RoundRobin" then
    local policy = require("resty.cassandra.policies.lb.rr")
    cluster_options.lb_policy = policy.new()
  elseif kong_config.cassandra_lb_policy == "DCAwareRoundRobin" then
    local policy = require("resty.cassandra.policies.lb.dc_rr")
    cluster_options.lb_policy = policy.new(kong_config.cassandra_local_datacenter)
  end

  local cluster, err = Cluster.new(cluster_options)
  if not cluster then
    return nil, err
  end

  self.cluster = cluster
  self.query_options = query_opts
  self.cluster_options = cluster_options

  return self
end

local function extract_major(release_version)
  return match(release_version, "^(%d+)%.%d")
end

local function extract_major_minor(release_version)
  return match(release_version, "^(%d+%.%d+)")
end

local function cluster_release_version(peers)
  local major_minor_version
  local major_version
  local mismatch

  for i = 1, #peers do
    local release_version = peers[i].release_version
    if not release_version then
      return nil, 'no release_version for peer ' .. peers[i].host
    end

    local peer_major_version = extract_major(release_version)
    if not peer_major_version then
      return nil, 'failed to extract major version for peer ' .. peers[i].host ..
                  ' version: ' .. tostring(peers[i].release_version)
    end

    if i == 1 then
      major_version = peer_major_version
      major_minor_version = extract_major_minor(release_version)

    elseif peer_major_version ~= major_version then
      mismatch = true
      break
    end
  end

  if mismatch then
    local err_t = {
      "different major versions detected (only all of 2.x or 3.x supported):"
    }
    for i = 1, #peers do
      err_t[#err_t+1] = fmt("%s (%s)", peers[i].host, peers[i].release_version)
    end

    return nil, concat(err_t, " ")
  end

  return {
    major = major_version,
    major_minor = major_minor_version,
  }
end

_M.extract_major = extract_major
_M.extract_major_minor = extract_major_minor
_M.cluster_release_version = cluster_release_version

function _M:init()
  local ok, err = self.cluster:refresh()
  if not ok then
    return nil, err
  end

  local peers, err = self.cluster:get_peers()
  if err then return nil, err
  elseif not peers then return nil, 'no peers in shm' end

  local res, err = cluster_release_version(peers)
  if not res then
    return nil, err
  end

  self.major_version_n = tonumber(res.major)
  self.major_minor_version = res.major_minor

  return true
end

function _M:infos()
  return {
    db_name = "Cassandra",
    desc = "keyspace",
    name = self.cluster_options.keyspace,
    version = self.major_minor_version or "unknown",
  }
end

local function deserialize_rows(rows, schema)
  for i, row in ipairs(rows) do
    for col, value in pairs(row) do
      if schema.fields[col] then
        local t = schema.fields[col].type
        if t == "table" or t == "array" then
          rows[i][col] = cjson.decode(value)
        end
      end
    end
  end
end

local coordinator

function _M:first_coordinator()
  local peer, err = self.cluster:first_coordinator()
  if not peer then
    return nil, err
  end

  coordinator = peer

  return true
end

function _M:get_coordinator()
  if not coordinator then
    return nil, "no coordinator has been set"
  end

  return coordinator
end

function _M:coordinator_change_keyspace(keyspace)
  if not coordinator then
    return nil, "no coordinator"
  end

  return coordinator:change_keyspace(keyspace)
end

function _M:close_coordinator()
  if not coordinator then
    return nil, "no coordinator"
  end

  local _, err = coordinator:close()
  if err then
    return nil, err
  end

  coordinator = nil

  return true
end

function _M:check_schema_consensus()
  local close_coordinator

  if not coordinator then
    close_coordinator = true

    local peer, err = self:first_coordinator()
    if not peer then
      return nil, "could not retrieve coordinator: " .. err
    end

    -- coordinator = peer -- done by first_coordinator()
  end

  local ok, err = self.cluster.check_schema_consensus(coordinator)

  if close_coordinator then
    -- ignore errors
    self:close_coordinator()
  end

  if err then
    return nil, err
  end

  return ok
end

-- timeout is optional, defaults to `max_schema_consensus_wait` setting
function _M:wait_for_schema_consensus(timeout)
  if not coordinator then
    return nil, "no coordinator"
  end

  return self.cluster:wait_schema_consensus(coordinator, timeout)
end

function _M:query(query, args, options, schema, no_keyspace)
  local opts = self:clone_query_options(options)
  local coordinator_opts = {}
  if no_keyspace then
    coordinator_opts.no_keyspace = true
  end

  if coordinator then
    local res, err = coordinator:execute(query, args, coordinator_opts)
    if not res then
      return nil, Errors.db(err)
    end

    return res
  end

  local res, err = self.cluster:execute(query, args, opts, coordinator_opts)
  if not res then
    return nil, Errors.db(err)
  end

  if schema and res.type == "ROWS" then
    deserialize_rows(res, schema)
  end

  return res
end

--- Query building
-- @section query_building

local function serialize_arg(field, value)
  if value == nil or value == ngx.null then
    return cassandra.null
  elseif field.type == "id" then
    return cassandra.uuid(value)
  elseif field.type == "timestamp" then
    return cassandra.timestamp(value)
  elseif field.type == "boolean" then
<<<<<<< HEAD
    return cassandra.boolean(value)
=======
    if type(value) == "boolean" then
      return cassandra.boolean(value)
    end

    return cassandra.boolean(value == "true")
>>>>>>> 4973a623
  elseif field.type == "table" or field.type == "array" then
    return cjson.encode(value)
  else
    return value
  end
end

local function get_where(schema, filter_keys, args)
  args = args or {}
  local where = {}
  local fields = schema.fields

  for col, value in pairs(filter_keys) do
    where[#where+1] = col .. " = ?"
    args[#args+1] = serialize_arg(fields[col], value)
  end

  return concat(where, " AND "), args
end

local function select_query(table_name, where, select_clause)
  select_clause = select_clause or "*"

  local query = fmt("SELECT %s FROM %s", select_clause, table_name)

  if where then
    query = query .. " WHERE " .. where .. " ALLOW FILTERING"
  end

  return query
end

--- Querying
-- @section querying

local function check_unique_constraints(self, table_name, constraints, values, primary_keys, update)
  local errors

  for col, constraint in pairs(constraints.unique) do
    -- Only check constraints if value is non-null
    if values[col] ~= nil and values[col] ~= ngx.null then
      local where, args = get_where(constraint.schema, {[col] = values[col]})
      local query = select_query(table_name, where)
      local rows, err = self:query(query, args, nil, constraint.schema)
      if err then return nil, err
      elseif #rows > 0 then
        -- if in update, it's fine if the retrieved row is
        -- the same as the one being updated
        if update then
          local same_row = true
          for col, val in pairs(primary_keys) do
            if val ~= rows[1][col] then
              same_row = false
              break
            end
          end

          if not same_row then
            errors = utils.add_error(errors, col, values[col])
          end
        else
          errors = utils.add_error(errors, col, values[col])
        end
      end
    end
  end

  return errors == nil, Errors.unique(errors)
end

local function check_foreign_constaints(self, values, constraints)
  local errors

  for col, constraint in pairs(constraints.foreign) do
    -- Only check foreign keys if value is non-null,
    -- if must not be null, field should be required
    if values[col] ~= nil and values[col] ~= ngx.null then
      local res, err = self:find(constraint.table, constraint.schema, {
        [constraint.col] = values[col]
      })
      if err then return nil, err
      elseif not res then
        errors = utils.add_error(errors, col, values[col])
      end
    end
  end

  return errors == nil, Errors.foreign(errors)
end

function _M:insert(table_name, schema, model, constraints, options)
  options = options or {}

  local ok, err = check_unique_constraints(self, table_name, constraints, model)
  if not ok then
    return nil, err
  end

  ok, err = check_foreign_constaints(self, model, constraints)
  if not ok then
    return nil, err
  end

  local cols, binds, args = {}, {}, {}

  for col, value in pairs(model) do
    local field = schema.fields[col]
    cols[#cols+1] = col
    args[#args+1] = serialize_arg(field, value)
    binds[#binds+1] = "?"
  end

  local query = fmt("INSERT INTO %s(%s) VALUES(%s)%s",
                    table_name,
                    concat(cols, ", "),
                    concat(binds, ", "),
                    options.ttl and fmt(" USING TTL %d", options.ttl) or "")

  local res, err = self:query(query, args)
  if not res then
    return nil, err
  end

  local primary_keys = model:extract_keys()

  return self:find(table_name, schema, primary_keys)
end

function _M:find(table_name, schema, filter_keys)
  local where, args = get_where(schema, filter_keys)
  local query = select_query(table_name, where)
  local rows, err = self:query(query, args, nil, schema)
  if not rows then       return nil, err
  elseif #rows <= 1 then return rows[1]
  else                   return nil, "bad rows result" end
end

function _M:find_all(table_name, tbl, schema)
  local opts = self:clone_query_options()
  local where, args
  if tbl then
    where, args = get_where(schema, tbl)
  end

  local err
  local query = select_query(table_name, where)
  local res_rows = {}

  local iter = self.cluster.iterate
  local iter_self = self.cluster
  if coordinator then
    -- we are in migrations, and need to wait for a schema consensus
    -- before performing such a DML query
    local ok, err = self:wait_for_schema_consensus()
    if not ok then
      return nil, "failed waiting for schema consensus: " .. err
    end

    iter = coordinator.page_iterator
    iter_self = coordinator
    opts.prepared = false
  end

  for rows, page_err in iter(iter_self, query, args, opts) do
    if page_err then
      err = Errors.db(page_err)
      res_rows = nil
      break
    end

    if schema then
      deserialize_rows(rows, schema)
    end

    for _, row in ipairs(rows) do
      res_rows[#res_rows+1] = row
    end
  end

  return res_rows, err
end

function _M:find_page(table_name, tbl, paging_state, page_size, schema)
  local where, args
  if tbl then
    where, args = get_where(schema, tbl)
  end

  local query = select_query(table_name, where)
  local rows, err = self:query(query, args, {page_size = page_size, paging_state = paging_state}, schema)
  if not rows then
    return nil, err
  end

  local paging_state
  if rows.meta and rows.meta.has_more_pages then
    paging_state = rows.meta.paging_state
  end

  rows.meta = nil
  rows.type = nil

  return rows, nil, paging_state
end

function _M:count(table_name, tbl, schema)
  local where, args
  if tbl then
    where, args = get_where(schema, tbl)
  end

  local query = select_query(table_name, where, "COUNT(*)")
  local res, err = self:query(query, args)
  if not res then       return nil, err
  elseif #res == 1 then return res[1].count
  else                  return "bad rows result" end
end

function _M:update(table_name, schema, constraints, filter_keys, values, nils, full, model, options)
  options = options or {}

  -- must check unique constaints manually too
  local ok, err = check_unique_constraints(self, table_name, constraints, values, filter_keys, true)
  if not ok then
    return nil, err
  end

  ok, err = check_foreign_constaints(self, values, constraints)
  if not ok then
    return nil, err
  end

  -- Cassandra TTLs on update is per-column and not per-row,
  -- and TTLs cannot be updated on primary keys.
  -- TTLs can also only be incremented and not decremented.
  -- Because of these limitations, the current implementation
  -- is to use an upsert operation.
  -- See: https://issues.apache.org/jira/browse/CASSANDRA-9312
  if options.ttl then
    if schema.primary_key and
      #schema.primary_key == 1 and
      filter_keys[schema.primary_key[1]] then
      local row, err = self:find(table_name, schema, filter_keys)
      if err then return nil, err
      elseif row then
        for k, v in pairs(row) do
          if not values[k] then
            model[k] = v -- Populate the model to be used later for the insert
          end
        end
        -- insert without any constraint check, since the check has already been executed
        return self:insert(table_name, schema, model, {unique={}, foreign={}}, options)
      end
    else
      return nil, "cannot update TTL on entities that have more than one primary_key"
    end
  end

  local where
  local sets, args = {}, {}

  for col, value in pairs(values) do
    local field = schema.fields[col]
    sets[#sets+1] = col .. " = ?"
    args[#args+1] = serialize_arg(field, value)
  end

  -- unset nil fields if asked for
  if full then
    for col in pairs(nils) do
      sets[#sets + 1] = col .. " = ?"
      args[#args + 1] = cassandra.null
    end
  end

  where, args = get_where(schema, filter_keys, args)

  local query = fmt("UPDATE %s%s SET %s WHERE %s",
                    table_name,
                    options.ttl and fmt(" USING TTL %d", options.ttl) or "",
                    concat(sets, ", "),
                    where)

  local res, err = self:query(query, args)
  if not res then return nil, err
  elseif res.type == "VOID" then
    return self:find(table_name, schema, filter_keys)
  end
end

function _M:delete(table_name, schema, primary_keys, constraints)
  local row, err = self:find(table_name, schema, primary_keys)
  if not row or err then
    return nil, err
  end

  local where, args = get_where(schema, primary_keys)
  local query = fmt("DELETE FROM %s WHERE %s", table_name, where)
  local res, err =  self:query(query, args)
  if not res then return nil, err
  elseif res.type == "VOID" then
    if constraints and constraints.cascade then
      for f_entity, cascade in pairs(constraints.cascade) do
        local tbl = {[cascade.f_col] = primary_keys[cascade.col]}
        local rows, err = self:find_all(cascade.table, tbl, cascade.schema)
        if not rows then
          return nil, err
        end

        for _, row in ipairs(rows) do
          local primary_keys_to_delete = {}
          for _, primary_key in ipairs(cascade.schema.primary_key) do
            primary_keys_to_delete[primary_key] = row[primary_key]
          end

          local ok, err = self:delete(cascade.table, cascade.schema, primary_keys_to_delete)
          if not ok then
            return nil, err
          end
        end
      end
    end
    return row
  end
end

--- Migrations
-- @section migrations

function _M:queries(queries, no_keyspace)
  for _, query in ipairs(utils.split(queries, ";")) do
    query = utils.strip(query)
    if query ~= "" then
      local res, err = self:query(query, nil, {
        prepared = false,
        --consistency = cassandra.consistencies.all,
      }, nil, no_keyspace)
      if not res then
        return err
      end
    end
  end
end

function _M:drop_table(table_name)
  local res, err = self:query("DROP TABLE " .. table_name)
  if not res then
    return nil, err
  end
  return true
end

function _M:truncate_table(table_name)
  local res, err = self:query("TRUNCATE " .. table_name)
  if not res then
    return nil, err
  end
  return true
end

function _M:current_migrations()
  local q_keyspace_exists, q_migrations_table_exists

  if not self.major_version_n then
    local ok, err = self:init()
    if not ok then
      return nil, err
    end
  end

  -- For now we will assume that a release version number of 3 and greater
  -- will use the same schema. This is recognized as a hotfix and will be
  -- revisited for a more considered solution at a later time.
  if self.major_version_n >= 3 then
    q_keyspace_exists = [[
      SELECT * FROM system_schema.keyspaces
      WHERE keyspace_name = ?
    ]]
    q_migrations_table_exists = [[
      SELECT COUNT(*) FROM system_schema.tables
      WHERE keyspace_name = ? AND table_name = ?
    ]]
  else
    q_keyspace_exists = [[
      SELECT * FROM system.schema_keyspaces
      WHERE keyspace_name = ?
    ]]
    q_migrations_table_exists = [[
      SELECT COUNT(*) FROM system.schema_columnfamilies
      WHERE keyspace_name = ? AND columnfamily_name = ?
    ]]
  end

  -- Check if keyspace exists
  local rows, err = self:query(q_keyspace_exists, {
    self.cluster_options.keyspace
  }, {
    prepared = false,
    --consistency = cassandra.consistencies.all,
  }, nil, true)
  if not rows then       return nil, err
  elseif #rows == 0 then return {} end

  if coordinator then
    local keyspace = self.cluster_options.keyspace
    local ok, err = self:coordinator_change_keyspace(keyspace)
    if not ok then
      return nil, err
    end
  end

  -- Check if schema_migrations table exists
  rows, err = self:query(q_migrations_table_exists, {
    self.cluster_options.keyspace,
    "schema_migrations"
  }, {
    prepared = false,
    --consistency = cassandra.consistencies.all,
  })
  if not rows then return nil, err
  elseif rows[1] and rows[1].count > 0 then
    return self:query("SELECT * FROM schema_migrations", nil, {
      prepared = false,
      --consistency = cassandra.consistencies.all,
    })
  else return {} end
end

function _M:record_migration(id, name)
  local res, err = self:query([[
    UPDATE schema_migrations
    SET migrations = migrations + ?
    WHERE id = ?
  ]], {
    cassandra.list({ name }),
    id
  }, {
    prepared = false,
    --consistency = cassandra.consistencies.all,
  })
  if not res then
    return nil, err
  end
  return true
end

function _M:reachable()
  local peer, err = self.cluster:next_coordinator()
  if not peer then
    return nil, Errors.db(err)
  end

  peer:setkeepalive()

  return true
end

return _M<|MERGE_RESOLUTION|>--- conflicted
+++ resolved
@@ -322,15 +322,11 @@
   elseif field.type == "timestamp" then
     return cassandra.timestamp(value)
   elseif field.type == "boolean" then
-<<<<<<< HEAD
-    return cassandra.boolean(value)
-=======
     if type(value) == "boolean" then
       return cassandra.boolean(value)
     end
 
     return cassandra.boolean(value == "true")
->>>>>>> 4973a623
   elseif field.type == "table" or field.type == "array" then
     return cjson.encode(value)
   else
