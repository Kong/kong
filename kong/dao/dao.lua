--- conflicted
+++ resolved
@@ -222,11 +222,7 @@
 -- be updated. If asked, can perform a "full" update, replacing the entire entity (assuming it is valid)
 -- with the one specified in `tbl` at once.
 -- @param[type=table] tbl A table containing the new values for this row.
-<<<<<<< HEAD
--- @param[type=table] filter_keys A table containing the values to select the row to be updated.
-=======
--- @param[tye=table] filter_keys A table which must contain the primary key(s) to select the row to be updated.
->>>>>>> 8fd6da8f
+-- @param[type=table] filter_keys A table which must contain the primary key(s) to select the row to be updated.
 -- @param[type=table] options Options to use for this update. (`full`: performs a full update of the entity).
 -- @treturn table res A table representing the updated entity.
 -- @treturn table err If an error occured, a table describing the issue.
