local DAO = require "kong.dao.dao"
local log = require "kong.cmd.utils.log"
local utils = require "kong.tools.utils"
local version = require "version"
local constants = require "kong.constants"
local ModelFactory = require "kong.dao.model_factory"
local ee_dao_factory = require "kong.enterprise_edition.dao.factory"
local workspaces = require "kong.workspaces"
local rbac_migrations_admins = require "kong.rbac.migrations.02_admins"
local rbac_migrations_basic_auth = require "kong.rbac.migrations.04_kong_admin_basic_auth"


local fmt = string.format

local CORE_MODELS = {
  "apis",
<<<<<<< HEAD
  "consumers",
  "plugins",
  "ssl_certificates",
  "ssl_servers_names",
  "upstreams",
  "targets",
  "rbac_users",
  "rbac_user_roles",
  "rbac_roles",
  "rbac_role_entities",
  "rbac_role_endpoints",
  "workspaces",
  "workspace_entities",
  "files",
  "consumer_types",
  "consumer_statuses",
  "credentials",
  "consumers_rbac_users_map",
  "audit_requests",
  "audit_objects",
=======
>>>>>>> cc97d5bb
}

-- returns db errors as strings, including the initial `nil`
local function ret_error_string(db_name, res, err)
  res, err = DAO.ret_error(db_name, res, err)
  return res, tostring(err)
end

local _M = {}

function _M:__index(key)
  local daos = rawget(self, "daos")
  if daos and daos[key] then
    return daos[key]
  else
    return _M[key]
  end
end

local function build_constraints(schemas)
  local all_constraints = {}
  for m_name, schema in pairs(schemas) do
    local constraints = {foreign = {}, unique = {}}
    for col, field in pairs(schema.fields) do
      if type(field.foreign) == "string" then
        local f_entity, f_field = unpack(utils.split(field.foreign, ":"))
        if f_entity ~= nil and f_field ~= nil then
          local f_schema = schemas[f_entity]
          constraints.foreign[col] = {
            table = f_schema and f_schema.table or f_entity,
            schema = f_schema,
            col = f_field,
            f_entity = f_entity
          }
        end
      end
      if field.unique then
        constraints.unique[col] = {
          table = schema.table,
          schema = schema
        }
      end
    end
    all_constraints[m_name] = constraints
  end

  return all_constraints
end

local function load_daos(self, schemas, constraints, new_db)
  for m_name, schema in pairs(schemas) do
    if constraints[m_name] ~= nil and constraints[m_name].foreign ~= nil then
      for col, f_constraint in pairs(constraints[m_name].foreign) do
        local parent_name = f_constraint.f_entity

        -- New-DAO parents may not have a `constraints` entry yet
        if not constraints[parent_name] then
          constraints[parent_name] = {}
        end

        local parent_constraints = constraints[parent_name]
        if parent_constraints.cascade == nil then
          parent_constraints.cascade = {}
        end

        parent_constraints.cascade[m_name] = {
          table = schema.table,
          schema = schema,
          f_col = col,
          col = f_constraint.col
        }
      end
    end
  end

  -- Hardcode cascade-delete constraint between `apis` and `plugins`.
  -- This is the only old-DAO to new-DAO constraint,
  -- once `apis` becomes the last old-DAO entity.
  local constraints_apis = constraints["apis"]
  constraints_apis.cascade = constraints_apis.cascade or {}
  constraints_apis.cascade["plugins"] = {
    new_db = true,
    db_entity = new_db.plugins,
    table = "plugins",
    f_col = "api",
  }

  for m_name, schema in pairs(schemas) do
    self.daos[m_name] = DAO(self.db, ModelFactory(schema), schema,
                            constraints[m_name])

    if schema.workspaceable then
      workspaces.register_workspaceable_relation(m_name, schema.primary_key,
                                                 constraints[m_name] and
                                                 constraints[m_name].unique)
    end
  end
end


local function create_legacy_wrappers(self, constraints)
  local new_db = self.db.new_db
  local dao_wrappers = {}
  for name, new_dao in pairs(new_db.daos) do
    if new_dao.schema.legacy then
      goto continue
    end

    dao_wrappers[name] = {

      constraints = constraints[name],

      unwrapped = new_dao,

      cache_key = function(_, a1, a2, a3, a4, a5)
        return new_dao:cache_key(a1, a2, a3, a4, a5)
      end,

      entity_cache_key = function(_, entity)
        log.debug(debug.traceback("[legacy wrapper] using legacy wrapper"))
        return new_dao:cache_key(entity)
      end,

      insert = function(_, tbl, opts)
        log.debug(debug.traceback("[legacy wrapper] using legacy wrapper"))
        if opts then
          if opts.quiet then
            log.warn("[legacy wrapper] quiet is ignored, event always sent")
          end
        end
        local ok, _, err_t = new_dao:insert(tbl, { ttl = opts and opts.ttl })
        if not ok then
          return ok, err_t
        end
        return ok
      end,

      find = function(_, args)
        log.debug(debug.traceback("[legacy wrapper] using legacy wrapper"))
        local pk = new_dao.schema:extract_pk_values(args)
        local row, _, err_t = new_dao:select(pk)
        if not row then
          return row, err_t
        end
        return row
      end,

      find_all = function(_, filt)
        local rows = {}
        local filtering = false
        if filt and next(filt) then
          filtering = true
        end
        for row, err in new_dao:each() do
          if err then
            return nil, err
          end
          if filtering then
            local match = true
            for k,v in pairs(filt) do
              local foreign = k:match("^(.*)_id$")
              if foreign then
                if (row[foreign] == ngx.null and v ~= ngx.null)
                or (row[foreign].id ~= v) then
                  goto continue
                end
              else
                if row[k] ~= v then
                  goto continue
                end
              end
            end
            if match then
              rows[#rows + 1] = row
            end
          else
            rows[#rows + 1] = row
          end
          ::continue::
        end
        log.debug(debug.traceback("[legacy wrapper] using legacy wrapper"))
        return rows
      end,

      count = function(self, filt)
        log.debug(debug.traceback("[legacy wrapper] using legacy wrapper"))
        local rows, err, err_t = self:find_all(filt)
        if err then
          return nil, err_t
        end
        return #rows
      end,

      find_page = function(_, tbl, page_offset, page_size)
        log.debug(debug.traceback("[legacy wrapper] using legacy wrapper"))
        if tbl and next(tbl) then
          return nil, "[legacy wrapper] filtering is not supported"
        end
        return new_dao:page(page_size, page_offset)
      end,

      update = function(_, tbl, filter_keys, opts)
        log.debug(debug.traceback("[legacy wrapper] using legacy wrapper"))
        if opts then
          if opts.full then
            log.warn("[legacy wrapper] full is ignored")
          end
          if opts.quiet then
            log.warn("[legacy wrapper] quiet is ignored, event always sent")
          end
        end
        local pk = new_dao.schema:extract_pk_values(filter_keys)
        local ok, _, err_t = new_dao:update(pk, tbl)
        if not ok then
          return ok, err_t
        end
        return ok
      end,

      delete = function(_, tbl, opts)
        log.debug(debug.traceback("[legacy wrapper] using legacy wrapper"))
        if opts then
          if opts.quiet then
            log.warn("[legacy wrapper] quiet is ignored, event always sent")
          end
        end
        local ok, _, err_t = new_dao:delete(tbl)
        if not ok then
          return ok, err_t
        end
        return ok
      end,

      truncate = function(_)
        log.debug(debug.traceback("[legacy wrapper] using legacy wrapper"))
        return new_dao:truncate()
      end,
    }

    ::continue::
  end

  -- Make wrappers accessible by keying daos, but do not return
  -- them when iterating self.daos with pairs()
  setmetatable(self.daos, { __index = dao_wrappers })
end


function _M.new(kong_config, new_db)
  local self = {
    db_type = kong_config.database,
    daos = {},
    additional_tables = {},
    kong_config = kong_config,
    plugin_names = kong_config.loaded_plugins or {}
  }

  local DB = require("kong.dao.db." .. self.db_type)
  local db, err = DB.new(kong_config)
  if not db then
    return ret_error_string(self.db_type, nil, err)
  end

  db.new_db = new_db
  self.db = db

  local schemas = {}
  for _, m_name in ipairs(CORE_MODELS) do
    schemas[m_name] = require("kong.dao.schemas." .. m_name)
  end

  for _, m_name in ipairs(ee_dao_factory.EE_MODELS) do
    schemas[m_name] = require("kong.enterprise_edition.dao.schemas." .. m_name)
  end

  for plugin_name in pairs(self.plugin_names) do
    local has_schema, plugin_schemas = utils.load_module_if_exists("kong.plugins." .. plugin_name .. ".daos")
    if has_schema then
      if plugin_schemas.tables then
        for _, v in ipairs(plugin_schemas.tables) do
          table.insert(self.additional_tables, v)
        end
      else
        for k, v in pairs(plugin_schemas) do
          if not v.name then
            schemas[k] = v
          end
        end
      end
    end
  end

  local constraints = build_constraints(schemas)
  load_daos(self, schemas, constraints, new_db)

  create_legacy_wrappers(self, constraints)

  return setmetatable(self, _M)
end

function _M:check_version_compat(min, deprecated)
  local db_infos = self:infos()
  if db_infos.version == "unknown" then
    return nil, "could not check database compatibility: version " ..
                "is unknown (did you call ':init'?)"
  end

  local db_v = version.version(db_infos.version)
  local min_v = version.version(min)

  if db_v < min_v then
    if deprecated then
      local depr_v = version.version(deprecated)

      if db_v >= depr_v then
        log.warn("Currently using %s %s which is considered deprecated, " ..
                 "please use %s or greater", db_infos.db_name,
                 db_infos.version, min)

        return true
      end
    end

    return nil, fmt("Kong requires %s %s or greater (currently using %s)",
                    db_infos.db_name, min, db_infos.version)
  end

  return true
end

function _M:init()
  local ok, err = self.db:init()
  if not ok then
    return ret_error_string(self.db_type, nil, err)
  end

  local db_constants = constants.DATABASE[self.db_type:upper()]

  ok, err = self:check_version_compat(db_constants.MIN, db_constants.DEPRECATED)
  if not ok then
    return ret_error_string(self.db_type, nil, err)
  end

  return true
end

function _M:init_worker()
  return self.db:init_worker()
end

function _M:set_events_handler(events)
  for _, dao in pairs(self.daos) do
    dao.events = events
  end
end

-- Migrations

function _M:infos()
  return self.db:infos()
end

function _M:drop_schema()
  for _, dao in pairs(self.daos) do
    self.db:drop_table(dao.table)
  end

  if self.additional_tables then
    for _, v in ipairs(self.additional_tables) do
      self.db:drop_table(v)
    end
  end

  if self.db.additional_tables then
    for _, v in ipairs(self.db.additional_tables) do
      self.db:drop_table(v)
    end
  end

  if ee_dao_factory.additional_tables then
    for _, v in ipairs(ee_dao_factory.additional_tables(self)) do
      self.db:drop_table(v)
    end
  end

  self.db:drop_table("schema_migrations")
end

function _M:truncate_table(dao_name)
  self.db:truncate_table(self.daos[dao_name].table)

  local is_workspaceable = workspaces.get_workspaceable_relations()[dao_name]

  if is_workspaceable then
    local res, _ = self.daos.workspace_entities:find_all({entity_type = dao_name})
    for _, v in ipairs(res) do
      self.db:delete("workspace_entities", self.daos.workspace_entities.schema, {
        workspace_id = v.workspace_id,
        entity_id = v.entity_id,
        unique_field_name = v.unique_field_name,
      })
    end
  end
end

function _M:truncate_tables()
  for _, dao in pairs(self.daos) do
    if dao.table then
      self.db:truncate_table(dao.table)
    end
  end

  if self.db.additional_tables then
    for _, v in ipairs(self.db.additional_tables) do
      self.db:truncate_table(v)
    end
  end

  if self.additional_tables then
    for _, v in ipairs(self.additional_tables) do
      self.db:truncate_table(v)
    end
  end

  if ee_dao_factory.additional_tables then
    for _, v in ipairs(ee_dao_factory.additional_tables(self)) do
      self.db:truncate_table(v)
    end
  end

  workspaces.create_default(self)
end

function _M:migrations_modules()
  local migrations = {
    core = utils.deep_copy(require("kong.dao.migrations." .. self.db_type))
  }

  ee_dao_factory.merge_enterprise_migrations(migrations, self.db_type, "core")

  for plugin_name in pairs(self.plugin_names) do
    local ok, plugin_mig = utils.load_module_if_exists("kong.plugins." .. plugin_name .. ".migrations." .. self.db_type)
    if ok then
      migrations[plugin_name] = utils.deep_copy(plugin_mig)
    end

    ee_dao_factory.merge_enterprise_migrations(migrations, self.db_type,
                                               plugin_name)
  end

  do
    -- check that migrations have a name, and that no two migrations have the
    -- same name.
    local migration_names = {}

    for plugin_name, plugin_migrations in pairs(migrations) do
      for i, migration in ipairs(plugin_migrations) do
        local s = plugin_name == "core" and
                    "'core'" or "plugin '" .. plugin_name .. "'"

        if migration.name == nil then
          return nil, string.format("migration '%d' for %s has no " ..
                                    "name", i, s)
        end

        if type(migration.name) ~= "string" then
          return nil, string.format("migration '%d' for %s must be a string",
                                    i, s)
        end

        if migration_names[migration.name] then
          return nil, string.format("migration '%s' (%s) already " ..
                                    "exists; migrations must have unique names",
                                    migration.name, s)
        end

        migration_names[migration.name] = true
      end
    end
  end

  return migrations
end

function _M:current_migrations()
  local rows, err = self.db:current_migrations()
  if err then
    return ret_error_string(self.db.name, nil, err)
  end

  local cur_migrations = {}
  for _, row in ipairs(rows) do
    cur_migrations[row.id] = row.migrations
  end
  return cur_migrations
end

local function migrate(self, identifier, migrations_modules, cur_migrations, on_migrate, on_success)
  local migrations = migrations_modules[identifier]
  local recorded = {}
  for _, name in ipairs(cur_migrations[identifier] or {}) do
    recorded[name] = true
  end

  local to_run = {}
  for _, mig in ipairs(migrations) do
    if not recorded[mig.name] then
      to_run[#to_run + 1] = mig
    end
  end

  if #to_run > 0 and on_migrate then
    -- we have some migrations to run
    on_migrate(identifier, self.db:infos())
  end

  for _, migration in ipairs(to_run) do
    local err
    local mig_type = type(migration.up)
    if mig_type == "string" then
      err = self.db:queries(migration.up)
    elseif mig_type == "function" then
      err = migration.up(self.db, self.kong_config, self)
    end

    if err and migration.ignore_error then
      if type(migration.ignore_error) == "boolean" or
         (type(migration.ignore_error) == "string" and
          string.find(tostring(err), migration.ignore_error, 1, true)) then
        err = nil
      end
    end

    if err then
      return nil, string.format("Error during migration %s: %s", migration.name, err)
    end

    -- record success
    local ok, err = self.db:record_migration(identifier, migration.name)
    if not ok then
      return nil, string.format("Error recording migration %s: %s", migration.name, err)
    end

    if on_success then
      on_success(identifier, migration.name, self.db:infos())
    end
  end

  return true, nil, #to_run
end

local function default_on_migrate(identifier, db_infos)
  log("migrating %s for %s %s",
      identifier, db_infos.desc, db_infos.name)
end

local function default_on_success(identifier, migration_name, db_infos)
  log("%s migrated up to: %s",
      identifier, migration_name)
end

function _M:are_migrations_uptodate()
  local migrations_modules, err = self:migrations_modules()
  if not migrations_modules then
    return ret_error_string(self.db.name, nil, err)
  end

  local cur_migrations, err = self:current_migrations()
  if err then
    return ret_error_string(self.db.name, nil,
                            "could not retrieve current migrations: " .. err)
  end

  for module, migrations in pairs(migrations_modules) do
    for _, migration in ipairs(migrations) do
      if not (cur_migrations[module] and
              utils.table_contains(cur_migrations[module], migration.name))
      then
        local infos = self.db:infos()
        log.warn("%s %s '%s' is missing migration: (%s) %s",
                 self.db_type, infos.desc, infos.name, module, migration.name or "(no name)")
        return ret_error_string(self.db.name, nil, "the current database "   ..
                                "schema does not match this version of "     ..
                                "Kong. Please run `kong migrations up` "     ..
                                "to update/initialize the database schema. " ..
                                "Be aware that Kong migrations should only " ..
                                "run from a single node, and that nodes "    ..
                                "running migrations concurrently will "      ..
                                "conflict with each other and might "        ..
                                "corrupt your database schema!")
      end
    end
  end

  return true
end

function _M:check_schema_consensus()
  if self.db.name ~= "cassandra" then
    return true -- only applicable for cassandra
  end

  log.verbose("checking Cassandra schema consensus...")

  local ok, err = self.db:check_schema_consensus()
  if err then
    return ret_error_string(self.db.name, nil,
                            "failed to check for schema consensus: " .. err)
  end

  log.verbose("Cassandra schema consensus: %s",
              ok ~= nil and "reached" or "not reached")

  return ok
end

function _M:run_migrations(on_migrate, on_success)
  on_migrate = on_migrate or default_on_migrate
  on_success = on_success or default_on_success

  log.verbose("running datastore migrations")

  if self.db.name == "cassandra" then
    local ok, err = self.db:first_coordinator()
    if not ok then
      return ret_error_string(self.db.name, nil,
                              "could not find coordinator: " .. err)
    end
  end

  local migrations_modules, err = self:migrations_modules()
  if not migrations_modules then
    return ret_error_string(self.db.name, nil, err)
  end

  local cur_migrations, err = self:current_migrations()
  if err then
    return ret_error_string(self.db.name, nil,
                            "could not retrieve current migrations: " .. err)
  end

  local ok, err, migrations_ran = migrate(self, "core", migrations_modules, cur_migrations, on_migrate, on_success)
  if not ok then
    return ret_error_string(self.db.name, nil, err)
  end

  for identifier in pairs(migrations_modules) do
    if identifier ~= "core" then
      local ok, err, n_ran = migrate(self, identifier, migrations_modules, cur_migrations, on_migrate, on_success)
      if not ok then return ret_error_string(self.db.name, nil, err)
      else
        migrations_ran = migrations_ran + n_ran
      end
    end
  end

  -- this migration must happen after plugin migrations, before workspace one
  local _, err, n_ran = migrate(self, "admins", rbac_migrations_admins,
    cur_migrations, on_migrate, on_success)
  if err then
    return ret_error_string(self.db.name, nil, err)
  end
  migrations_ran = migrations_ran + n_ran

  -- run workspace-related migrations
  local def_workspace_migration = workspaces.get_default_workspace_migration()
  local _, err, n_ran = migrate(self, "default_workspace", def_workspace_migration,
    cur_migrations, on_migrate, on_success)
  if err then
    return ret_error_string(self.db.name, nil, err)
  end
  migrations_ran = migrations_ran + n_ran

  -- this migration must happen after plugin migrations
  local _, err, n_ran = migrate(self, "kong_admin_basic_auth", rbac_migrations_basic_auth,
    cur_migrations, on_migrate, on_success)
  if err then
    return ret_error_string(self.db.name, nil, err)
  end
  migrations_ran = migrations_ran + n_ran

  -- create entity counters per workspace
  local workspace_entity_counters_migration = workspaces.get_initialize_workspace_entity_counters_migration()
  local _, err, n_ran = migrate(self,
    "workspace_counters",
    workspace_entity_counters_migration,
    cur_migrations, on_migrate, on_success)
  if err then
    return ret_error_string(self.db.name, nil, err)
  end
  migrations_ran = migrations_ran + n_ran

  if migrations_ran > 0 then
    log("%d migrations ran", migrations_ran)

    if self.db.name == "cassandra" then
      log("waiting for Cassandra schema consensus (%dms timeout)...",
          self.db.cluster.max_schema_consensus_wait)

      local ok, err = self.db:wait_for_schema_consensus()
      if not ok then
        return ret_error_string(self.db.name, nil,
                                "failed to wait for schema consensus: " .. err)
      end

      log("Cassandra schema consensus: reached")
    end
  end

  if self.db.name == "cassandra" then
    local ok, err = self.db:close_coordinator()
    if not ok then
      return ret_error_string(self.db.name, nil,
                              "could not close coordinator: " .. err)
    end
  end

  log.verbose("migrations up to date")

  return true
end

return _M<|MERGE_RESOLUTION|>--- conflicted
+++ resolved
@@ -14,13 +14,6 @@
 
 local CORE_MODELS = {
   "apis",
-<<<<<<< HEAD
-  "consumers",
-  "plugins",
-  "ssl_certificates",
-  "ssl_servers_names",
-  "upstreams",
-  "targets",
   "rbac_users",
   "rbac_user_roles",
   "rbac_roles",
@@ -35,8 +28,6 @@
   "consumers_rbac_users_map",
   "audit_requests",
   "audit_objects",
-=======
->>>>>>> cc97d5bb
 }
 
 -- returns db errors as strings, including the initial `nil`
