local DAO = require "kong.dao.dao"
local log = require "kong.cmd.utils.log"
local utils = require "kong.tools.utils"
local version = require "version"
local constants = require "kong.constants"
local ModelFactory = require "kong.dao.model_factory"
local ee_dao_factory = require "kong.enterprise_edition.dao.factory"
local workspaces = require "kong.workspaces"

local fmt = string.format

local CORE_MODELS = {
  "apis",
  "consumers",
  "plugins",
  "ssl_certificates",
  "ssl_servers_names",
  "upstreams",
  "targets",
  "rbac_users",
  "rbac_user_roles",
  "rbac_roles",
<<<<<<< HEAD
  "rbac_role_entities",
  "rbac_role_endpoints",
  "workspaces",
  "workspace_entities",
=======
  "rbac_role_perms",
  "rbac_perms",
  "rbac_resources",
  "portal_files",
  "consumer_types",
  "consumer_statuses",
>>>>>>> 9ec7e5cf
}

-- returns db errors as strings, including the initial `nil`
local function ret_error_string(db_name, res, err)
  res, err = DAO.ret_error(db_name, res, err)
  return res, tostring(err)
end

local _M = {}

function _M:__index(key)
  local daos = rawget(self, "daos")
  if daos and daos[key] then
    return daos[key]
  else
    return _M[key]
  end
end

local function build_constraints(schemas)
  local all_constraints = {}
  for m_name, schema in pairs(schemas) do
    local constraints = {foreign = {}, unique = {}}
    for col, field in pairs(schema.fields) do
      if type(field.foreign) == "string" then
        local f_entity, f_field = unpack(utils.split(field.foreign, ":"))
        if f_entity ~= nil and f_field ~= nil then
          local f_schema = schemas[f_entity]
          constraints.foreign[col] = {
            table = f_schema.table,
            schema = f_schema,
            col = f_field,
            f_entity = f_entity
          }
        end
      end
      if field.unique then
        constraints.unique[col] = {
          table = schema.table,
          schema = schema
        }
      end
    end
    all_constraints[m_name] = constraints
  end

  return all_constraints
end

local function load_daos(self, schemas, constraints)
  for m_name, schema in pairs(schemas) do
    if constraints[m_name] ~= nil and constraints[m_name].foreign ~= nil then
      for col, f_constraint in pairs(constraints[m_name].foreign) do
        local parent_name = f_constraint.f_entity
        local parent_constraints = constraints[parent_name]
        if parent_constraints.cascade == nil then
          parent_constraints.cascade = {}
        end

        parent_constraints.cascade[m_name] = {
          table = schema.table,
          schema = schema,
          f_col = col,
          col = f_constraint.col
        }
      end
    end
  end

  for m_name, schema in pairs(schemas) do
    self.daos[m_name] = DAO(self.db, ModelFactory(schema), schema,
                            constraints[m_name])

    if schema.workspaceable then
      workspaces.register_workspaceable_relation(m_name, schema.primary_key,
                                                 constraints[m_name] and
                                                 constraints[m_name].unique)
    end
  end
end

function _M.new(kong_config, new_db)
  local self = {
    db_type = kong_config.database,
    daos = {},
    additional_tables = {},
    kong_config = kong_config,
    plugin_names = kong_config.plugins or {}
  }

  local DB = require("kong.dao.db." .. self.db_type)
  local db, err = DB.new(kong_config)
  if not db then
    return ret_error_string(self.db_type, nil, err)
  end

  db.new_db = new_db
  self.db = db

  local schemas = {}
  for _, m_name in ipairs(CORE_MODELS) do
    schemas[m_name] = require("kong.dao.schemas." .. m_name)
  end

  for plugin_name in pairs(self.plugin_names) do
    local has_schema, plugin_schemas = utils.load_module_if_exists("kong.plugins." .. plugin_name .. ".daos")
    if has_schema then
      if plugin_schemas.tables then
        for _, v in ipairs(plugin_schemas.tables) do
          table.insert(self.additional_tables, v)
        end
      else
        for k, v in pairs(plugin_schemas) do
          schemas[k] = v
        end
      end
    end
  end

  local constraints = build_constraints(schemas)
  load_daos(self, schemas, constraints)

  return setmetatable(self, _M)
end

function _M:check_version_compat(min, deprecated)
  local db_infos = self:infos()
  if db_infos.version == "unknown" then
    return nil, "could not check database compatibility: version " ..
                "is unknown (did you call ':init'?)"
  end

  local db_v = version.version(db_infos.version)
  local min_v = version.version(min)

  if db_v < min_v then
    if deprecated then
      local depr_v = version.version(deprecated)

      if db_v >= depr_v then
        log.warn("Currently using %s %s which is considered deprecated, " ..
                 "please use %s or greater", db_infos.db_name,
                 db_infos.version, min)

        return true
      end
    end

    return nil, fmt("Kong requires %s %s or greater (currently using %s)",
                    db_infos.db_name, min, db_infos.version)
  end

  return true
end

function _M:init()
  local ok, err = self.db:init()
  if not ok then
    return ret_error_string(self.db_type, nil, err)
  end

  local db_constants = constants.DATABASE[self.db_type:upper()]

  ok, err = self:check_version_compat(db_constants.MIN, db_constants.DEPRECATED)
  if not ok then
    return ret_error_string(self.db_type, nil, err)
  end

  return true
end

function _M:init_worker()
  return self.db:init_worker()
end

function _M:set_events_handler(events)
  for _, dao in pairs(self.daos) do
    dao.events = events
  end
end

-- Migrations

function _M:infos()
  return self.db:infos()
end

function _M:drop_schema()
  for _, dao in pairs(self.daos) do
    self.db:drop_table(dao.table)
  end

  if self.additional_tables then
    for _, v in ipairs(self.additional_tables) do
      self.db:drop_table(v)
    end
  end

  if self.db.additional_tables then
    for _, v in ipairs(self.db.additional_tables) do
      self.db:drop_table(v)
    end
  end

  if ee_dao_factory.additional_tables then
    for _, v in ipairs(ee_dao_factory.additional_tables(self)) do
      self.db:drop_table(v)
    end
  end

  self.db:drop_table("schema_migrations")
end

function _M:truncate_table(dao_name)
  self.db:truncate_table(self.daos[dao_name].table)
end

function _M:truncate_tables()
  for _, dao in pairs(self.daos) do
    self.db:truncate_table(dao.table)
  end

  if self.db.additional_tables then
    for _, v in ipairs(self.db.additional_tables) do
      self.db:truncate_table(v)
    end
  end

  if self.additional_tables then
    for _, v in ipairs(self.additional_tables) do
      self.db:truncate_table(v)
    end
  end

  if ee_dao_factory.additional_tables then
    for _, v in ipairs(ee_dao_factory.additional_tables(self)) do
      self.db:truncate_table(v)
    end
  end

  -- re-create the default workspace - that's so ugly
  local res, err = self.workspaces:insert({
    name = workspaces.DEFAULT_WORKSPACE,
  }, { quiet = true })

  if not err then
    self.workspace_entities:insert({
        workspace_id = res.id,
        entity_id = res.id,
        entity_type = "workspaces",
        unique_field_name = "name",
        unique_field_value = "default",
    }, { quiet = true })
  end
end

function _M:migrations_modules()
  local migrations = {
    core = utils.deep_copy(require("kong.dao.migrations." .. self.db_type))
  }

  ee_dao_factory.merge_enterprise_migrations(migrations, self.db_type, "core")

  for plugin_name in pairs(self.plugin_names) do
    local ok, plugin_mig = utils.load_module_if_exists("kong.plugins." .. plugin_name .. ".migrations." .. self.db_type)
    if ok then
      migrations[plugin_name] = utils.deep_copy(plugin_mig)
    end

    ee_dao_factory.merge_enterprise_migrations(migrations, self.db_type,
                                               plugin_name)
  end

  do
    -- check that migrations have a name, and that no two migrations have the
    -- same name.
    local migration_names = {}

    for plugin_name, plugin_migrations in pairs(migrations) do
      for i, migration in ipairs(plugin_migrations) do
        local s = plugin_name == "core" and
                    "'core'" or "plugin '" .. plugin_name .. "'"

        if migration.name == nil then
          return nil, string.format("migration '%d' for %s has no " ..
                                    "name", i, s)
        end

        if type(migration.name) ~= "string" then
          return nil, string.format("migration '%d' for %s must be a string",
                                    i, s)
        end

        if migration_names[migration.name] then
          return nil, string.format("migration '%s' (%s) already " ..
                                    "exists; migrations must have unique names",
                                    migration.name, s)
        end

        migration_names[migration.name] = true
      end
    end
  end

  return migrations
end

function _M:current_migrations()
  local rows, err = self.db:current_migrations()
  if err then
    return ret_error_string(self.db.name, nil, err)
  end

  local cur_migrations = {}
  for _, row in ipairs(rows) do
    cur_migrations[row.id] = row.migrations
  end
  return cur_migrations
end

local function migrate(self, identifier, migrations_modules, cur_migrations, on_migrate, on_success)
  local migrations = migrations_modules[identifier]
  local recorded = {}
  for _, name in ipairs(cur_migrations[identifier] or {}) do
    recorded[name] = true
  end

  local to_run = {}
  for _, mig in ipairs(migrations) do
    if not recorded[mig.name] then
      to_run[#to_run + 1] = mig
    end
  end

  if #to_run > 0 and on_migrate then
    -- we have some migrations to run
    on_migrate(identifier, self.db:infos())
  end

  for _, migration in ipairs(to_run) do
    local err
    local mig_type = type(migration.up)
    if mig_type == "string" then
      err = self.db:queries(migration.up)
    elseif mig_type == "function" then
      err = migration.up(self.db, self.kong_config, self)
    end

    if err then
      return nil, string.format("Error during migration %s: %s", migration.name, err)
    end

    -- record success
    local ok, err = self.db:record_migration(identifier, migration.name)
    if not ok then
      return nil, string.format("Error recording migration %s: %s", migration.name, err)
    end

    if on_success then
      on_success(identifier, migration.name, self.db:infos())
    end
  end

  return true, nil, #to_run
end

local function default_on_migrate(identifier, db_infos)
  log("migrating %s for %s %s",
      identifier, db_infos.desc, db_infos.name)
end

local function default_on_success(identifier, migration_name, db_infos)
  log("%s migrated up to: %s",
      identifier, migration_name)
end

function _M:are_migrations_uptodate()
  local migrations_modules, err = self:migrations_modules()
  if not migrations_modules then
    return ret_error_string(self.db.name, nil, err)
  end

  local cur_migrations, err = self:current_migrations()
  if err then
    return ret_error_string(self.db.name, nil,
                            "could not retrieve current migrations: " .. err)
  end

  for module, migrations in pairs(migrations_modules) do
    for _, migration in ipairs(migrations) do
      if not (cur_migrations[module] and
              utils.table_contains(cur_migrations[module], migration.name))
      then
        local infos = self.db:infos()
        log.warn("%s %s '%s' is missing migration: (%s) %s",
                 self.db_type, infos.desc, infos.name, module, migration.name or "(no name)")
        return ret_error_string(self.db.name, nil, "the current database "   ..
                                "schema does not match this version of "     ..
                                "Kong. Please run `kong migrations up` "     ..
                                "to update/initialize the database schema. " ..
                                "Be aware that Kong migrations should only " ..
                                "run from a single node, and that nodes "    ..
                                "running migrations concurrently will "      ..
                                "conflict with each other and might "        ..
                                "corrupt your database schema!")
      end
    end
  end

  return true
end

function _M:check_schema_consensus()
  if self.db.name ~= "cassandra" then
    return true -- only applicable for cassandra
  end

  log.verbose("checking Cassandra schema consensus...")

  local ok, err = self.db:check_schema_consensus()
  if err then
    return ret_error_string(self.db.name, nil,
                            "failed to check for schema consensus: " .. err)
  end

  log.verbose("Cassandra schema consensus: %s",
              ok ~= nil and "reached" or "not reached")

  return ok
end

function _M:run_migrations(on_migrate, on_success)
  on_migrate = on_migrate or default_on_migrate
  on_success = on_success or default_on_success

  log.verbose("running datastore migrations")

  if self.db.name == "cassandra" then
    local ok, err = self.db:first_coordinator()
    if not ok then
      return ret_error_string(self.db.name, nil,
                              "could not find coordinator: " .. err)
    end
  end

  local migrations_modules, err = self:migrations_modules()
  if not migrations_modules then
    return ret_error_string(self.db.name, nil, err)
  end

  local cur_migrations, err = self:current_migrations()
  if err then
    return ret_error_string(self.db.name, nil,
                            "could not retrieve current migrations: " .. err)
  end

  local ok, err, migrations_ran = migrate(self, "core", migrations_modules, cur_migrations, on_migrate, on_success)
  if not ok then
    return ret_error_string(self.db.name, nil, err)
  end

  for identifier in pairs(migrations_modules) do
    if identifier ~= "core" then
      local ok, err, n_ran = migrate(self, identifier, migrations_modules, cur_migrations, on_migrate, on_success)
      if not ok then return ret_error_string(self.db.name, nil, err)
      else
        migrations_ran = migrations_ran + n_ran
      end
    end
  end

  -- run workspace-related migrations
  local def_workspace_migration = workspaces.get_default_workspace_migration()
  local _, err, n_ran = migrate(self, "default_workspace", def_workspace_migration,
    cur_migrations, on_migrate, on_success)
  if err then
    return ret_error_string(self.db.name, nil, err)
  end
  migrations_ran = migrations_ran + n_ran

  if migrations_ran > 0 then
    log("%d migrations ran", migrations_ran)

    if self.db.name == "cassandra" then
      log("waiting for Cassandra schema consensus (%dms timeout)...",
          self.db.cluster.max_schema_consensus_wait)

      local ok, err = self.db:wait_for_schema_consensus()
      if not ok then
        return ret_error_string(self.db.name, nil,
                                "failed to wait for schema consensus: " .. err)
      end

      log("Cassandra schema consensus: reached")
    end
  end

  if self.db.name == "cassandra" then
    local ok, err = self.db:close_coordinator()
    if not ok then
      return ret_error_string(self.db.name, nil,
                              "could not close coordinator: " .. err)
    end
  end

  log.verbose("migrations up to date")

  return true
end

return _M<|MERGE_RESOLUTION|>--- conflicted
+++ resolved
@@ -20,19 +20,13 @@
   "rbac_users",
   "rbac_user_roles",
   "rbac_roles",
-<<<<<<< HEAD
   "rbac_role_entities",
   "rbac_role_endpoints",
   "workspaces",
   "workspace_entities",
-=======
-  "rbac_role_perms",
-  "rbac_perms",
-  "rbac_resources",
   "portal_files",
   "consumer_types",
   "consumer_statuses",
->>>>>>> 9ec7e5cf
 }
 
 -- returns db errors as strings, including the initial `nil`
