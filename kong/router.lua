-- This software is copyright Kong Inc. and its licensors.
-- Use of the software is subject to the agreement between your organization
-- and Kong Inc. If there is no such agreement, use is governed by and
-- subject to the terms of the Kong Master Software License Agreement found
-- at https://konghq.com/enterprisesoftwarelicense/.
-- [ END OF LICENSE 0867164ffc95e54f04670b5169c09574bdbd9bba ]

local constants     = require "kong.constants"
local ipmatcher     = require "resty.ipmatcher"
local lrucache      = require "resty.lrucache"
local isempty       = require "table.isempty"
local clone         = require "table.clone"
local bit           = require "bit"


local hostname_type = require("kong.tools.utils").hostname_type
local normalize     = require("kong.tools.uri").normalize
local setmetatable  = setmetatable
local is_http       = ngx.config.subsystem == "http"
local get_method    = ngx.req.get_method
local get_headers   = ngx.req.get_headers
local re_match      = ngx.re.match
local re_find       = ngx.re.find
local header        = ngx.header
local var           = ngx.var
local ngx_log       = ngx.log
local concat        = table.concat
local sort          = table.sort
local byte          = string.byte
local upper         = string.upper
local lower         = string.lower
local find          = string.find
local format        = string.format
local sub           = string.sub
local tonumber      = tonumber
local pairs         = pairs
local error         = error
local type          = type
local max           = math.max
local band          = bit.band
local bor           = bit.bor
local yield         = require("kong.tools.utils").yield
local server_name   = require("ngx.ssl").server_name


-- limits regex degenerate times to the low miliseconds
local REGEX_PREFIX  = "(*LIMIT_MATCH=10000)"
local SLASH         = byte("/")
local DOT           = byte(".")

local ERR           = ngx.ERR
local WARN          = ngx.WARN


local DEFAULT_HOSTNAME_TYPE = hostname_type("")


local function append(destination, value)
  local n = destination[0] + 1
  destination[0] = n
  destination[n] = value
end


local normalize_regex
do
  local RESERVED_CHARACTERS = {
    [0x21] = true, -- !
    [0x23] = true, -- #
    [0x24] = true, -- $
    [0x25] = true, -- %
    [0x26] = true, -- &
    [0x27] = true, -- '
    [0x28] = true, -- (
    [0x29] = true, -- )
    [0x2A] = true, -- *
    [0x2B] = true, -- +
    [0x2C] = true, -- ,
    [0x2F] = true, -- /
    [0x3A] = true, -- :
    [0x3B] = true, -- ;
    [0x3D] = true, -- =
    [0x3F] = true, -- ?
    [0x40] = true, -- @
    [0x5B] = true, -- [
    [0x5D] = true, -- ]
  }
  local REGEX_META_CHARACTERS = {
    [0x2E] = true, -- .
    [0x5E] = true, -- ^
    -- $ in RESERVED_CHARACTERS
    -- * in RESERVED_CHARACTERS
    -- + in RESERVED_CHARACTERS
    [0x2D] = true, -- -
    -- ? in RESERVED_CHARACTERS
    -- ( in RESERVED_CHARACTERS
    -- ) in RESERVED_CHARACTERS
    -- [ in RESERVED_CHARACTERS
    -- ] in RESERVED_CHARACTERS
    [0x7B] = true, -- {
    [0x7D] = true, -- }
    [0x5C] = true, -- \
    [0x7C] = true, -- |
  }
  local ngx_re_gsub = ngx.re.gsub
  local string_char = string.char

  local function percent_decode(m)
    local hex = m[1]
    local num = tonumber(hex, 16)
    if RESERVED_CHARACTERS[num] then
      return upper(m[0])
    end

    local chr = string_char(num)
    if REGEX_META_CHARACTERS[num] then
      return "\\" .. chr
    end

    return chr
  end

  function normalize_regex(regex)
    if find(regex, "%", 1, true) then
      -- Decoding percent-encoded triplets of unreserved characters
      return ngx_re_gsub(regex, "%([\\dA-F]{2})", percent_decode, "joi")
    end
    return regex
  end
end

local clear_tab
local log
do
  log = function(lvl, ...)
    ngx_log(lvl, "[router] ", ...)
  end

  local ok
  ok, clear_tab = pcall(require, "table.clear")
  if not ok then
    clear_tab = function(tab)
      for k in pairs(tab) do
        tab[k] = nil
      end
    end
  end
end


local split_port
do
  local ZERO, NINE, LEFTBRACKET, RIGHTBRACKET = ("09[]"):byte(1, -1)


  local function safe_add_port(host, port)
    if not port then
      return host
    end

    return host .. ":" .. port
  end


  local function onlydigits(s, begin)
    for i = begin or 1, #s do
      local c = byte(s, i)
      if c < ZERO or c > NINE then
        return false
      end
    end
    return true
  end


  --- Splits an optional ':port' section from a hostname
  -- the port section must be decimal digits only.
  -- brackets ('[]') are peeled off the hostname if present.
  -- if there's more than one colon and no brackets, no split is possible.
  -- on non-parseable input, returns name unchanged,
  -- every string input produces at least one string output.
  -- @tparam string name the string to split.
  -- @tparam number default_port default port number
  -- @treturn string hostname without port
  -- @treturn string hostname with port
  -- @treturn boolean true if input had a port number
  local function l_split_port(name, default_port)
    if byte(name, 1) == LEFTBRACKET then
      if byte(name, -1) == RIGHTBRACKET then
        return sub(name, 2, -2), safe_add_port(name, default_port), false
      end

      local splitpos = find(name, "]:", 2, true)
      if splitpos then
        if splitpos == #name - 1 then
          return sub(name, 2, splitpos - 1), name .. (default_port or ""), false
        end

        if onlydigits(name, splitpos + 2) then
          return sub(name, 2, splitpos - 1), name, true
        end
      end

      return name, safe_add_port(name, default_port), false
    end

    local firstcolon = find(name, ":", 1, true)
    if not firstcolon then
      return name, safe_add_port(name, default_port), false
    end

    if firstcolon == #name then
      local host = sub(name, 1, firstcolon - 1)
      return host, safe_add_port(host, default_port), false
    end

    if not onlydigits(name, firstcolon + 1) then
      if default_port then
        return name, format("[%s]:%s", name, default_port), false
      end

      return name, name, false
    end

    return sub(name, 1, firstcolon - 1), name, true
  end


  -- split_port is a pure function, so we can memoize it.
  local memo_h = setmetatable({}, { __mode = "k" })
  local memo_hp = setmetatable({}, { __mode = "k" })
  local memo_p = setmetatable({}, { __mode = "k" })


  split_port = function(name, default_port)
    local k = name .. "#" .. (default_port or "")
    local h, hp, p = memo_h[k], memo_hp[k], memo_p[k]
    if not h then
      h, hp, p = l_split_port(name, default_port)
      memo_h[k], memo_hp[k], memo_p[k] = h, hp, p
    end

    return h, hp, p
  end
end


--[[
Hypothesis
----------

Item size:        1024 bytes
Max memory limit: 5 MiBs

LRU size must be: (5 * 2^20) / 1024 = 5120
Floored: 5000 items should be a good default
--]]
local MATCH_LRUCACHE_SIZE = 5e3


local MATCH_RULES = {
  HOST            = 0x00000040,
  HEADER          = 0x00000020,
  URI             = 0x00000010,
  METHOD          = 0x00000008,
  SNI             = 0x00000004,
  SRC             = 0x00000002,
  DST             = 0x00000001,
}


local SORTED_MATCH_RULES = is_http and {
  MATCH_RULES.HOST,
  MATCH_RULES.HEADER,
  MATCH_RULES.URI,
  MATCH_RULES.METHOD,
  MATCH_RULES.SNI,
  [0] = 5,
} or {
  MATCH_RULES.SNI,
  MATCH_RULES.SRC,
  MATCH_RULES.DST,
  [0] = 3,
}


local MATCH_SUBRULES = {
  HAS_REGEX_URI          = 0x01,
  PLAIN_HOSTS_ONLY       = 0x02,
  HAS_WILDCARD_HOST_PORT = 0x04,
}


local EMPTY_T = {}
local MAX_REQ_HEADERS = 100


local match_route
local reduce


local function _set_ngx(mock_ngx)
  if type(mock_ngx) ~= "table" then
    return
  end

  if mock_ngx.header then
    header = mock_ngx.header
  end

  if mock_ngx.var then
    var = mock_ngx.var
  end

  if mock_ngx.log then
    ngx_log = mock_ngx.log
  end

  if mock_ngx.ERR then
    ERR = mock_ngx.ERR
  end

  if type(mock_ngx.req) == "table" then
    if mock_ngx.req.get_method then
      get_method = mock_ngx.req.get_method
    end

    if mock_ngx.req.get_headers then
      get_headers = mock_ngx.req.get_headers
    end
  end

  if type(mock_ngx.config) == "table" then
    if mock_ngx.config.subsystem then
      is_http = mock_ngx.config.subsystem == "http"
    end
  end

  if type(mock_ngx.re) == "table" then
    if mock_ngx.re.match then
      re_match = mock_ngx.re.match
    end

    if mock_ngx.re.find then
      re_find = mock_ngx.re.find
    end
  end
end


local protocol_subsystem = constants.PROTOCOLS_WITH_SUBSYSTEM


local function create_range_f(ip)
  if ip and find(ip, "/", nil, true) then
    local matcher = ipmatcher.new({ ip })
    return function(ip) return matcher:match(ip) end
  end
end


local function marshall_route(r)
  local route        = r.route
  local hosts        = route.hosts
  local headers      = route.headers
  local paths        = route.paths
  local methods      = route.methods
  local snis         = route.snis
  local sources      = route.sources
  local destinations = route.destinations

  if not (hosts or headers or methods or paths or snis or sources or destinations)
  then
    return nil, "could not categorize route"
  end

  local match_rules     = 0x00
  local match_weight    = 0
  local submatch_weight = 0
  local max_uri_length  = 0
  local hosts_t         = { [0] = 0 }
  local headers_t       = { [0] = 0 }
  local uris_t          = { [0] = 0 }
  local methods_t       = { [0] = 0 }
  local sources_t       = { [0] = 0 }
  local destinations_t  = { [0] = 0 }
  local snis_t          = { [0] = 0 }


  -- hosts


  if hosts then
    if type(hosts) ~= "table" then
      return nil, "hosts field must be a table"
    end

    local has_host_wildcard
    local has_host_plain
    local has_wildcard_host_port

    for i = 1, #hosts do
      local host = hosts[i]
      if type(host) ~= "string" then
        return nil, "hosts values must be strings"
      end

      if find(host, "*", nil, true) then
        -- wildcard host matching
        has_host_wildcard = true

        local wildcard_host_regex = host:gsub("%.", "\\.")
                                        :gsub("%*", ".+") .. "$"

        local _, _, has_port = split_port(host)
        if not has_port then
          wildcard_host_regex = wildcard_host_regex:gsub("%$$", [[(?::\d+)?$]])
        end

        if has_wildcard_host_port == nil and has_port then
          has_wildcard_host_port = true
        end

        append(hosts_t, {
          wildcard = true,
          value    = host,
          regex    = wildcard_host_regex,
        })

      else
        -- plain host matching
        has_host_plain = true
        append(hosts_t, { value = host })
        hosts_t[host] = host
      end
    end

    if has_host_plain or has_host_wildcard then
      match_rules = bor(match_rules, MATCH_RULES.HOST)
      match_weight = match_weight + 1
    end

    if not has_host_wildcard then
      submatch_weight = bor(submatch_weight, MATCH_SUBRULES.PLAIN_HOSTS_ONLY)
    end

    if has_wildcard_host_port then
      submatch_weight = bor(submatch_weight, MATCH_SUBRULES.HAS_WILDCARD_HOST_PORT)
    end
  end


  -- headers


  if headers then
    if type(headers) ~= "table" then
      return nil, "headers field must be a table"
    end

    for header_name, header_values in pairs(headers) do
      if type(header_values) ~= "table" then
        return nil, "header values must be a table for header '" ..
                    header_name .. "'"
      end

      header_name = lower(header_name)

      if header_name ~= "host" then
        local header_values_map = {}
        for i = 1, #header_values do
          header_values_map[lower(header_values[i])] = true
        end

        append(headers_t, {
          name = header_name,
          values_map = header_values_map,
        })
      end
    end

    if headers_t[0] > 0 then
      match_rules = bor(match_rules, MATCH_RULES.HEADER)
      match_weight = match_weight + 1
    end
  end


  -- paths


  if paths then
    if type(paths) ~= "table" then
      return nil, "paths field must be a table"
    end

    local count = #paths
    if count > 0 then
      match_rules = bor(match_rules, MATCH_RULES.URI)
      match_weight = match_weight + 1
      for i = 1, count do
        local path = paths[i]

        if re_find(path, [[[a-zA-Z0-9\.\-_~/%]*$]], "ajo") then
          -- plain URI or URI prefix

          local uri_t = {
            is_prefix = true,
            value     = normalize(path, true),
          }

          append(uris_t, uri_t)
          uris_t[path] = uri_t
          max_uri_length = max(max_uri_length, #path)

        else
          local path = normalize_regex(path)

          -- regex URI
          local strip_regex  = REGEX_PREFIX .. path .. [[(?<uri_postfix>.*)]]

          local uri_t    = {
            is_regex     = true,
            value        = path,
            regex        = path,
            strip_regex  = strip_regex,
          }

          append(uris_t, uri_t)
          uris_t[path] = uri_t
          submatch_weight = bor(submatch_weight, MATCH_SUBRULES.HAS_REGEX_URI)
        end
      end
    end
  end


  -- methods


  if methods then
    if type(methods) ~= "table" then
      return nil, "methods field must be a table"
    end

    local count = #methods
    if count > 0 then
      match_rules = bor(match_rules, MATCH_RULES.METHOD)
      match_weight = match_weight + 1

      for i = 1, count do
        methods_t[upper(methods[i])] = true
      end
    end
  end


  -- snis

  if snis then
    if type(snis) ~= "table" then
      return nil, "snis field must be a table"
    end

    local count = #snis
    if count > 0 then
      match_rules = bor(match_rules, MATCH_RULES.SNI)
      match_weight = match_weight + 1

      for i = 1, count do
        local sni = snis[i]
        if type(sni) ~= "string" then
          return nil, "sni elements must be strings"
        end

        if #sni > 1 and byte(sni, -1) == DOT then
          -- last dot in FQDNs must not be used for routing
          sni = sub(sni, 1, -2)
        end

        snis_t[sni] = sni
      end
    end
  end


  -- sources


  if sources then
    if type(sources) ~= "table" then
      return nil, "sources field must be a table"
    end

    local count = #sources
    if count > 0 then
      match_rules = bor(match_rules, MATCH_RULES.SRC)
      match_weight = match_weight + 1

      for i = 1, count do
        local source = sources[i]
        if type(source) ~= "table" then
          return nil, "sources elements must be tables"
        end

        append(sources_t, {
          ip = source.ip,
          port = source.port,
          range_f = create_range_f(source.ip),
        })
      end
    end
  end


  -- destinations


  if destinations then
    if type(destinations) ~= "table" then
      return nil, "destinations field must be a table"
    end

    local count = #destinations
    if count > 0 then
      match_rules = bor(match_rules, MATCH_RULES.DST)
      match_weight = match_weight + 1

      for i = 1, count do
        local destination = destinations[i]
        if type(destination) ~= "table" then
          return nil, "destinations elements must be tables"
        end

        append(destinations_t, {
          ip = destination.ip,
          port = destination.port,
          range_f = create_range_f(destination.ip),
        })
      end
    end
  end


  -- upstream_url parsing


  local service_protocol
  local service_type
  local service_host
  local service_port
  local service = r.service
  if service then
    service_protocol = service.protocol
    service_host = service.host
    service_port = service.port
  end

  if service_protocol then
    service_type = protocol_subsystem[service_protocol]
  end

  local service_hostname_type
  if service_host then
    service_hostname_type = hostname_type(service_host)
  end

  if not service_port then
    if service_protocol == "https" then
      service_port = 443
    elseif service_protocol == "http" then
      service_port = 80
    end
  end

  local service_path
  if service_type == "http" then
    service_path = service and service.path or "/"
  end


  return {
    type            = service_type,
    route           = route,
    service         = service,
    strip_uri       = route.strip_path    == true,
    preserve_host   = route.preserve_host == true,
    match_rules     = match_rules,
    match_weight    = match_weight,
    submatch_weight = submatch_weight,
    max_uri_length  = max_uri_length,
    hosts           = hosts_t,
    headers         = headers_t,
    uris            = uris_t,
    methods         = methods_t,
    sources         = sources_t,
    destinations    = destinations_t,
    snis            = snis_t,
    upstream_url_t  = {
      scheme = service_protocol,
      type = service_hostname_type or DEFAULT_HOSTNAME_TYPE,
      host = service_host,
      port = service_port,
      path = service_path,
    },
  }
end


local function index_src_dst(source, indexes, funcs)
  for i = 1, source[0] do
    local src_dst_t = source[i]
    if src_dst_t.ip then
      indexes[src_dst_t.ip] = true

      if src_dst_t.range_f then
        append(funcs, src_dst_t.range_f)
      end
    end

    if src_dst_t.port then
      indexes[src_dst_t.port] = true
    end
  end
end


local function index_route_t(route_t, plain_indexes, prefix_uris, regex_uris,
                             wildcard_hosts, src_trust_funcs, dst_trust_funcs)
  for i = 1, route_t.hosts[0] do
    local host_t = route_t.hosts[i]
    if host_t.wildcard then
      append(wildcard_hosts, host_t)

    else
      plain_indexes.hosts[host_t.value] = true
    end
  end

  local headers = plain_indexes.headers
  for i = 1, route_t.headers[0] do
    local header_t = route_t.headers[i]
    if not headers[header_t.name] then
      headers[header_t.name] = true
      append(headers, header_t.name)
    end
  end

  for i = 1, route_t.uris[0] do
    local uri_t = route_t.uris[i]
    if uri_t.is_prefix then
      plain_indexes.uris[uri_t.value] = true
      append(prefix_uris, uri_t)

    else
      append(regex_uris, uri_t)
    end
  end

  for method in pairs(route_t.methods) do
    plain_indexes.methods[method] = true
  end

  for sni in pairs(route_t.snis) do
    plain_indexes.snis[sni] = true
  end

  index_src_dst(route_t.sources, plain_indexes.sources, src_trust_funcs)
  index_src_dst(route_t.destinations, plain_indexes.destinations, dst_trust_funcs)
end


local function sort_routes(r1, r2)
  if r1.submatch_weight ~= r2.submatch_weight then
    return r1.submatch_weight > r2.submatch_weight
  end

  if r1.headers[0] ~= r2.headers[0] then
    return r1.headers[0] > r2.headers[0]
  end

  -- only regex path use regex_priority
  if band(r1.submatch_weight, MATCH_SUBRULES.HAS_REGEX_URI) ~= 0 then
    do
      local rp1 = r1.route.regex_priority or 0
      local rp2 = r2.route.regex_priority or 0

      if rp1 ~= rp2 then
        return rp1 > rp2
      end
    end
  end

  if r1.max_uri_length ~= r2.max_uri_length then
    return r1.max_uri_length > r2.max_uri_length
  end

  if r1.route.created_at ~= nil and r2.route.created_at ~= nil then
    return r1.route.created_at < r2.route.created_at
  end
end


local function sort_categories(c1, c2)
  if c1.match_weight ~= c2.match_weight then
    return c1.match_weight > c2.match_weight
  end

  return c1.category_bit > c2.category_bit
end


local function sort_uris(p1, p2)
  return #p1.value > #p2.value
end


local function sort_sources(r1, _)
  local sources = r1.sources
  for i = 1, sources[0] do
    if sources[i].ip and sources[i].port then
      return true
    end
  end
end


local function sort_destinations(r1, _)
  local destinations = r1.destinations
  for i = 1, destinations[0] do
    if destinations[i].ip and destinations[i].port then
      return true
    end
  end
end


local function sort_src_dst(source, func)
  if not isempty(source) then
    for _, routes in pairs(source) do
      sort(routes, func)
    end
  end
end


local function categorize_hosts_headers_uris(route_t, source, category, key)
  for i = 1, source[0] do
    local value = source[i][key or "value"]
    if category[value] then
      append(category[value], route_t)

    else
      category[value] = { [0] = 1, route_t }
    end
  end
end


local function categorize_methods_snis(route_t, source, category)
  for key in pairs(source) do
    if category[key] then
      append(category[key], route_t)
    else
      category[key] = { [0] = 1, route_t }
    end
  end
end


local function categorize_src_dst(route_t, source, category)
  for i = 1, source[0] do
    local src_dst_t = source[i]
    if src_dst_t.ip then
      if not category[src_dst_t.ip] then
        category[src_dst_t.ip] = { [0] = 0 }
      end

      append(category[src_dst_t.ip], route_t)
    end

    if src_dst_t.port then
      if not category[src_dst_t.port] then
        category[src_dst_t.port] = { [0] = 0 }
      end

      append(category[src_dst_t.port], route_t)
    end
  end
end


local function categorize_route_t(route_t, bit_category, categories)
  local category = categories[bit_category]
  if not category then
    category                 = {
      match_weight           = route_t.match_weight,
      routes_by_hosts        = {},
      routes_by_headers      = {},
      routes_by_uris         = {},
      routes_by_methods      = {},
      routes_by_sources      = {},
      routes_by_destinations = {},
      routes_by_sni          = {},
      all                    = { [0] = 0 },
    }

    categories[bit_category] = category
  end

  append(category.all, route_t)
  categorize_hosts_headers_uris(route_t, route_t.hosts, category.routes_by_hosts)
  categorize_hosts_headers_uris(route_t, route_t.headers, category.routes_by_headers, "name")
  categorize_hosts_headers_uris(route_t, route_t.uris, category.routes_by_uris)
  categorize_methods_snis(route_t, route_t.methods, category.routes_by_methods)
  categorize_methods_snis(route_t, route_t.snis, category.routes_by_sni)
  categorize_src_dst(route_t, route_t.sources, category.routes_by_sources)
  categorize_src_dst(route_t, route_t.destinations, category.routes_by_destinations)
end


local function sanitize_uri_postfix(uri_postfix)
  if not uri_postfix or uri_postfix == "" then
    return uri_postfix
  end

  if uri_postfix == "." or uri_postfix == ".." then
    return ""
  end

  if sub(uri_postfix, 1, 2) == "./" then
    return sub(uri_postfix, 3)
  end

  if sub(uri_postfix, 1, 3) == "../" then
    return sub(uri_postfix, 4)
  end

  return uri_postfix
end


local function matcher_src_dst(source, ctx, ip_name, port_name)
  for i = 1, source[0] do
    local src_dst_t = source[i]
    local ip_ok
    if not src_dst_t.ip then
      ip_ok = true
    elseif src_dst_t.range_f then
      ip_ok = src_dst_t.range_f(ctx[ip_name])
    else
      ip_ok = src_dst_t.ip == ctx[ip_name]
    end

    if ip_ok then
      if not src_dst_t.port or (src_dst_t.port == ctx[port_name]) then
        ctx.matches[ip_name] = src_dst_t.ip
        ctx.matches[port_name] = src_dst_t.port
        return true
      end
    end
  end
end


local function match_regex_uri(uri_t, req_uri, matches)
  local m, err = re_match(req_uri, uri_t.strip_regex, "ajo")
  if err then
    return nil, err
  end

  if not m then
    return
  end

  local uri_postfix = m.uri_postfix
  if uri_postfix then
    matches.uri_prefix = sub(req_uri, 1, -(#uri_postfix + 1))

    -- remove the uri_postfix group
    m[#m] = nil
    m.uri_postfix = nil

    uri_postfix = sanitize_uri_postfix(uri_postfix)
  end

  matches.uri = uri_t.value
  matches.uri_postfix = uri_postfix

  if m[1] ~= nil then
    matches.uri_captures = m
  end

  return true
end


do
  local matchers = {
    [MATCH_RULES.HOST] = function(route_t, ctx)
      local hosts = route_t.hosts
      local req_host = ctx.hits.host or ctx.req_host
      local host = hosts[req_host] or hosts[ctx.host_no_port]
      if host then
        ctx.matches.host = host
        return true
      end

      for i = 1, hosts[0] do
        local host_t = hosts[i]
        if host_t.wildcard then
          local from, _, err = re_find(ctx.host_with_port, host_t.regex, "ajo")
          if err then
            log(ERR, "could not evaluate wildcard host regex: ", err)
            return
          end

          if from then
            ctx.matches.host = host_t.value
            return true
          end
        end
      end
    end,

    [MATCH_RULES.HEADER] = function(route_t, ctx)
      local headers = route_t.headers
      local matches_headers = {}
      ctx.matches.headers = matches_headers
      for i = 1, headers[0] do
        local found_in_req
        local header_t = headers[i]
        local req_header = ctx.req_headers[header_t.name]
        if type(req_header) == "table" then
          for j = 1, #req_header do
            local req_header_val = lower(req_header[j])
            if header_t.values_map[req_header_val] then
              found_in_req = true
              matches_headers[header_t.name] = req_header_val
              break
            end
          end

        elseif req_header then -- string
          req_header = lower(req_header)
          if header_t.values_map[req_header] then
            found_in_req = true
            matches_headers[header_t.name] = req_header
          end
        end

        if not found_in_req then
          return
        end
      end

      return true
    end,

    [MATCH_RULES.URI] = function(route_t, ctx)
      local req_uri = ctx.req_uri
      if req_uri == "" then
        return
      end

      local matches = ctx.matches
      do
        local uri_t = route_t.uris[ctx.hits.uri or req_uri]
        if uri_t then
          if uri_t.is_regex then
            local is_match, err = match_regex_uri(uri_t, req_uri, matches)
            if is_match then
              return true
            end

            if err then
              log(ERR, "could not evaluate URI prefix/regex: ", err)
              return
            end
          end

          -- plain or prefix match from the index
          matches.uri_prefix = sub(req_uri, 1, #uri_t.value)
          matches.uri_postfix = sanitize_uri_postfix(sub(req_uri, #uri_t.value + 1))
          matches.uri = uri_t.value
          return true
        end
      end

      local uris = route_t.uris
      for i = 1, uris[0] do
        local uri_t = uris[i]
        if uri_t.is_regex then
          local is_match, err = match_regex_uri(uri_t, req_uri, matches)
          if is_match then
            return true
          end

          if err then
            log(ERR, "could not evaluate URI prefix/regex: ", err)
            return
          end

        else
          -- plain or prefix match (not from the index)
          local from, to = find(req_uri, uri_t.value, nil, true)
          if from == 1 then
            matches.uri_prefix = sub(req_uri, 1, to)
            matches.uri_postfix = sanitize_uri_postfix(sub(req_uri, to + 1))
            matches.uri = uri_t.value
            return true
          end
        end
      end
    end,

    [MATCH_RULES.METHOD] = function(route_t, ctx)
      if route_t.methods[ctx.req_method] then
        ctx.matches.method = ctx.req_method
        return true
      end
    end,

    [MATCH_RULES.SNI] = function(route_t, ctx)
      if ctx.req_scheme == "http" or route_t.snis[ctx.sni] then
        ctx.matches.sni = ctx.sni
        return true
      end
    end,

    [MATCH_RULES.SRC] = function(route_t, ctx)
      return matcher_src_dst(route_t.sources, ctx, "src_ip", "src_port")
    end,

    [MATCH_RULES.DST] = function(route_t, ctx)
      return matcher_src_dst(route_t.destinations, ctx, "dst_ip", "dst_port")
    end,
  }


  match_route = function(route_t, ctx)
    -- run cached matcher
    local match_rules = route_t.match_rules
    if type(matchers[match_rules]) == "function" then
      clear_tab(ctx.matches)
      return matchers[match_rules](route_t, ctx)
    end

    -- build and cache matcher

    local matchers_set = { [0] = 0 }

    for _, bit_match_rule in pairs(MATCH_RULES) do
      if band(match_rules, bit_match_rule) ~= 0 then
        append(matchers_set, matchers[bit_match_rule])
      end
    end

    matchers[route_t.match_rules] = function(route_t, ctx)
      -- clear matches context for this try on this route
      clear_tab(ctx.matches)

      for i = 1, matchers_set[0] do
        if not matchers_set[i](route_t, ctx) then
          return
        end
      end

      return true
    end

    return matchers[route_t.match_rules](route_t, ctx)
  end
end


do
  local reducers = {
    [MATCH_RULES.HOST] = function(category, ctx)
      return category.routes_by_hosts[ctx.hits.host or ctx.req_host]
    end,

    [MATCH_RULES.HEADER] = function(category, ctx)
      return category.routes_by_headers[ctx.hits.header_name]
    end,

    [MATCH_RULES.URI] = function(category, ctx)
      -- no ctx.req_uri indexing since regex URIs have a higher priority than
      -- plain URIs
      return category.routes_by_uris[ctx.hits.uri]
    end,

    [MATCH_RULES.METHOD] = function(category, ctx)
      return category.routes_by_methods[ctx.req_method]
    end,

    [MATCH_RULES.SNI] = function(category, ctx)
      return category.routes_by_sni[ctx.sni]
    end,

    [MATCH_RULES.SRC] = function(category, ctx)
      return category.routes_by_sources[ctx.src_ip]
          or category.routes_by_sources[ctx.src_port]
    end,

    [MATCH_RULES.DST] = function(category, ctx)
      return category.routes_by_destinations[ctx.dst_ip]
          or category.routes_by_destinations[ctx.dst_port]
    end,
  }

  local build_cached_reducer = function(bit_category)
    local reducers_count = 0
    local reducers_set = {}
    local header_rule = 0

    for i = 1, SORTED_MATCH_RULES[0] do
      local bit_match_rule = SORTED_MATCH_RULES[i]
      if band(bit_category, bit_match_rule) ~= 0 then
        reducers_count = reducers_count + 1
        reducers_set[reducers_count] = reducers[bit_match_rule]
        if bit_match_rule == MATCH_RULES.HEADER then
          header_rule = reducers_count
        end
      end
    end

    return function(category, ctx)
      local min_len = 0
      local smallest_set

      for i = 1, reducers_count do
        local candidates = reducers_set[i](category, ctx)
        if candidates ~= nil then
          if i == header_rule then
            return candidates
          end
          local candidates_len = #candidates
          if not smallest_set or candidates_len < min_len then
            min_len = candidates_len
            smallest_set = candidates
          end
        end
      end

      return smallest_set
    end
  end

  reduce = function(category, bit_category, ctx)
    if type(reducers[bit_category]) ~= "function" then
      -- build and cache reducer
      reducers[bit_category] = build_cached_reducer(bit_category)
    end

    -- run cached reducer
    return reducers[bit_category](category, ctx), category.all
  end
end


local function match_src_dst(source, ip, port, funcs)
  if source[ip] or source[port] then
    return true

  elseif funcs[0] > 0 then
    for i = 1, funcs[0] do
      if funcs[i](ip) then
        return true
      end
    end
  end
end


local function match_candidates(candidates, ctx)
  for i = 1, #candidates do
    if match_route(candidates[i], ctx) then
      return candidates[i]
    end
  end
end


local function find_match(ctx)
  -- iterate from the highest matching to the lowest category to
  -- find our route
  local category_idx = ctx.categories_lookup[ctx.req_category] or 1
  while category_idx <= ctx.categories_weight_sorted[0] do
    local matched_route

    local bit_category = ctx.categories_weight_sorted[category_idx].category_bit
    local category     = ctx.categories[bit_category]

    if category then
      local reduced_candidates, category_candidates = reduce(category,
                                                             bit_category,
                                                             ctx)
      if reduced_candidates then
        -- check against a reduced set of routes that is a strong candidate
        -- for this request, instead of iterating over all the routes of
        -- this category
        matched_route = match_candidates(reduced_candidates, ctx)
      end

      if not matched_route then
        -- no result from the reduced set, must check for results from the
        -- full list of routes from that category before checking a lower
        -- category
        matched_route = match_candidates(category_candidates, ctx)
      end

      if matched_route then
        local upstream_host
        local upstream_uri
        local upstream_url_t = matched_route.upstream_url_t

        if matched_route.route.id and ctx.routes_by_id[matched_route.route.id].route then
          matched_route.route = ctx.routes_by_id[matched_route.route.id].route
        end

        local matches = ctx.matches

        -- Path construction

        local request_prefix

        if matched_route.type == "http" then
          request_prefix = matched_route.strip_uri and matches.uri_prefix or nil

          -- if we do not have a path-match, then the postfix is simply the
          -- incoming path, without the initial slash
          local req_uri = ctx.req_uri
          local request_postfix = matches.uri_postfix or sub(req_uri, 2, -1)
          local upstream_base = upstream_url_t.path or "/"

          if matched_route.route.path_handling == "v1" then
            if matched_route.strip_uri then
              -- we drop the matched part, replacing it with the upstream path
              if byte(upstream_base, -1) == SLASH and
                 byte(request_postfix, 1) == SLASH then
                -- double "/", so drop the first
                upstream_uri = sub(upstream_base, 1, -2) .. request_postfix

              else
                upstream_uri = upstream_base .. request_postfix
              end

            else
              -- we retain the incoming path, just prefix it with the upstream
              -- path, but skip the initial slash
              upstream_uri = upstream_base .. sub(req_uri, 2, -1)
            end

          else -- matched_route.route.path_handling == "v0"
            if byte(upstream_base, -1) == SLASH then
              -- ends with / and strip_uri = true
              if matched_route.strip_uri then
                if request_postfix == "" then
                  if upstream_base == "/" then
                    upstream_uri = "/"
                  elseif byte(req_uri, -1) == SLASH then
                    upstream_uri = upstream_base
                  else
                    upstream_uri = sub(upstream_base, 1, -2)
                  end
                elseif byte(request_postfix, 1, 1) == SLASH then
                  -- double "/", so drop the first
                  upstream_uri = sub(upstream_base, 1, -2) .. request_postfix
                else -- ends with / and strip_uri = true, no double slash
                  upstream_uri = upstream_base .. request_postfix
                end

              else -- ends with / and strip_uri = false
                -- we retain the incoming path, just prefix it with the upstream
                -- path, but skip the initial slash
                upstream_uri = upstream_base .. sub(req_uri, 2)
              end

            else -- does not end with /
              -- does not end with / and strip_uri = true
              if matched_route.strip_uri then
                if request_postfix == "" then
                  if #req_uri > 1 and byte(req_uri, -1) == SLASH then
                    upstream_uri = upstream_base .. "/"
                  else
                    upstream_uri = upstream_base
                  end
                elseif byte(request_postfix, 1, 1) == SLASH then
                  upstream_uri = upstream_base .. request_postfix
                else
                  upstream_uri = upstream_base .. "/" .. request_postfix
                end

              else -- does not end with / and strip_uri = false
                if req_uri == "/" then
                  upstream_uri = upstream_base
                else
                  upstream_uri = upstream_base .. req_uri
                end
              end
            end
          end

          -- preserve_host header logic

          if matched_route.preserve_host then
            upstream_host = ctx.raw_req_host
          end
        end

        return {
          route           = matched_route.route,
          service         = matched_route.service,
          headers         = matched_route.headers,
          upstream_url_t  = upstream_url_t,
          upstream_scheme = upstream_url_t.scheme,
          upstream_uri    = upstream_uri,
          upstream_host   = upstream_host,
          prefix          = request_prefix,
          matches         = {
            uri_captures  = matches.uri_captures,
            uri           = matches.uri,
            host          = matches.host,
            headers       = matches.headers,
            method        = matches.method,
            src_ip        = matches.src_ip,
            src_port      = matches.src_port,
            dst_ip        = matches.dst_ip,
            dst_port      = matches.dst_port,
            sni           = matches.sni,
          }
        }
      end
    end

    -- check lower category
    category_idx = category_idx + 1
  end
end


local _M = { MATCH_LRUCACHE_SIZE = MATCH_LRUCACHE_SIZE }


-- for unit-testing purposes only
_M._set_ngx = _set_ngx
_M.split_port = split_port


function _M.new(routes, cache, cache_neg)
  if type(routes) ~= "table" then
    return error("expected arg #1 routes to be a table")
  end


  -- hash table for fast lookup of plain properties
  -- incoming requests/connections
  local plain_indexes = {
    hosts             = {},
    headers           = { [0] = 0 },
    uris              = {},
    methods           = {},
    sources           = {},
    destinations      = {},
    snis              = {},
  }


  -- when hash lookup in plain_indexes fails, those are arrays
  -- of regexes for `uris` as prefixes and `hosts` as wildcards
  -- or IP ranges comparison functions
  local prefix_uris     = { [0] = 0 } -- will be sorted by length
  local regex_uris      = { [0] = 0 }
  local wildcard_hosts  = { [0] = 0 }
  local src_trust_funcs = { [0] = 0 }
  local dst_trust_funcs = { [0] = 0 }


  -- all routes grouped by the category they belong to, to reduce
  -- iterations over sets of routes per request
  local categories = {}

  -- all routes indexed by id
  local routes_by_id = {}

  if not cache then
    cache = lrucache.new(MATCH_LRUCACHE_SIZE)
  end

  if not cache_neg then
    cache_neg = lrucache.new(MATCH_LRUCACHE_SIZE)
  end

  -- index routes

  do
    local marshalled_routes = { [0] = 0 }

    for i = 1, #routes do
      yield(true)

      local route = routes[i]
      local r = routes[i].route
      if r.id ~= nil then
        routes_by_id[r.id] = route
      end

      local paths = r.paths
      local count = paths and #paths or 0
      if count > 1 then
        -- split routes by paths to sort properly
        for j = 1, count do
          r.paths = { paths[j] }
          local route_t, err = marshall_route(route)
          if not route_t then
            return nil, err
          end

          append(marshalled_routes, route_t)
        end

        r.paths = paths

      else
        local route_t, err = marshall_route(route)
        if not route_t then
          return nil, err
        end

        append(marshalled_routes, route_t)
      end
    end

    -- sort wildcard hosts and uri regexes since those rules
    -- don't have their own matching category
    --
    -- * plain hosts > wildcard hosts
    -- * more plain headers > less plain headers
    -- * regex uris > plain uris
    -- * longer plain URIs > shorter plain URIs

    sort(marshalled_routes, sort_routes)

    for i = 1, marshalled_routes[0] do
      yield(true)

      local route_t = marshalled_routes[i]
      categorize_route_t(route_t, route_t.match_rules, categories)
      index_route_t(route_t, plain_indexes, prefix_uris, regex_uris,
                    wildcard_hosts, src_trust_funcs, dst_trust_funcs)
    end
  end


  -- a sorted array of all categories bits (from the most significant
  -- matching-wise, to the least significant)
  local categories_weight_sorted = { [0] = 0 }


  -- a lookup array to get the category_idx from a category_bit. The
  -- idx will be a categories_weight_sorted index
  local categories_lookup = {}


  for category_bit, category in pairs(categories) do
    append(categories_weight_sorted, {
      category_bit = category_bit,
      match_weight = category.match_weight,
    })
  end

  sort(categories_weight_sorted, sort_categories)

  for i = 1, categories_weight_sorted[0] do
    categories_lookup[categories_weight_sorted[i].category_bit] = i
  end

  yield()

  sort(prefix_uris, sort_uris)

<<<<<<< HEAD
  for _, category in pairs(categories) do
    yield()
    for _, routes in pairs(category.routes_by_sources) do
      sort(routes, sort_sources)
    end
=======
  if not isempty(categories) then
    for _, category in pairs(categories) do
      yield()
>>>>>>> 5bbe0ca3

      sort_src_dst(category.routes_by_sources, sort_sources)
      sort_src_dst(category.routes_by_destinations, sort_destinations)
    end
  end


  local hits = {}
  local matches = {}
  local ctx = {
    hits = hits,
    matches = matches,
    categories = categories,
    categories_lookup = categories_lookup,
    categories_weight_sorted = categories_weight_sorted,
    routes_by_id = routes_by_id,
  }

  local match_headers        = plain_indexes.headers[0] > 0
  local match_prefix_uris    = prefix_uris[0] > 0
  local match_regex_uris     = regex_uris[0] > 0
  local match_hosts          = not isempty(plain_indexes.hosts)
  local match_wildcard_hosts = not isempty(wildcard_hosts)
  local match_uris           = not isempty(plain_indexes.uris)
  local match_methods        = not isempty(plain_indexes.methods)
  local match_snis           = not isempty(plain_indexes.snis)
  local match_sources        = not isempty(plain_indexes.sources)
  local match_destinations   = not isempty(plain_indexes.destinations)

  local function find_route(req_method, req_uri, req_host, req_scheme,
                            src_ip, src_port,
                            dst_ip, dst_port,
                            sni, req_headers)
    if req_method and type(req_method) ~= "string" then
      error("method must be a string", 2)
    end
    if req_uri and type(req_uri) ~= "string" then
      error("uri must be a string", 2)
    end
    if req_host and type(req_host) ~= "string" then
      error("host must be a string", 2)
    end
    if req_scheme and type(req_scheme) ~= "string" then
      error("scheme must be a string", 2)
    end
    if src_ip and type(src_ip) ~= "string" then
      error("src_ip must be a string", 2)
    end
    if src_port and type(src_port) ~= "number" then
      error("src_port must be a number", 2)
    end
    if dst_ip and type(dst_ip) ~= "string" then
      error("dst_ip must be a string", 2)
    end
    if dst_port and type(dst_port) ~= "number" then
      error("dst_port must be a number", 2)
    end
    if sni and type(sni) ~= "string" then
      error("sni must be a string", 2)
    end
    if req_headers and type(req_headers) ~= "table" then
      error("headers must be a table", 2)
    end

    -- input sanitization for matchers

    local raw_req_host = req_host

    req_method = req_method or ""
    req_uri = req_uri or ""
    req_host = req_host or ""
    req_headers = req_headers or EMPTY_T
    src_ip = src_ip or ""
    src_port = src_port or ""
    dst_ip = dst_ip or ""
    dst_port = dst_port or ""
    sni = sni or ""

    local req_category = 0x00

    clear_tab(hits)

    -- router, router, which of these routes is the fairest?
    --
    -- determine which category this request *might* be targeting

    -- header match

    local headers_key do
      local headers_count = 0
      if match_headers then
        for i = 1, plain_indexes.headers[0] do
          local name = plain_indexes.headers[i]
          local value = req_headers[name]
          if value then
            if type(value) == "table" then
              value = clone(value)
              for i = 1, #value do
                value[i] = lower(value[i])
              end
              sort(value)
              value = concat(value, ", ")

            else
              value = lower(value)
            end

            if headers_count == 0 then
              headers_key = { "|", name, "=", value }

            else
              headers_key[headers_count+1] = "|"
              headers_key[headers_count+2] = name
              headers_key[headers_count+3] = "="
              headers_key[headers_count+4] = value
            end

            headers_count = headers_count + 4

            if not hits.header_name then
              hits.header_name = name
              req_category = bor(req_category, MATCH_RULES.HEADER)
            end
          end
        end
      end
      headers_key = headers_key and concat(headers_key, nil, 1, headers_count) or ""
    end

    -- cache lookup

    local cache_key = req_method .. "|" .. req_uri .. "|" .. req_host
                                 .. "|" .. src_ip  .. "|" .. src_port
                                 .. "|" .. dst_ip  .. "|" .. dst_port
                                 .. "|" .. sni .. headers_key
    local match_t = cache:get(cache_key)
    if match_t then
      return match_t
    end

    if cache_neg:get(cache_key) then
      return
    end

    -- host match

    -- req_host might have port or maybe not, host_no_port definitely doesn't
    -- if there wasn't a port, req_port is assumed to be the default port
    -- according the protocol scheme
    local host_no_port, host_with_port
    if raw_req_host then
      host_no_port, host_with_port = split_port(req_host, req_scheme == "https" and 443 or 80)
      if match_hosts and (plain_indexes.hosts[host_with_port] or
                          plain_indexes.hosts[host_no_port])
      then
        req_category = bor(req_category, MATCH_RULES.HOST)

      elseif match_wildcard_hosts then
        for i = 1, wildcard_hosts[0] do
          local host = wildcard_hosts[i]
          local from, _, err = re_find(host_with_port, host.regex, "ajo")
          if err then
            log(ERR, "could not match wildcard host: ", err)
            return
          end

          if from then
            hits.host    = host.value
            req_category = bor(req_category, MATCH_RULES.HOST)
            break
          end
        end
      end
    end

    -- uri match

    if match_regex_uris then
      for i = 1, regex_uris[0] do
        local from, _, err = re_find(req_uri, regex_uris[i].regex, "ajo")
        if err then
          log(ERR, "could not evaluate URI regex: ", err)
          return
        end

        if from then
          hits.uri     = regex_uris[i].value
          req_category = bor(req_category, MATCH_RULES.URI)
          break
        end
      end
    end

    if match_uris and not hits.uri then
      if plain_indexes.uris[req_uri] then
        hits.uri     = req_uri
        req_category = bor(req_category, MATCH_RULES.URI)

      elseif match_prefix_uris then
        for i = 1, prefix_uris[0] do
          if find(req_uri, prefix_uris[i].value, nil, true) == 1 then
            hits.uri     = prefix_uris[i].value
            req_category = bor(req_category, MATCH_RULES.URI)
            break
          end
        end
      end
    end

    -- method match

    if match_methods and plain_indexes.methods[req_method] then
      req_category = bor(req_category, MATCH_RULES.METHOD)
    end

    -- sni match

    if match_snis and plain_indexes.snis[sni] then
      req_category = bor(req_category, MATCH_RULES.SNI)
    end

    -- src match

    if match_sources and match_src_dst(plain_indexes.sources, src_ip, src_port, src_trust_funcs) then
      req_category = bor(req_category, MATCH_RULES.SRC)
    end

    -- dst match

    if match_destinations and match_src_dst(plain_indexes.destinations, dst_ip, dst_port, dst_trust_funcs) then
      req_category = bor(req_category, MATCH_RULES.DST)
    end

    --print("highest potential category: ", req_category)

    if req_category ~= 0x00 then
      ctx.req_category             = req_category
      ctx.raw_req_host             = raw_req_host
      ctx.req_method               = req_method
      ctx.req_uri                  = req_uri
      ctx.req_host                 = req_host
      ctx.req_scheme               = req_scheme
      ctx.req_headers              = req_headers
      ctx.src_ip                   = src_ip
      ctx.src_port                 = src_port
      ctx.dst_ip                   = dst_ip
      ctx.dst_port                 = dst_port
      ctx.sni                      = sni
      ctx.host_with_port           = host_with_port
      ctx.host_no_port             = host_no_port

      local match_t = find_match(ctx)
      if match_t then
        cache:set(cache_key, match_t)
        return match_t
      end
    end

    -- no match :'(
    cache_neg:set(cache_key, true)
  end

  local exec
  if is_http then
    exec = function(ctx)
      local req_method = get_method()
      local req_uri = ctx and ctx.request_uri or var.request_uri
      local req_host = var.http_host
      local req_scheme = ctx and ctx.scheme or var.scheme
      local sni = server_name()

      local headers
      if match_headers then
        local err
        headers, err = get_headers(MAX_REQ_HEADERS)
        if err == "truncated" then
          log(WARN, "retrieved ", MAX_REQ_HEADERS, " headers for evaluation ",
                    "(max) but request had more; other headers will be ignored")
        end

        headers["host"] = nil
      end

      local idx = find(req_uri, "?", 2, true)
      if idx then
        req_uri = sub(req_uri, 1, idx - 1)
      end

      req_uri = normalize(req_uri, true)

      local match_t = find_route(req_method, req_uri, req_host, req_scheme,
                                 nil, nil, -- src_ip, src_port
                                 nil, nil, -- dst_ip, dst_port
                                 sni, headers)
      if not match_t then
        return
      end

      -- debug HTTP request header logic
      if var.http_kong_debug then
        local route = match_t.route
        if route then
          if route.id then
            header["Kong-Route-Id"] = route.id
          end

          if route.name then
            header["Kong-Route-Name"] = route.name
          end
        end

        local service = match_t.service
        if service then
          if service.id then
            header["Kong-Service-Id"] = service.id
          end

<<<<<<< HEAD
        if match_t.service.name then
            header["Kong-Service-Name"] = match_t.service.name
=======
          if service.name then
            header["Kong-Service-Name"] = service.name
>>>>>>> 5bbe0ca3
          end
        end
      end

      return match_t
    end

  else -- stream
    exec = function(ctx)
      local src_ip = var.remote_addr
      local dst_ip = var.server_addr
      local src_port = tonumber(var.remote_port, 10)
      local dst_port = tonumber((ctx or ngx.ctx).host_port, 10)
                    or tonumber(var.server_port, 10)
      -- error value for non-TLS connections ignored intentionally
      local sni = server_name()
      -- fallback to preread SNI if current connection doesn't terminate TLS
      if not sni then
        sni = var.ssl_preread_server_name
      end

      local scheme
      if var.protocol == "UDP" then
        scheme = "udp"
      else
        scheme = sni and "tls" or "tcp"
      end

      -- when proxying TLS request in second layer or doing TLS passthrough
      -- rewrite the dst_ip, port back to what specified in proxy_protocol
      if var.kong_tls_passthrough_block == "1" or var.ssl_protocol then
        dst_ip = var.proxy_protocol_server_addr
        dst_port = tonumber(var.proxy_protocol_server_port)
      end

      return find_route(nil, nil, nil, scheme,
                        src_ip, src_port,
                        dst_ip, dst_port,
                        sni)
    end
  end

  return {
    _set_ngx = _set_ngx,
    select = find_route,
    exec = exec
  }
end


return _M<|MERGE_RESOLUTION|>--- conflicted
+++ resolved
@@ -1580,17 +1580,9 @@
 
   sort(prefix_uris, sort_uris)
 
-<<<<<<< HEAD
-  for _, category in pairs(categories) do
-    yield()
-    for _, routes in pairs(category.routes_by_sources) do
-      sort(routes, sort_sources)
-    end
-=======
   if not isempty(categories) then
     for _, category in pairs(categories) do
       yield()
->>>>>>> 5bbe0ca3
 
       sort_src_dst(category.routes_by_sources, sort_sources)
       sort_src_dst(category.routes_by_destinations, sort_destinations)
@@ -1908,13 +1900,8 @@
             header["Kong-Service-Id"] = service.id
           end
 
-<<<<<<< HEAD
-        if match_t.service.name then
-            header["Kong-Service-Name"] = match_t.service.name
-=======
           if service.name then
             header["Kong-Service-Name"] = service.name
->>>>>>> 5bbe0ca3
           end
         end
       end
