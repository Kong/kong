---
-- Module containing some general utility functions used in many places in Kong.
--
-- NOTE: Before implementing a function here, consider if it will be used in many places
-- across Kong. If not, a local function in the appropriate module is preferred.
--
-- @copyright Copyright 2016-2022 Kong Inc. All rights reserved.
-- @license [Apache 2.0](https://opensource.org/licenses/Apache-2.0)
-- @module kong.tools.utils

local pl_stringx = require "pl.stringx"
local pl_path = require "pl.path"
local pl_file = require "pl.file"

local type          = type
local pairs         = pairs
local ipairs        = ipairs
local tostring      = tostring
local tonumber      = tonumber
local sort          = table.sort
local concat        = table.concat
local insert        = table.insert
local fmt           = string.format
local find          = string.find
local join          = pl_stringx.join
local split         = pl_stringx.split
local re_match      = ngx.re.match
local setmetatable  = setmetatable


local _M = {}


do
  local url = require "socket.url"

  --- URL escape and format key and value
  -- values should be already decoded or the `raw` option should be passed to prevent double-encoding
  local function encode_args_value(key, value, raw)
    if not raw then
      key = url.escape(key)
    end
    if value ~= nil then
      if not raw then
        value = url.escape(value)
      end
      return fmt("%s=%s", key, value)
    else
      return key
    end
  end

  local function compare_keys(a, b)
    local ta = type(a)
    if ta == type(b) then
      return a < b
    end
    return ta == "number" -- numbers go first, then the rest of keys (usually strings)
  end


  -- Recursively URL escape and format key and value
  -- Handles nested arrays and tables
  local function recursive_encode_args(parent_key, value, raw, no_array_indexes, query)
    local sub_keys = {}
    for sk in pairs(value) do
      sub_keys[#sub_keys + 1] = sk
    end
    sort(sub_keys, compare_keys)

    local sub_value, next_sub_key
    for _, sub_key in ipairs(sub_keys) do
      sub_value = value[sub_key]

      if type(sub_key) == "number" then
        if no_array_indexes then
          next_sub_key = parent_key .. "[]"
        else
          next_sub_key = ("%s[%s]"):format(parent_key, tostring(sub_key))
        end
      else
        next_sub_key = ("%s.%s"):format(parent_key, tostring(sub_key))
      end

      if type(sub_value) == "table" then
        recursive_encode_args(next_sub_key, sub_value, raw, no_array_indexes, query)
      else
        query[#query+1] = encode_args_value(next_sub_key, sub_value, raw)
      end
    end
  end


  local ngx_null = ngx.null

  --- Encode a Lua table to a querystring
  -- Tries to mimic ngx_lua's `ngx.encode_args`, but has differences:
  -- * It percent-encodes querystring values.
  -- * It also supports encoding for bodies (only because it is used in http_client for specs.
  -- * It encodes arrays like Lapis instead of like ngx.encode_args to allow interacting with Lapis
  -- * It encodes ngx.null as empty strings
  -- * It encodes true and false as "true" and "false"
  -- * It is capable of encoding nested data structures:
  --   * An array access is encoded as `arr[1]`
  --   * A struct access is encoded as `struct.field`
  --   * Nested structures can use both: `arr[1].field[3]`
  -- @see https://github.com/Mashape/kong/issues/749
  -- @param[type=table] args A key/value table containing the query args to encode.
  -- @param[type=boolean] raw If true, will not percent-encode any key/value and will ignore special boolean rules.
  -- @param[type=boolean] no_array_indexes If true, arrays/map elements will be
  --                      encoded without an index: 'my_array[]='. By default,
  --                      array elements will have an index: 'my_array[0]='.
  -- @treturn string A valid querystring (without the prefixing '?')
  function _M.encode_args(args, raw, no_array_indexes)
    local query = {}
    local keys = {}

    for k in pairs(args) do
      keys[#keys+1] = k
    end

    sort(keys, compare_keys)

    for _, key in ipairs(keys) do
      local value = args[key]
      if type(value) == "table" then
        recursive_encode_args(key, value, raw, no_array_indexes, query)
      elseif value == ngx_null then
        query[#query+1] = encode_args_value(key, "")
      elseif  value ~= nil or raw then
        value = tostring(value)
        if value ~= "" then
          query[#query+1] = encode_args_value(key, value, raw)
        elseif raw or value == "" then
          query[#query+1] = key
        end
      end
    end

    return concat(query, "&")
  end

  local function decode_array(t)
    local keys = {}
    local len  = 0
    for k in pairs(t) do
      len = len + 1
      local number = tonumber(k)
      if not number then
        return nil
      end
      keys[len] = number
    end

    sort(keys)
    local new_t = {}

    for i=1,len do
      if keys[i] ~= i then
        return nil
      end
      new_t[i] = t[tostring(i)]
    end

    return new_t
  end

  -- Parses params in post requests
  -- Transforms "string-like numbers" inside "array-like" tables into numbers
  -- (needs a complete array with no holes starting on "1")
  --   { x = {["1"] = "a", ["2"] = "b" } } becomes { x = {"a", "b"} }
  -- Transforms empty strings into ngx.null:
  --   { x = "" } becomes { x = ngx.null }
  -- Transforms the strings "true" and "false" into booleans
  --   { x = "true" } becomes { x = true }
  function _M.decode_args(args)
    local new_args = {}

    for k, v in pairs(args) do
      if type(v) == "table" then
        v = decode_array(v) or v
      elseif v == "" then
        v = ngx_null
      elseif v == "true" then
        v = true
      elseif v == "false" then
        v = false
      end
      new_args[k] = v
    end

    return new_args
  end

end


--- Checks whether a request is https or was originally https (but already
-- terminated). It will check in the current request (global `ngx` table). If
-- the header `X-Forwarded-Proto` exists -- with value `https` then it will also
-- be considered as an https connection.
-- @param trusted_ip boolean indicating if the client is a trusted IP
-- @param allow_terminated if truthy, the `X-Forwarded-Proto` header will be checked as well.
-- @return boolean or nil+error in case the header exists multiple times
_M.check_https = function(trusted_ip, allow_terminated)
  if ngx.var.scheme:lower() == "https" then
    return true
  end

  if not allow_terminated then
    return false
  end

  -- if we trust this IP, examine it's X-Forwarded-Proto header
  -- otherwise, we fall back to relying on the client scheme
  -- (which was either validated earlier, or we fall through this block)
  if trusted_ip then
    local scheme = ngx.req.get_headers()["x-forwarded-proto"]

    -- we could use the first entry (lower security), or check the contents of
    -- each of them (slow). So for now defensive, and error
    -- out on multiple entries for the x-forwarded-proto header.
    if type(scheme) == "table" then
      return nil, "Only one X-Forwarded-Proto header allowed"
    end

    return tostring(scheme):lower() == "https"
  end

  return false
end


<<<<<<< HEAD
do
  local ipmatcher =  require "resty.ipmatcher"
  local sub = string.sub

  local ipv4_prefixes = {}
  for i = 0, 32 do
    ipv4_prefixes[tostring(i)] = i
  end

  local ipv6_prefixes = {}
  for i = 0, 128 do
    ipv6_prefixes[tostring(i)] = i
  end

  local function split_cidr(cidr, prefixes)
    local p = find(cidr, "/", 3, true)
    if not p then
      return
    end

    return sub(cidr, 1, p - 1), prefixes[sub(cidr, p + 1)]
  end

  local validate = function(input, f1, f2, prefixes)
    if type(input) ~= "string" then
      return false
    end

    if prefixes then
      local ip, prefix = split_cidr(input, prefixes)
      if not ip or not prefix then
        return false
      end

      input = ip
    end

    if f1(input) then
      return true
    end

    if f2 and f2(input) then
      return true
    end

    return false
  end

  _M.is_valid_ipv4 = function(ipv4)
    return validate(ipv4, ipmatcher.parse_ipv4)
  end

  _M.is_valid_ipv6 = function(ipv6)
    return validate(ipv6, ipmatcher.parse_ipv6)
  end

  _M.is_valid_ip = function(ip)
    return validate(ip, ipmatcher.parse_ipv4, ipmatcher.parse_ipv6)
  end

  _M.is_valid_cidr_v4 = function(cidr_v4)
    return validate(cidr_v4, ipmatcher.parse_ipv4, nil, ipv4_prefixes)
  end

  _M.is_valid_cidr_v6 = function(cidr_v6)
    return validate(cidr_v6, ipmatcher.parse_ipv6, nil, ipv6_prefixes)
  end

  _M.is_valid_cidr = function(cidr)
    return validate(cidr, _M.is_valid_cidr_v4, _M.is_valid_cidr_v6)
  end

  _M.is_valid_ip_or_cidr_v4 = function(ip_or_cidr_v4)
    return validate(ip_or_cidr_v4, ipmatcher.parse_ipv4, _M.is_valid_cidr_v4)
  end

  _M.is_valid_ip_or_cidr_v6 = function(ip_or_cidr_v6)
    return validate(ip_or_cidr_v6, ipmatcher.parse_ipv6, _M.is_valid_cidr_v6)
  end

  _M.is_valid_ip_or_cidr = function(ip_or_cidr)
    return validate(ip_or_cidr, _M.is_valid_ip,  _M.is_valid_cidr)
  end
end


--- checks the hostname type; ipv4, ipv6, or name.
-- Type is determined by exclusion, not by validation. So if it returns 'ipv6' then
-- it can only be an ipv6, but it is not necessarily a valid ipv6 address.
-- @param name the string to check (this may contain a portnumber)
-- @return string either; 'ipv4', 'ipv6', or 'name'
-- @usage hostname_type("123.123.123.123")  -->  "ipv4"
-- hostname_type("::1")              -->  "ipv6"
-- hostname_type("some::thing")      -->  "ipv6", but invalid...
_M.hostname_type = function(name)
  local remainder, colons = gsub(name, ":", "")
  if colons > 1 then
    return "ipv6"
  end
  if remainder:match("^[%d%.]+$") then
    return "ipv4"
  end
  return "name"
end

--- parses, validates and normalizes an ipv4 address.
-- @param address the string containing the address (formats; ipv4, ipv4:port)
-- @return normalized address (string) + port (number or nil), or alternatively nil+error
_M.normalize_ipv4 = function(address)
  local a,b,c,d,port
  if address:find(":", 1, true) then
    -- has port number
    a,b,c,d,port = address:match("^(%d%d?%d?)%.(%d%d?%d?)%.(%d%d?%d?)%.(%d%d?%d?):(%d+)$")
  else
    -- without port number
    a,b,c,d,port = address:match("^(%d%d?%d?)%.(%d%d?%d?)%.(%d%d?%d?)%.(%d%d?%d?)$")
  end
  if not a then
    return nil, "invalid ipv4 address: " .. address
  end
  a,b,c,d = tonumber(a), tonumber(b), tonumber(c), tonumber(d)
  if a < 0 or a > 255 or b < 0 or b > 255 or c < 0 or
     c > 255 or d < 0 or d > 255 then
    return nil, "invalid ipv4 address: " .. address
  end
  if port then
    port = tonumber(port)
    if port > 65535 then
      return nil, "invalid port number"
    end
  end

  return fmt("%d.%d.%d.%d",a,b,c,d), port
end

--- parses, validates and normalizes an ipv6 address.
-- @param address the string containing the address (formats; ipv6, [ipv6], [ipv6]:port)
-- @return normalized expanded address (string) + port (number or nil), or alternatively nil+error
_M.normalize_ipv6 = function(address)
  local check, port = address:match("^(%b[])(.-)$")
  if port == "" then
    port = nil
  end
  if check then
    check = check:sub(2, -2)  -- drop the brackets
    -- we have ipv6 in brackets, now get port if we got something left
    if port then
      port = port:match("^:(%d-)$")
      if not port then
        return nil, "invalid ipv6 address"
      end
      port = tonumber(port)
      if port > 65535 then
        return nil, "invalid port number"
      end
    end
  else
    -- no brackets, so full address only; no brackets, no port
    check = address
    port = nil
  end
  -- check ipv6 format and normalize
  if check:sub(1,1) == ":" then
    check = "0" .. check
  end
  if check:sub(-1,-1) == ":" then
    check = check .. "0"
  end
  if check:find("::", 1, true) then
    -- expand double colon
    local _, count = gsub(check, ":", "")
    local ins = ":" .. string.rep("0:", 8 - count)
    check = gsub(check, "::", ins, 1)  -- replace only 1 occurence!
  end
  local a,b,c,d,e,f,g,h = check:match("^(%x%x?%x?%x?):(%x%x?%x?%x?):(%x%x?%x?%x?):(%x%x?%x?%x?):(%x%x?%x?%x?):(%x%x?%x?%x?):(%x%x?%x?%x?):(%x%x?%x?%x?)$")
  if not a then
    -- not a valid IPv6 address
    return nil, "invalid ipv6 address: " .. address
  end
  local zeros = "0000"
  return lower(fmt("%s:%s:%s:%s:%s:%s:%s:%s",
      zeros:sub(1, 4 - #a) .. a,
      zeros:sub(1, 4 - #b) .. b,
      zeros:sub(1, 4 - #c) .. c,
      zeros:sub(1, 4 - #d) .. d,
      zeros:sub(1, 4 - #e) .. e,
      zeros:sub(1, 4 - #f) .. f,
      zeros:sub(1, 4 - #g) .. g,
      zeros:sub(1, 4 - #h) .. h)), port
end

--- parses and validates a hostname.
-- @param address the string containing the hostname (formats; name, name:port)
-- @return hostname (string) + port (number or nil), or alternatively nil+error
_M.check_hostname = function(address)
  local name = address
  local port = address:match(":(%d+)$")
  if port then
    name = name:sub(1, -(#port+2))
    port = tonumber(port)
    if port > 65535 then
      return nil, "invalid port number"
    end
  end
  local match = name:match("^[%d%a%-%.%_]+$")
  if match == nil then
    return nil, "invalid hostname: " .. address
  end

  -- Reject prefix/trailing dashes and dots in each segment
  -- notes:
  --   - punycode allows prefixed dash, if the characters before the dash are escaped
  --   - FQDN can end in dots
  for index, segment in ipairs(split(name, ".")) do
    if segment:match("-$") or segment:match("^%.") or segment:match("%.$") or
       (segment == "" and index ~= #split(name, ".")) then
      return nil, "invalid hostname: " .. address
    end
  end
  return name, port
end

local verify_types = {
  ipv4 = _M.normalize_ipv4,
  ipv6 = _M.normalize_ipv6,
  name = _M.check_hostname,
}
--- verifies and normalizes ip adresses and hostnames. Supports ipv4, ipv4:port, ipv6, [ipv6]:port, name, name:port.
-- Returned ipv4 addresses will have no leading zero's, ipv6 will be fully expanded without brackets.
-- Note: a name will not be normalized!
-- @param address string containing the address
-- @return table with the following fields: `host` (string; normalized address, or name), `type` (string; 'ipv4', 'ipv6', 'name'), and `port` (number or nil), or alternatively nil+error on invalid input
_M.normalize_ip = function(address)
  local atype = _M.hostname_type(address)
  local addr, port = verify_types[atype](address)
  if not addr then
    return nil, port
  end
  return {
    type = atype,
    host = addr,
    port = port
  }
end

--- Formats an ip address or hostname with an (optional) port for use in urls.
-- Supports ipv4, ipv6 and names.
--
-- Explicitly accepts 'nil+error' as input, to pass through any errors from the normalizing and name checking functions.
-- @param p1 address to format, either string with name/ip, table returned from `normalize_ip`, or from the `socket.url` library.
-- @param p2 port (optional) if p1 is a table, then this port will be inserted if no port-field is in the table
-- @return formatted address or nil+error
-- @usage
-- local addr, err = format_ip(normalize_ip("001.002.003.004:123"))  --> "1.2.3.4:123"
-- local addr, err = format_ip(normalize_ip("::1"))                  --> "[0000:0000:0000:0000:0000:0000:0000:0001]"
-- local addr, err = format_ip("::1", 80))                           --> "[::1]:80"
-- local addr, err = format_ip(check_hostname("//bad .. name\\"))    --> nil, "invalid hostname: ... "
_M.format_host = function(p1, p2)
  local t = type(p1)
  if t == "nil" then
    return p1, p2   -- just pass through any errors passed in
  end
  local host, port, typ
  if t == "table" then
    port = p1.port or p2
    host = p1.host
    typ = p1.type or _M.hostname_type(host)
  elseif t == "string" then
    port = p2
    host = p1
    typ = _M.hostname_type(host)
  else
    return nil, "cannot format type '" .. t .. "'"
  end
  if typ == "ipv6" and not find(host, "[", nil, true) then
    return "[" .. _M.normalize_ipv6(host) .. "]" .. (port and ":" .. port or "")
  else
    return host ..  (port and ":" .. port or "")
  end
end
=======
--- Try to load a module.
-- Will not throw an error if the module was not found, but will throw an error if the
-- loading failed for another reason (eg: syntax error).
-- @param module_name Path of the module to load (ex: kong.plugins.keyauth.api).
-- @return success A boolean indicating whether the module was found.
-- @return module The retrieved module, or the error in case of a failure
function _M.load_module_if_exists(module_name)
  local status, res = xpcall(function()
    return require(module_name)
  end, debug.traceback)
  if status then
    return true, res
  -- Here we match any character because if a module has a dash '-' in its name, we would need to escape it.
  elseif type(res) == "string" and find(res, "module '" .. module_name .. "' not found", nil, true) then
    return false, res
  else
    error("error loading module '" .. module_name .. "':\n" .. res)
  end
end

>>>>>>> 85101b83

local CONTROLS = [[\x00-\x1F\x7F]]
local HIGHBIT = [[\x80-\xFF]]
local SEPARATORS = [==[ \t()<>@,;:\\\"\/?={}\[\]]==]
local HTTP_TOKEN_FORBID_PATTERN = "[".. CONTROLS .. HIGHBIT .. SEPARATORS .. "]"

--- Validates a token defined by RFC 2616.
-- @param token (string) the string to verify
-- @return the valid token, or `nil+error`
function _M.validate_http_token(token)
  if token == nil or token == "" then
    return nil, "no token provided"
  end

  if not re_match(token, HTTP_TOKEN_FORBID_PATTERN, "jo") then
    return token
  end

  return nil, "contains one or more invalid characters. ASCII " ..
              "control characters (0-31;127), space, tab and the " ..
              "characters ()<>@,;:\\\"/?={}[] are not allowed."
end

-- should we also use validate_http_token for this?
--- Validates a header name.
-- Checks characters used in a header name to be valid, as per nginx only
-- a-z, A-Z, 0-9 and '-' are allowed.
-- @param name (string) the header name to verify
-- @return the valid header name, or `nil+error`
_M.validate_header_name = function(name)
  if name == nil or name == "" then
    return nil, "no header name provided"
  end

  if re_match(name, "^[a-zA-Z0-9-_]+$", "jo") then
    return name
  end

  return nil, "bad header name '" .. name ..
              "', allowed characters are A-Z, a-z, 0-9, '_', and '-'"
end

--- Validates a cookie name.
-- @param name (string) the cookie name to verify
-- @return the valid cookie name, or `nil+error`
_M.validate_cookie_name = _M.validate_http_token


local validate_labels
do
  local nkeys = require "table.nkeys"

  local MAX_KEY_SIZE   = 63
  local MAX_VALUE_SIZE = 63
  local MAX_KEYS_COUNT = 10

  -- validation rules based on Kong Labels AIP
  -- https://kong-aip.netlify.app/aip/129/
  local BASE_PTRN = "[a-z0-9]([\\w\\.:-]*[a-z0-9]|)$"
  local KEY_PTRN  = "(?!kong)(?!konnect)(?!insomnia)(?!mesh)(?!kic)" .. BASE_PTRN
  local VAL_PTRN  = BASE_PTRN

  local function validate_entry(str, max_size, pattern)
    if str == "" or #str > max_size then
      return nil, fmt(
        "%s must have between 1 and %d characters", str, max_size)
    end
    if not re_match(str, pattern, "ajoi") then
      return nil, fmt("%s is invalid. Must match pattern: %s", str, pattern)
    end
    return true
  end

  -- Validates a label array.
  -- Validates labels based on the kong Labels AIP
  function validate_labels(raw_labels)
    if nkeys(raw_labels) > MAX_KEYS_COUNT then
      return nil, fmt(
        "labels validation failed: count exceeded %d max elements",
        MAX_KEYS_COUNT
      )
    end

    for _, kv in ipairs(raw_labels) do
      local del = kv:find(":", 1, true)
      local k = del and kv:sub(1, del - 1) or ""
      local v = del and kv:sub(del + 1) or ""

      local ok, err = validate_entry(k, MAX_KEY_SIZE, KEY_PTRN)
      if not ok then
        return nil, "label key validation failed: " .. err
      end
      ok, err = validate_entry(v, MAX_VALUE_SIZE, VAL_PTRN)
      if not ok then
        return nil, "label value validation failed: " .. err
      end
    end

    return true
  end
end
_M.validate_labels = validate_labels


---
-- Given an http status and an optional message, this function will
-- return a body that could be used in `kong.response.exit`.
--
-- * Status 204 will always return nil for the body
-- * 405, 500 and 502 always return a predefined message
-- * If there is a message, it will be used as a body
-- * Otherwise, there's a default body for 401, 404 & 503 responses
--
-- If after applying those rules there's a body, and that body isn't a
-- table, it will be transformed into one of the form `{ message = ... }`,
-- where `...` is the untransformed body.
--
-- This function throws an error on invalid inputs.
--
-- @tparam number status The status to be used
-- @tparam[opt] table|string message The message to be used
-- @tparam[opt] table headers The headers to be used
-- @return table|nil a possible body which can be used in kong.response.exit
-- @usage
--
-- --- 204 always returns nil
-- get_default_exit_body(204) --> nil
-- get_default_exit_body(204, "foo") --> nil
--
-- --- 405, 500 & 502 always return predefined values
--
-- get_default_exit_body(502, "ignored") --> { message = "Bad gateway" }
--
-- --- If message is a table, it is returned
--
-- get_default_exit_body(200, { ok = true }) --> { ok = true }
--
-- --- If message is not a table, it is transformed into one
--
-- get_default_exit_body(200, "ok") --> { message = "ok" }
--
-- --- 401, 404 and 503 provide default values if none is defined
--
-- get_default_exit_body(404) --> { message = "Not found" }
--
do
  local _overrides = {
    [405] = "Method not allowed",
    [500] = "An unexpected error occurred",
    [502] = "Bad gateway",
  }

  local _defaults = {
    [401] = "Unauthorized",
    [404] = "Not found",
    [503] = "Service unavailable",
  }

  local MIN_STATUS_CODE      = 100
  local MAX_STATUS_CODE      = 599

  function _M.get_default_exit_body(status, message)
    if type(status) ~= "number" then
      error("code must be a number", 2)

    elseif status < MIN_STATUS_CODE or status > MAX_STATUS_CODE then
      error(fmt("code must be a number between %u and %u", MIN_STATUS_CODE, MAX_STATUS_CODE), 2)
    end

    if status == 204 then
      return nil
    end

    local body = _overrides[status] or message or _defaults[status]
    if body ~= nil and type(body) ~= "table" then
      body = { message = body }
    end

    return body
  end
end


local get_mime_type
local get_response_type
local get_error_template
do
  local CONTENT_TYPE_JSON    = "application/json"
  local CONTENT_TYPE_GRPC    = "application/grpc"
  local CONTENT_TYPE_HTML    = "text/html"
  local CONTENT_TYPE_XML     = "application/xml"
  local CONTENT_TYPE_PLAIN   = "text/plain"
  local CONTENT_TYPE_APP     = "application"
  local CONTENT_TYPE_TEXT    = "text"
  local CONTENT_TYPE_DEFAULT = "default"
  local CONTENT_TYPE_ANY     = "*"

  local MIME_TYPES = {
    [CONTENT_TYPE_GRPC]     = "",
    [CONTENT_TYPE_HTML]     = "text/html; charset=utf-8",
    [CONTENT_TYPE_JSON]     = "application/json; charset=utf-8",
    [CONTENT_TYPE_PLAIN]    = "text/plain; charset=utf-8",
    [CONTENT_TYPE_XML]      = "application/xml; charset=utf-8",
    [CONTENT_TYPE_APP]      = "application/json; charset=utf-8",
    [CONTENT_TYPE_TEXT]     = "text/plain; charset=utf-8",
    [CONTENT_TYPE_DEFAULT]  = "application/json; charset=utf-8",
  }

  local ERROR_TEMPLATES = {
    [CONTENT_TYPE_GRPC]   = "",
    [CONTENT_TYPE_HTML]   = [[
<!doctype html>
<html>
  <head>
    <meta charset="utf-8">
    <title>Error</title>
  </head>
  <body>
    <h1>Error</h1>
    <p>%s.</p>
    <p>request_id: %s</p>
  </body>
</html>
]],
    [CONTENT_TYPE_JSON]   = [[
{
  "message":"%s",
  "request_id":"%s"
}]],
    [CONTENT_TYPE_PLAIN]  = "%s\nrequest_id: %s\n",
    [CONTENT_TYPE_XML]    = [[
<?xml version="1.0" encoding="UTF-8"?>
<error>
  <message>%s</message>
  <requestid>%s</requestid>
</error>
]],
  }

  local ngx_log = ngx.log
  local ERR     = ngx.ERR
  local custom_error_templates = setmetatable({}, {
    __index = function(self, format)
      local template_path = kong.configuration["error_template_" .. format]
      if not template_path then
        rawset(self, format, false)
        return false
      end

      local template, err
      if pl_path.exists(template_path) then
        template, err = pl_file.read(template_path)
      else
        err = "file not found"
      end

      if template then
        rawset(self, format, template)
        return template
      end

      ngx_log(ERR, fmt("failed reading the custom %s error template: %s", format, err))
      rawset(self, format, false)
      return false
    end
  })


  get_response_type = function(accept_header)
    local content_type = MIME_TYPES[CONTENT_TYPE_DEFAULT]
    if type(accept_header) == "table" then
      accept_header = join(",", accept_header)
    end

    if accept_header ~= nil then
      local pattern = [[
        ((?:[a-z0-9][a-z0-9-!#$&^_+.]+|\*) \/ (?:[a-z0-9][a-z0-9-!#$&^_+.]+|\*))
        (?:
          \s*;\s*
          q = ( 1(?:\.0{0,3}|) | 0(?:\.\d{0,3}|) )
          | \s*;\s* [a-z0-9][a-z0-9-!#$&^_+.]+ (?:=[^;]*|)
        )*
      ]]
      local accept_values = split(accept_header, ",")
      local max_quality = 0

      for _, accept_value in ipairs(accept_values) do
        accept_value = _M.strip(accept_value)
        local matches = ngx.re.match(accept_value, pattern, "ajoxi")

        if matches then
          local media_type = matches[1]
          local q = tonumber(matches[2]) or 1

          if q > max_quality then
            max_quality = q
            content_type = get_mime_type(media_type) or content_type
          end
        end
      end
    end

    return content_type
  end


  get_mime_type = function(content_header, use_default)
    use_default = use_default == nil or use_default
    content_header = _M.strip(content_header)
    content_header = _M.split(content_header, ";")[1]
    local mime_type

    local entries = split(content_header, "/")
    if #entries > 1 then
      if entries[2] == CONTENT_TYPE_ANY then
        if entries[1] == CONTENT_TYPE_ANY then
          mime_type = MIME_TYPES[CONTENT_TYPE_DEFAULT]
        else
          mime_type = MIME_TYPES[entries[1]]
        end
      else
        mime_type = MIME_TYPES[content_header]
      end
    end

    if mime_type or use_default then
      return mime_type or MIME_TYPES[CONTENT_TYPE_DEFAULT]
    end

    return nil, "could not find MIME type"
  end


  get_error_template = function(mime_type)
    if mime_type == CONTENT_TYPE_JSON or mime_type == MIME_TYPES[CONTENT_TYPE_JSON] then
      return custom_error_templates.json or ERROR_TEMPLATES[CONTENT_TYPE_JSON]

    elseif mime_type == CONTENT_TYPE_HTML or mime_type == MIME_TYPES[CONTENT_TYPE_HTML] then
      return custom_error_templates.html or ERROR_TEMPLATES[CONTENT_TYPE_HTML]

    elseif mime_type == CONTENT_TYPE_XML or mime_type == MIME_TYPES[CONTENT_TYPE_XML] then
      return custom_error_templates.xml or ERROR_TEMPLATES[CONTENT_TYPE_XML]

    elseif mime_type == CONTENT_TYPE_PLAIN or mime_type == MIME_TYPES[CONTENT_TYPE_PLAIN] then
      return custom_error_templates.plain or ERROR_TEMPLATES[CONTENT_TYPE_PLAIN]

    elseif mime_type == CONTENT_TYPE_GRPC or mime_type == MIME_TYPES[CONTENT_TYPE_GRPC] then
      return ERROR_TEMPLATES[CONTENT_TYPE_GRPC]

    end

    return nil, "no template found for MIME type " .. (mime_type or "empty")
  end

end
_M.get_mime_type = get_mime_type
_M.get_response_type = get_response_type
_M.get_error_template = get_error_template


local topological_sort do

  local function visit(current, neighbors_map, visited, marked, sorted)
    if visited[current] then
      return true
    end

    if marked[current] then
      return nil, "Cycle detected, cannot sort topologically"
    end

    marked[current] = true

    local schemas_pointing_to_current = neighbors_map[current]
    if schemas_pointing_to_current then
      local neighbor, ok, err
      for i = 1, #schemas_pointing_to_current do
        neighbor = schemas_pointing_to_current[i]
        ok, err = visit(neighbor, neighbors_map, visited, marked, sorted)
        if not ok then
          return nil, err
        end
      end
    end

    marked[current] = false

    visited[current] = true

    insert(sorted, 1, current)

    return true
  end

  topological_sort = function(items, get_neighbors)
    local neighbors_map = {}
    local source, destination
    local neighbors
    for i = 1, #items do
      source = items[i] -- services
      neighbors = get_neighbors(source)
      for j = 1, #neighbors do
        destination = neighbors[j] --routes
        neighbors_map[destination] = neighbors_map[destination] or {}
        insert(neighbors_map[destination], source)
      end
    end

    local sorted = {}
    local visited = {}
    local marked = {}

    local current, ok, err
    for i = 1, #items do
      current = items[i]
      if not visited[current] and not marked[current] then
        ok, err = visit(current, neighbors_map, visited, marked, sorted)
        if not ok then
          return nil, err
        end
      end
    end

    return sorted
  end
end
_M.topological_sort = topological_sort


do
  local modules = {
    "kong.tools.table",
    "kong.tools.sha256",
    "kong.tools.yield",
    "kong.tools.string",
    "kong.tools.uuid",
    "kong.tools.rand",
    "kong.tools.system",
    "kong.tools.time",
<<<<<<< HEAD
    "kong.tools.module",
=======
    "kong.tools.ip",
>>>>>>> 85101b83
  }

  for _, str in ipairs(modules) do
    local mod = require(str)
    for name, func in pairs(mod) do
      _M[name] = func
    end
  end
end


return _M<|MERGE_RESOLUTION|>--- conflicted
+++ resolved
@@ -11,6 +11,7 @@
 local pl_stringx = require "pl.stringx"
 local pl_path = require "pl.path"
 local pl_file = require "pl.file"
+
 
 local type          = type
 local pairs         = pairs
@@ -21,7 +22,6 @@
 local concat        = table.concat
 local insert        = table.insert
 local fmt           = string.format
-local find          = string.find
 local join          = pl_stringx.join
 local split         = pl_stringx.split
 local re_match      = ngx.re.match
@@ -230,310 +230,6 @@
   return false
 end
 
-
-<<<<<<< HEAD
-do
-  local ipmatcher =  require "resty.ipmatcher"
-  local sub = string.sub
-
-  local ipv4_prefixes = {}
-  for i = 0, 32 do
-    ipv4_prefixes[tostring(i)] = i
-  end
-
-  local ipv6_prefixes = {}
-  for i = 0, 128 do
-    ipv6_prefixes[tostring(i)] = i
-  end
-
-  local function split_cidr(cidr, prefixes)
-    local p = find(cidr, "/", 3, true)
-    if not p then
-      return
-    end
-
-    return sub(cidr, 1, p - 1), prefixes[sub(cidr, p + 1)]
-  end
-
-  local validate = function(input, f1, f2, prefixes)
-    if type(input) ~= "string" then
-      return false
-    end
-
-    if prefixes then
-      local ip, prefix = split_cidr(input, prefixes)
-      if not ip or not prefix then
-        return false
-      end
-
-      input = ip
-    end
-
-    if f1(input) then
-      return true
-    end
-
-    if f2 and f2(input) then
-      return true
-    end
-
-    return false
-  end
-
-  _M.is_valid_ipv4 = function(ipv4)
-    return validate(ipv4, ipmatcher.parse_ipv4)
-  end
-
-  _M.is_valid_ipv6 = function(ipv6)
-    return validate(ipv6, ipmatcher.parse_ipv6)
-  end
-
-  _M.is_valid_ip = function(ip)
-    return validate(ip, ipmatcher.parse_ipv4, ipmatcher.parse_ipv6)
-  end
-
-  _M.is_valid_cidr_v4 = function(cidr_v4)
-    return validate(cidr_v4, ipmatcher.parse_ipv4, nil, ipv4_prefixes)
-  end
-
-  _M.is_valid_cidr_v6 = function(cidr_v6)
-    return validate(cidr_v6, ipmatcher.parse_ipv6, nil, ipv6_prefixes)
-  end
-
-  _M.is_valid_cidr = function(cidr)
-    return validate(cidr, _M.is_valid_cidr_v4, _M.is_valid_cidr_v6)
-  end
-
-  _M.is_valid_ip_or_cidr_v4 = function(ip_or_cidr_v4)
-    return validate(ip_or_cidr_v4, ipmatcher.parse_ipv4, _M.is_valid_cidr_v4)
-  end
-
-  _M.is_valid_ip_or_cidr_v6 = function(ip_or_cidr_v6)
-    return validate(ip_or_cidr_v6, ipmatcher.parse_ipv6, _M.is_valid_cidr_v6)
-  end
-
-  _M.is_valid_ip_or_cidr = function(ip_or_cidr)
-    return validate(ip_or_cidr, _M.is_valid_ip,  _M.is_valid_cidr)
-  end
-end
-
-
---- checks the hostname type; ipv4, ipv6, or name.
--- Type is determined by exclusion, not by validation. So if it returns 'ipv6' then
--- it can only be an ipv6, but it is not necessarily a valid ipv6 address.
--- @param name the string to check (this may contain a portnumber)
--- @return string either; 'ipv4', 'ipv6', or 'name'
--- @usage hostname_type("123.123.123.123")  -->  "ipv4"
--- hostname_type("::1")              -->  "ipv6"
--- hostname_type("some::thing")      -->  "ipv6", but invalid...
-_M.hostname_type = function(name)
-  local remainder, colons = gsub(name, ":", "")
-  if colons > 1 then
-    return "ipv6"
-  end
-  if remainder:match("^[%d%.]+$") then
-    return "ipv4"
-  end
-  return "name"
-end
-
---- parses, validates and normalizes an ipv4 address.
--- @param address the string containing the address (formats; ipv4, ipv4:port)
--- @return normalized address (string) + port (number or nil), or alternatively nil+error
-_M.normalize_ipv4 = function(address)
-  local a,b,c,d,port
-  if address:find(":", 1, true) then
-    -- has port number
-    a,b,c,d,port = address:match("^(%d%d?%d?)%.(%d%d?%d?)%.(%d%d?%d?)%.(%d%d?%d?):(%d+)$")
-  else
-    -- without port number
-    a,b,c,d,port = address:match("^(%d%d?%d?)%.(%d%d?%d?)%.(%d%d?%d?)%.(%d%d?%d?)$")
-  end
-  if not a then
-    return nil, "invalid ipv4 address: " .. address
-  end
-  a,b,c,d = tonumber(a), tonumber(b), tonumber(c), tonumber(d)
-  if a < 0 or a > 255 or b < 0 or b > 255 or c < 0 or
-     c > 255 or d < 0 or d > 255 then
-    return nil, "invalid ipv4 address: " .. address
-  end
-  if port then
-    port = tonumber(port)
-    if port > 65535 then
-      return nil, "invalid port number"
-    end
-  end
-
-  return fmt("%d.%d.%d.%d",a,b,c,d), port
-end
-
---- parses, validates and normalizes an ipv6 address.
--- @param address the string containing the address (formats; ipv6, [ipv6], [ipv6]:port)
--- @return normalized expanded address (string) + port (number or nil), or alternatively nil+error
-_M.normalize_ipv6 = function(address)
-  local check, port = address:match("^(%b[])(.-)$")
-  if port == "" then
-    port = nil
-  end
-  if check then
-    check = check:sub(2, -2)  -- drop the brackets
-    -- we have ipv6 in brackets, now get port if we got something left
-    if port then
-      port = port:match("^:(%d-)$")
-      if not port then
-        return nil, "invalid ipv6 address"
-      end
-      port = tonumber(port)
-      if port > 65535 then
-        return nil, "invalid port number"
-      end
-    end
-  else
-    -- no brackets, so full address only; no brackets, no port
-    check = address
-    port = nil
-  end
-  -- check ipv6 format and normalize
-  if check:sub(1,1) == ":" then
-    check = "0" .. check
-  end
-  if check:sub(-1,-1) == ":" then
-    check = check .. "0"
-  end
-  if check:find("::", 1, true) then
-    -- expand double colon
-    local _, count = gsub(check, ":", "")
-    local ins = ":" .. string.rep("0:", 8 - count)
-    check = gsub(check, "::", ins, 1)  -- replace only 1 occurence!
-  end
-  local a,b,c,d,e,f,g,h = check:match("^(%x%x?%x?%x?):(%x%x?%x?%x?):(%x%x?%x?%x?):(%x%x?%x?%x?):(%x%x?%x?%x?):(%x%x?%x?%x?):(%x%x?%x?%x?):(%x%x?%x?%x?)$")
-  if not a then
-    -- not a valid IPv6 address
-    return nil, "invalid ipv6 address: " .. address
-  end
-  local zeros = "0000"
-  return lower(fmt("%s:%s:%s:%s:%s:%s:%s:%s",
-      zeros:sub(1, 4 - #a) .. a,
-      zeros:sub(1, 4 - #b) .. b,
-      zeros:sub(1, 4 - #c) .. c,
-      zeros:sub(1, 4 - #d) .. d,
-      zeros:sub(1, 4 - #e) .. e,
-      zeros:sub(1, 4 - #f) .. f,
-      zeros:sub(1, 4 - #g) .. g,
-      zeros:sub(1, 4 - #h) .. h)), port
-end
-
---- parses and validates a hostname.
--- @param address the string containing the hostname (formats; name, name:port)
--- @return hostname (string) + port (number or nil), or alternatively nil+error
-_M.check_hostname = function(address)
-  local name = address
-  local port = address:match(":(%d+)$")
-  if port then
-    name = name:sub(1, -(#port+2))
-    port = tonumber(port)
-    if port > 65535 then
-      return nil, "invalid port number"
-    end
-  end
-  local match = name:match("^[%d%a%-%.%_]+$")
-  if match == nil then
-    return nil, "invalid hostname: " .. address
-  end
-
-  -- Reject prefix/trailing dashes and dots in each segment
-  -- notes:
-  --   - punycode allows prefixed dash, if the characters before the dash are escaped
-  --   - FQDN can end in dots
-  for index, segment in ipairs(split(name, ".")) do
-    if segment:match("-$") or segment:match("^%.") or segment:match("%.$") or
-       (segment == "" and index ~= #split(name, ".")) then
-      return nil, "invalid hostname: " .. address
-    end
-  end
-  return name, port
-end
-
-local verify_types = {
-  ipv4 = _M.normalize_ipv4,
-  ipv6 = _M.normalize_ipv6,
-  name = _M.check_hostname,
-}
---- verifies and normalizes ip adresses and hostnames. Supports ipv4, ipv4:port, ipv6, [ipv6]:port, name, name:port.
--- Returned ipv4 addresses will have no leading zero's, ipv6 will be fully expanded without brackets.
--- Note: a name will not be normalized!
--- @param address string containing the address
--- @return table with the following fields: `host` (string; normalized address, or name), `type` (string; 'ipv4', 'ipv6', 'name'), and `port` (number or nil), or alternatively nil+error on invalid input
-_M.normalize_ip = function(address)
-  local atype = _M.hostname_type(address)
-  local addr, port = verify_types[atype](address)
-  if not addr then
-    return nil, port
-  end
-  return {
-    type = atype,
-    host = addr,
-    port = port
-  }
-end
-
---- Formats an ip address or hostname with an (optional) port for use in urls.
--- Supports ipv4, ipv6 and names.
---
--- Explicitly accepts 'nil+error' as input, to pass through any errors from the normalizing and name checking functions.
--- @param p1 address to format, either string with name/ip, table returned from `normalize_ip`, or from the `socket.url` library.
--- @param p2 port (optional) if p1 is a table, then this port will be inserted if no port-field is in the table
--- @return formatted address or nil+error
--- @usage
--- local addr, err = format_ip(normalize_ip("001.002.003.004:123"))  --> "1.2.3.4:123"
--- local addr, err = format_ip(normalize_ip("::1"))                  --> "[0000:0000:0000:0000:0000:0000:0000:0001]"
--- local addr, err = format_ip("::1", 80))                           --> "[::1]:80"
--- local addr, err = format_ip(check_hostname("//bad .. name\\"))    --> nil, "invalid hostname: ... "
-_M.format_host = function(p1, p2)
-  local t = type(p1)
-  if t == "nil" then
-    return p1, p2   -- just pass through any errors passed in
-  end
-  local host, port, typ
-  if t == "table" then
-    port = p1.port or p2
-    host = p1.host
-    typ = p1.type or _M.hostname_type(host)
-  elseif t == "string" then
-    port = p2
-    host = p1
-    typ = _M.hostname_type(host)
-  else
-    return nil, "cannot format type '" .. t .. "'"
-  end
-  if typ == "ipv6" and not find(host, "[", nil, true) then
-    return "[" .. _M.normalize_ipv6(host) .. "]" .. (port and ":" .. port or "")
-  else
-    return host ..  (port and ":" .. port or "")
-  end
-end
-=======
---- Try to load a module.
--- Will not throw an error if the module was not found, but will throw an error if the
--- loading failed for another reason (eg: syntax error).
--- @param module_name Path of the module to load (ex: kong.plugins.keyauth.api).
--- @return success A boolean indicating whether the module was found.
--- @return module The retrieved module, or the error in case of a failure
-function _M.load_module_if_exists(module_name)
-  local status, res = xpcall(function()
-    return require(module_name)
-  end, debug.traceback)
-  if status then
-    return true, res
-  -- Here we match any character because if a module has a dash '-' in its name, we would need to escape it.
-  elseif type(res) == "string" and find(res, "module '" .. module_name .. "' not found", nil, true) then
-    return false, res
-  else
-    error("error loading module '" .. module_name .. "':\n" .. res)
-  end
-end
-
->>>>>>> 85101b83
 
 local CONTROLS = [[\x00-\x1F\x7F]]
 local HIGHBIT = [[\x80-\xFF]]
@@ -973,11 +669,8 @@
     "kong.tools.rand",
     "kong.tools.system",
     "kong.tools.time",
-<<<<<<< HEAD
     "kong.tools.module",
-=======
     "kong.tools.ip",
->>>>>>> 85101b83
   }
 
   for _, str in ipairs(modules) do
