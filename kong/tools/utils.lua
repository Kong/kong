-- This software is copyright Kong Inc. and its licensors.
-- Use of the software is subject to the agreement between your organization
-- and Kong Inc. If there is no such agreement, use is governed by and
-- subject to the terms of the Kong Master Software License Agreement found
-- at https://konghq.com/enterprisesoftwarelicense/.
-- [ END OF LICENSE 0867164ffc95e54f04670b5169c09574bdbd9bba ]

---
-- Module containing some general utility functions used in many places in Kong.
--
-- NOTE: Before implementing a function here, consider if it will be used in many places
-- across Kong. If not, a local function in the appropriate module is preferred.
--
-- @copyright Copyright 2016-2022 Kong Inc. All rights reserved.
-- @license [Apache 2.0](https://opensource.org/licenses/Apache-2.0)
-- @module kong.tools.utils

local ffi = require "ffi"
local uuid = require "resty.jit-uuid"
local pl_stringx = require "pl.stringx"
local pl_stringio = require "pl.stringio"
local pl_utils = require "pl.utils"
local pl_path = require "pl.path"
local zlib = require "ffi-zlib"

local C             = ffi.C
local ffi_fill      = ffi.fill
local ffi_new       = ffi.new
local ffi_str       = ffi.string
local type          = type
local pairs         = pairs
local ipairs        = ipairs
local select        = select
local tostring      = tostring
local tonumber      = tonumber
local sort          = table.sort
local concat        = table.concat
local insert        = table.insert
local lower         = string.lower
local fmt           = string.format
local find          = string.find
local gsub          = string.gsub
local match         = string.match
local split         = pl_stringx.split
local re_find       = ngx.re.find
local re_match      = ngx.re.match
local inflate_gzip  = zlib.inflateGzip
local deflate_gzip  = zlib.deflateGzip
local stringio_open = pl_stringio.open

ffi.cdef[[
typedef unsigned char u_char;

typedef long time_t;
typedef int clockid_t;
typedef struct timespec {
        time_t   tv_sec;        /* seconds */
        long     tv_nsec;       /* nanoseconds */
} nanotime;

int clock_gettime(clockid_t clk_id, struct timespec *tp);

int gethostname(char *name, size_t len);

int RAND_bytes(u_char *buf, int num);

unsigned long ERR_get_error(void);
void ERR_load_crypto_strings(void);
void ERR_free_strings(void);

const char *ERR_reason_error_string(unsigned long e);

int open(const char * filename, int flags, ...);
size_t read(int fd, void *buf, size_t count);
int write(int fd, const void *ptr, int numbytes);
int close(int fd);
char *strerror(int errnum);
]]

local _M = {}
local YIELD_ITERATIONS = 1000

--- splits a string.
-- just a placeholder to the penlight `pl.stringx.split` function
-- @function split
_M.split = split

--- strips whitespace from a string.
-- @function strip
_M.strip = function(str)
  if str == nil then
    return ""
  end
  str = tostring(str)
  if #str > 200 then
    return str:gsub("^%s+", ""):reverse():gsub("^%s+", ""):reverse()
  else
    return str:match("^%s*(.-)%s*$")
  end
end

--- packs a set of arguments in a table.
-- Explicitly sets field `n` to the number of arguments, so it is `nil` safe
_M.pack = function(...) return {n = select("#", ...), ...} end

--- unpacks a table to a list of arguments.
-- Explicitly honors the `n` field if given in the table, so it is `nil` safe
_M.unpack = function(t, i, j) return unpack(t, i or 1, j or t.n or #t) end

do
  local _system_infos

  function _M.get_system_infos()
    if _system_infos then
      return _system_infos
    end

    _system_infos = {}

    local ok, _, stdout = pl_utils.executeex("getconf _NPROCESSORS_ONLN")
    if ok then
      _system_infos.cores = tonumber(stdout:sub(1, -2))
    end

    ok, _, stdout = pl_utils.executeex("uname -ms")
    if ok then
      _system_infos.uname = stdout:gsub(";", ","):sub(1, -2)
    end

    return _system_infos
  end
end

do
  local trusted_certs_paths = {
    "/etc/ssl/certs/ca-certificates.crt",                -- Debian/Ubuntu/Gentoo
    "/etc/pki/tls/certs/ca-bundle.crt",                  -- Fedora/RHEL 6
    "/etc/ssl/ca-bundle.pem",                            -- OpenSUSE
    "/etc/pki/tls/cacert.pem",                           -- OpenELEC
    "/etc/pki/ca-trust/extracted/pem/tls-ca-bundle.pem", -- CentOS/RHEL 7
    "/etc/ssl/cert.pem",                                 -- OpenBSD, Alpine
  }

  function _M.get_system_trusted_certs_filepath()
    for _, path in ipairs(trusted_certs_paths) do
      if pl_path.exists(path) then
        return path
      end
    end

    return nil,
           "Could not find trusted certs file in " ..
           "any of the `system`-predefined locations. " ..
           "Please install a certs file there or set " ..
           "lua_ssl_trusted_certificate to an " ..
           "specific filepath instead of `system`"
  end
end


local get_rand_bytes

do
  local ngx_log = ngx.log
  local WARN    = ngx.WARN

  local system_constants = require "lua_system_constants"
  local O_RDONLY = system_constants.O_RDONLY()
  local bytes_buf_t = ffi.typeof "char[?]"

  local function urandom_bytes(buf, size)
    local fd = C.open("/dev/urandom", O_RDONLY, 0) -- mode is ignored
    if fd < 0 then
      ngx_log(WARN, "Error opening random fd: ",
                    ffi_str(C.strerror(ffi.errno())))

      return false
    end

    local res = C.read(fd, buf, size)
    if res <= 0 then
      ngx_log(WARN, "Error reading from urandom: ",
                    ffi_str(C.strerror(ffi.errno())))

      return false
    end

    if C.close(fd) ~= 0 then
      ngx_log(WARN, "Error closing urandom: ",
                    ffi_str(C.strerror(ffi.errno())))
    end

    return true
  end

  -- try to get n_bytes of CSPRNG data, first via /dev/urandom,
  -- and then falling back to OpenSSL if necessary
  get_rand_bytes = function(n_bytes, urandom)
    local buf = ffi_new(bytes_buf_t, n_bytes)
    ffi_fill(buf, n_bytes, 0x0)

    -- only read from urandom if we were explicitly asked
    if urandom then
      local rc = urandom_bytes(buf, n_bytes)

      -- if the read of urandom was successful, we returned true
      -- and buf is filled with our bytes, so return it as a string
      if rc then
        return ffi_str(buf, n_bytes)
      end
    end

    if C.RAND_bytes(buf, n_bytes) == 0 then
      -- get error code
      local err_code = C.ERR_get_error()
      if err_code == 0 then
        return nil, "could not get SSL error code from the queue"
      end

      -- get human-readable error string
      C.ERR_load_crypto_strings()
      local err = C.ERR_reason_error_string(err_code)
      C.ERR_free_strings()

      return nil, "could not get random bytes (" ..
                  "reason:" .. ffi_str(err) .. ") "
    end

    return ffi_str(buf, n_bytes)
  end

  _M.get_rand_bytes = get_rand_bytes
end

--- Generates a v4 uuid.
-- @function uuid
-- @return string with uuid
_M.uuid = uuid.generate_v4

--- Generates a random unique string
-- @return string  The random string (a chunk of base64ish-encoded random bytes)
do
  local char = string.char
  local rand = math.random
  local encode_base64 = ngx.encode_base64

  -- generate a random-looking string by retrieving a chunk of bytes and
  -- replacing non-alphanumeric characters with random alphanumeric replacements
  -- (we dont care about deriving these bytes securely)
  -- this serves to attempt to maintain some backward compatibility with the
  -- previous implementation (stripping a UUID of its hyphens), while significantly
  -- expanding the size of the keyspace.
  local function random_string()
    -- get 24 bytes, which will return a 32 char string after encoding
    -- this is done in attempt to maintain backwards compatibility as
    -- much as possible while improving the strength of this function
    return encode_base64(get_rand_bytes(24, true))
           :gsub("/", char(rand(48, 57)))  -- 0 - 10
           :gsub("+", char(rand(65, 90)))  -- A - Z
           :gsub("=", char(rand(97, 122))) -- a - z
  end

  _M.random_string = random_string
end

local uuid_regex = "^[0-9a-f]{8}-[0-9a-f]{4}-[0-9a-f]{4}-[0-9a-f]{4}-[0-9a-f]{12}$"
function _M.is_valid_uuid(str)
  if type(str) ~= 'string' or #str ~= 36 then
    return false
  end
  return re_find(str, uuid_regex, 'ioj') ~= nil
end

-- function below is more acurate, but invalidates previously accepted uuids and hence causes
-- trouble with existing data during migrations.
-- see: https://github.com/thibaultcha/lua-resty-jit-uuid/issues/8
-- function _M.is_valid_uuid(str)
--  return str == "00000000-0000-0000-0000-000000000000" or uuid.is_valid(str)
--end

do
  local url = require "socket.url"

  --- URL escape and format key and value
  -- values should be already decoded or the `raw` option should be passed to prevent double-encoding
  local function encode_args_value(key, value, raw)
    if not raw then
      key = url.escape(key)
    end
    if value ~= nil then
      if not raw then
        value = url.escape(value)
      end
      return fmt("%s=%s", key, value)
    else
      return key
    end
  end

  local function compare_keys(a, b)
    local ta = type(a)
    if ta == type(b) then
      return a < b
    end
    return ta == "number" -- numbers go first, then the rest of keys (usually strings)
  end


  -- Recursively URL escape and format key and value
  -- Handles nested arrays and tables
  local function recursive_encode_args(parent_key, value, raw, no_array_indexes, query)
    local sub_keys = {}
    for sk in pairs(value) do
      sub_keys[#sub_keys + 1] = sk
    end
    sort(sub_keys, compare_keys)

    local sub_value, next_sub_key
    for _, sub_key in ipairs(sub_keys) do
      sub_value = value[sub_key]

      if type(sub_key) == "number" then
        if no_array_indexes then
          next_sub_key = parent_key .. "[]"
        else
          next_sub_key = ("%s[%s]"):format(parent_key, tostring(sub_key))
        end
      else
        next_sub_key = ("%s.%s"):format(parent_key, tostring(sub_key))
      end

      if type(sub_value) == "table" then
        recursive_encode_args(next_sub_key, sub_value, raw, no_array_indexes, query)
      else
        query[#query+1] = encode_args_value(next_sub_key, sub_value, raw)
      end
    end
  end


  --- Encode a Lua table to a querystring
  -- Tries to mimic ngx_lua's `ngx.encode_args`, but has differences:
  -- * It percent-encodes querystring values.
  -- * It also supports encoding for bodies (only because it is used in http_client for specs.
  -- * It encodes arrays like Lapis instead of like ngx.encode_args to allow interacting with Lapis
  -- * It encodes ngx.null as empty strings
  -- * It encodes true and false as "true" and "false"
  -- * It is capable of encoding nested data structures:
  --   * An array access is encoded as `arr[1]`
  --   * A struct access is encoded as `struct.field`
  --   * Nested structures can use both: `arr[1].field[3]`
  -- @see https://github.com/Mashape/kong/issues/749
  -- @param[type=table] args A key/value table containing the query args to encode.
  -- @param[type=boolean] raw If true, will not percent-encode any key/value and will ignore special boolean rules.
  -- @param[type=boolean] no_array_indexes If true, arrays/map elements will be
  --                      encoded without an index: 'my_array[]='. By default,
  --                      array elements will have an index: 'my_array[0]='.
  -- @treturn string A valid querystring (without the prefixing '?')
  function _M.encode_args(args, raw, no_array_indexes)
    local query = {}
    local keys = {}

    for k in pairs(args) do
      keys[#keys+1] = k
    end

    sort(keys, compare_keys)

    for _, key in ipairs(keys) do
      local value = args[key]
      if type(value) == "table" then
        recursive_encode_args(key, value, raw, no_array_indexes, query)
      elseif value == ngx.null then
        query[#query+1] = encode_args_value(key, "")
      elseif  value ~= nil or raw then
        value = tostring(value)
        if value ~= "" then
          query[#query+1] = encode_args_value(key, value, raw)
        elseif raw or value == "" then
          query[#query+1] = key
        end
      end
    end

    return concat(query, "&")
  end

  local function decode_array(t)
    local keys = {}
    local len  = 0
    for k in pairs(t) do
      len = len + 1
      local number = tonumber(k)
      if not number then
        return nil
      end
      keys[len] = number
    end

    sort(keys)
    local new_t = {}

    for i=1,len do
      if keys[i] ~= i then
        return nil
      end
      new_t[i] = t[tostring(i)]
    end

    return new_t
  end

  -- Parses params in post requests
  -- Transforms "string-like numbers" inside "array-like" tables into numbers
  -- (needs a complete array with no holes starting on "1")
  --   { x = {["1"] = "a", ["2"] = "b" } } becomes { x = {"a", "b"} }
  -- Transforms empty strings into ngx.null:
  --   { x = "" } becomes { x = ngx.null }
  -- Transforms the strings "true" and "false" into booleans
  --   { x = "true" } becomes { x = true }
  function _M.decode_args(args)
    local new_args = {}

    for k, v in pairs(args) do
      if type(v) == "table" then
        v = decode_array(v) or v
      elseif v == "" then
        v = ngx.null
      elseif v == "true" then
        v = true
      elseif v == "false" then
        v = false
      end
      new_args[k] = v
    end

    return new_args
  end

end


--- Checks whether a request is https or was originally https (but already
-- terminated). It will check in the current request (global `ngx` table). If
-- the header `X-Forwarded-Proto` exists -- with value `https` then it will also
-- be considered as an https connection.
-- @param trusted_ip boolean indicating if the client is a trusted IP
-- @param allow_terminated if truthy, the `X-Forwarded-Proto` header will be checked as well.
-- @return boolean or nil+error in case the header exists multiple times
_M.check_https = function(trusted_ip, allow_terminated)
  if ngx.var.scheme:lower() == "https" then
    return true
  end

  if not allow_terminated then
    return false
  end

  -- if we trust this IP, examine it's X-Forwarded-Proto header
  -- otherwise, we fall back to relying on the client scheme
  -- (which was either validated earlier, or we fall through this block)
  if trusted_ip then
    local scheme = ngx.req.get_headers()["x-forwarded-proto"]

    -- we could use the first entry (lower security), or check the contents of
    -- each of them (slow). So for now defensive, and error
    -- out on multiple entries for the x-forwarded-proto header.
    if type(scheme) == "table" then
      return nil, "Only one X-Forwarded-Proto header allowed"
    end

    return tostring(scheme):lower() == "https"
  end

  return false
end

--- Merges two table together.
-- A new table is created with a non-recursive copy of the provided tables
-- @param t1 The first table
-- @param t2 The second table
-- @return The (new) merged table
function _M.table_merge(t1, t2)
  if not t1 then
    t1 = {}
  end
  if not t2 then
    t2 = {}
  end

  local res = {}
  for k,v in pairs(t1) do res[k] = v end
  for k,v in pairs(t2) do res[k] = v end
  return res
end

--- Checks if a value exists in a table.
-- @param arr The table to use
-- @param val The value to check
-- @return Returns `true` if the table contains the value, `false` otherwise
function _M.table_contains(arr, val)
  if arr then
    for _, v in pairs(arr) do
      if v == val then
        return true
      end
    end
  end
  return false
end

do
  local floor = math.floor
  local max = math.max

  local is_array_fast = require "table.isarray"

  local is_array_strict = function(t)
    local m, c = 0, 0
    for k in pairs(t) do
        if type(k) ~= "number" or k < 1 or floor(k) ~= k then
          return false
        end
        m = max(m, k)
        c = c + 1
    end
    return c == m
  end

  local is_array_lapis = function(t)
    if type(t) ~= "table" then
      return false
    end
    local i = 0
    for _ in pairs(t) do
      i = i + 1
      if t[i] == nil and t[tostring(i)] == nil then
        return false
      end
    end
    return true
  end

  --- Checks if a table is an array and not an associative array.
  -- @param t The table to check
  -- @param mode: `"strict"`: only sequential indices starting from 1 are allowed (no holes)
  --                `"fast"`: OpenResty optimized version (holes and negative indices are ok)
  --               `"lapis"`: Allows numeric indices as strings (no holes)
  -- @return Returns `true` if the table is an array, `false` otherwise
  function _M.is_array(t, mode)
    if type(t) ~= "table" then
      return false
    end

    if mode == "lapis" then
      return is_array_lapis(t)
    end

    if mode == "fast" then
      return is_array_fast(t)
    end

    return is_array_strict(t)
  end
end


--- Checks if a table is an array and not an associative array.
-- *** NOTE *** string-keys containing integers are considered valid array entries!
-- @param t The table to check
-- @return Returns `true` if the table is an array, `false` otherwise
function _M.is_lapis_array(t)
  if type(t) ~= "table" then
    return false
  end
  local i = 0
  for _ in pairs(t) do
    i = i + 1
    if t[i] == nil and t[tostring(i)] == nil then
      return false
    end
  end
  return true
end


--- Deep copies a table into a new table.
-- Tables used as keys are also deep copied, as are metatables
-- @param orig The table to copy
-- @param copy_mt Copy metatable (default is true)
-- @return Returns a copy of the input table
function _M.deep_copy(orig, copy_mt)
  if copy_mt == nil then
    copy_mt = true
  end
  local copy
  if type(orig) == "table" then
    copy = {}
    for orig_key, orig_value in next, orig, nil do
      copy[_M.deep_copy(orig_key)] = _M.deep_copy(orig_value, copy_mt)
    end
    if copy_mt then
      setmetatable(copy, _M.deep_copy(getmetatable(orig)))
    end
  else
    copy = orig
  end
  return copy
end


do
  local clone = require "table.clone"

  --- Copies a table into a new table.
  -- neither sub tables nor metatables will be copied.
  -- @param orig The table to copy
  -- @return Returns a copy of the input table
  function _M.shallow_copy(orig)
    local copy
    if type(orig) == "table" then
      copy = clone(orig)
    else -- number, string, boolean, etc
      copy = orig
    end
    return copy
  end
end

--- Merges two tables recursively
-- For each subtable in t1 and t2, an equivalent (but different) table will
-- be created in the resulting merge. If t1 and t2 have a subtable with in the
-- same key k, res[k] will be a deep merge of both subtables.
-- Metatables are not taken into account.
-- Keys are copied by reference (if tables are used as keys they will not be
-- duplicated)
-- @param t1 one of the tables to merge
-- @param t2 one of the tables to merge
-- @return Returns a table representing a deep merge of the new table
function _M.deep_merge(t1, t2)
  local res = _M.deep_copy(t1)

  for k, v in pairs(t2) do
    if type(v) == "table" and type(res[k]) == "table" then
      res[k] = _M.deep_merge(res[k], v)
    else
      res[k] = _M.deep_copy(v) -- returns v when it is not a table
    end
  end

  return res
end

local err_list_mt = {}

--- Concatenates lists into a new table.
function _M.concat(...)
  local result = {}
  local insert = table.insert
  for _, t in ipairs({...}) do
    for _, v in ipairs(t) do insert(result, v) end
  end
  return result
end

--- Add an error message to a key/value table.
-- If the key already exists, a sub table is created with the original and the new value.
-- @param errors (Optional) Table to attach the error to. If `nil`, the table will be created.
-- @param k Key on which to insert the error in the `errors` table.
-- @param v Value of the error
-- @return The `errors` table with the new error inserted.
function _M.add_error(errors, k, v)
  if not errors then
    errors = {}
  end

  if errors and errors[k] then
    if getmetatable(errors[k]) ~= err_list_mt then
      errors[k] = setmetatable({errors[k]}, err_list_mt)
    end

    insert(errors[k], v)
  else
    errors[k] = v
  end

  return errors
end

--- Try to load a module.
-- Will not throw an error if the module was not found, but will throw an error if the
-- loading failed for another reason (eg: syntax error).
-- @param module_name Path of the module to load (ex: kong.plugins.keyauth.api).
-- @return success A boolean indicating wether the module was found.
-- @return module The retrieved module, or the error in case of a failure
function _M.load_module_if_exists(module_name)
  local status, res = xpcall(function()
    return require(module_name)
  end, debug.traceback)
  if status then
    return true, res
  -- Here we match any character because if a module has a dash '-' in its name, we would need to escape it.
  elseif type(res) == "string" and find(res, "module '" .. module_name .. "' not found", nil, true) then
    return false, res
  else
    error("error loading module '" .. module_name .. "':\n" .. res)
  end
end

-- Numbers taken from table 3-7 in www.unicode.org/versions/Unicode6.2.0/UnicodeStandard-6.2.pdf
-- find-based solution inspired by http://notebook.kulchenko.com/programming/fixing-malformed-utf8-in-lua
function _M.validate_utf8(val)
  local str = tostring(val)
  local i, len = 1, #str
  while i <= len do
    if     i == find(str, "[%z\1-\127]", i) then i = i + 1
    elseif i == find(str, "[\194-\223][\123-\191]", i) then i = i + 2
    elseif i == find(str,        "\224[\160-\191][\128-\191]", i)
        or i == find(str, "[\225-\236][\128-\191][\128-\191]", i)
        or i == find(str,        "\237[\128-\159][\128-\191]", i)
        or i == find(str, "[\238-\239][\128-\191][\128-\191]", i) then i = i + 3
    elseif i == find(str,        "\240[\144-\191][\128-\191][\128-\191]", i)
        or i == find(str, "[\241-\243][\128-\191][\128-\191][\128-\191]", i)
        or i == find(str,        "\244[\128-\143][\128-\191][\128-\191]", i) then i = i + 4
    else
      return false, i
    end
  end

  return true
end


do
  local ipmatcher =  require "resty.ipmatcher"
  local sub = string.sub

  local ipv4_prefixes = {}
  for i = 0, 32 do
    ipv4_prefixes[tostring(i)] = i
  end

  local ipv6_prefixes = {}
  for i = 0, 128 do
    ipv6_prefixes[tostring(i)] = i
  end

  local function split_cidr(cidr, prefixes)
    local p = find(cidr, "/", 3, true)
    if not p then
      return
    end

    return sub(cidr, 1, p - 1), prefixes[sub(cidr, p + 1)]
  end

  local validate = function(input, f1, f2, prefixes)
    if type(input) ~= "string" then
      return false
    end

    if prefixes then
      local ip, prefix = split_cidr(input, prefixes)
      if not ip or not prefix then
        return false
      end

      input = ip
    end

    if f1(input) then
      return true
    end

    if f2 and f2(input) then
      return true
    end

    return false
  end

  _M.is_valid_ipv4 = function(ipv4)
    return validate(ipv4, ipmatcher.parse_ipv4)
  end

  _M.is_valid_ipv6 = function(ipv6)
    return validate(ipv6, ipmatcher.parse_ipv6)
  end

  _M.is_valid_ip = function(ip)
    return validate(ip, ipmatcher.parse_ipv4, ipmatcher.parse_ipv6)
  end

  _M.is_valid_cidr_v4 = function(cidr_v4)
    return validate(cidr_v4, ipmatcher.parse_ipv4, nil, ipv4_prefixes)
  end

  _M.is_valid_cidr_v6 = function(cidr_v6)
    return validate(cidr_v6, ipmatcher.parse_ipv6, nil, ipv6_prefixes)
  end

  _M.is_valid_cidr = function(cidr)
    return validate(cidr, _M.is_valid_cidr_v4, _M.is_valid_cidr_v6)
  end

  _M.is_valid_ip_or_cidr_v4 = function(ip_or_cidr_v4)
    return validate(ip_or_cidr_v4, ipmatcher.parse_ipv4, _M.is_valid_cidr_v4)
  end

  _M.is_valid_ip_or_cidr_v6 = function(ip_or_cidr_v6)
    return validate(ip_or_cidr_v6, ipmatcher.parse_ipv6, _M.is_valid_cidr_v6)
  end

  _M.is_valid_ip_or_cidr = function(ip_or_cidr)
    return validate(ip_or_cidr, _M.is_valid_ip,  _M.is_valid_cidr)
  end
end


--- checks the hostname type; ipv4, ipv6, or name.
-- Type is determined by exclusion, not by validation. So if it returns 'ipv6' then
-- it can only be an ipv6, but it is not necessarily a valid ipv6 address.
-- @param name the string to check (this may contain a portnumber)
-- @return string either; 'ipv4', 'ipv6', or 'name'
-- @usage hostname_type("123.123.123.123")  -->  "ipv4"
-- hostname_type("::1")              -->  "ipv6"
-- hostname_type("some::thing")      -->  "ipv6", but invalid...
_M.hostname_type = function(name)
  local remainder, colons = gsub(name, ":", "")
  if colons > 1 then
    return "ipv6"
  end
  if remainder:match("^[%d%.]+$") then
    return "ipv4"
  end
  return "name"
end

--- parses, validates and normalizes an ipv4 address.
-- @param address the string containing the address (formats; ipv4, ipv4:port)
-- @return normalized address (string) + port (number or nil), or alternatively nil+error
_M.normalize_ipv4 = function(address)
  local a,b,c,d,port
  if address:find(":") then
    -- has port number
    a,b,c,d,port = address:match("^(%d%d?%d?)%.(%d%d?%d?)%.(%d%d?%d?)%.(%d%d?%d?):(%d+)$")
  else
    -- without port number
    a,b,c,d,port = address:match("^(%d%d?%d?)%.(%d%d?%d?)%.(%d%d?%d?)%.(%d%d?%d?)$")
  end
  if not a then
    return nil, "invalid ipv4 address: " .. address
  end
  a,b,c,d = tonumber(a), tonumber(b), tonumber(c), tonumber(d)
  if a < 0 or a > 255 or b < 0 or b > 255 or c < 0 or
     c > 255 or d < 0 or d > 255 then
    return nil, "invalid ipv4 address: " .. address
  end
  if port then
    port = tonumber(port)
    if port > 65535 then
      return nil, "invalid port number"
    end
  end

  return fmt("%d.%d.%d.%d",a,b,c,d), port
end

--- parses, validates and normalizes an ipv6 address.
-- @param address the string containing the address (formats; ipv6, [ipv6], [ipv6]:port)
-- @return normalized expanded address (string) + port (number or nil), or alternatively nil+error
_M.normalize_ipv6 = function(address)
  local check, port = address:match("^(%b[])(.-)$")
  if port == "" then
    port = nil
  end
  if check then
    check = check:sub(2, -2)  -- drop the brackets
    -- we have ipv6 in brackets, now get port if we got something left
    if port then
      port = port:match("^:(%d-)$")
      if not port then
        return nil, "invalid ipv6 address"
      end
      port = tonumber(port)
      if port > 65535 then
        return nil, "invalid port number"
      end
    end
  else
    -- no brackets, so full address only; no brackets, no port
    check = address
    port = nil
  end
  -- check ipv6 format and normalize
  if check:sub(1,1) == ":" then
    check = "0" .. check
  end
  if check:sub(-1,-1) == ":" then
    check = check .. "0"
  end
  if check:find("::") then
    -- expand double colon
    local _, count = gsub(check, ":", "")
    local ins = ":" .. string.rep("0:", 8 - count)
    check = gsub(check, "::", ins, 1)  -- replace only 1 occurence!
  end
  local a,b,c,d,e,f,g,h = check:match("^(%x%x?%x?%x?):(%x%x?%x?%x?):(%x%x?%x?%x?):(%x%x?%x?%x?):(%x%x?%x?%x?):(%x%x?%x?%x?):(%x%x?%x?%x?):(%x%x?%x?%x?)$")
  if not a then
    -- not a valid IPv6 address
    return nil, "invalid ipv6 address: " .. address
  end
  local zeros = "0000"
  return lower(fmt("%s:%s:%s:%s:%s:%s:%s:%s",
      zeros:sub(1, 4 - #a) .. a,
      zeros:sub(1, 4 - #b) .. b,
      zeros:sub(1, 4 - #c) .. c,
      zeros:sub(1, 4 - #d) .. d,
      zeros:sub(1, 4 - #e) .. e,
      zeros:sub(1, 4 - #f) .. f,
      zeros:sub(1, 4 - #g) .. g,
      zeros:sub(1, 4 - #h) .. h)), port
end

--- parses and validates a hostname.
-- @param address the string containing the hostname (formats; name, name:port)
-- @return hostname (string) + port (number or nil), or alternatively nil+error
_M.check_hostname = function(address)
  local name = address
  local port = address:match(":(%d+)$")
  if port then
    name = name:sub(1, -(#port+2))
    port = tonumber(port)
    if port > 65535 then
      return nil, "invalid port number"
    end
  end
  local match = name:match("^[%d%a%-%.%_]+$")
  if match == nil then
    return nil, "invalid hostname: " .. address
  end

  -- Reject prefix/trailing dashes and dots in each segment
  -- notes:
  --   - punycode allows prefixed dash, if the characters before the dash are escaped
  --   - FQDN can end in dots
  for index, segment in ipairs(split(name, ".")) do
    if segment:match("-$") or segment:match("^%.") or segment:match("%.$") or
       (segment == "" and index ~= #split(name, ".")) then
      return nil, "invalid hostname: " .. address
    end
  end
  return name, port
end

local verify_types = {
  ipv4 = _M.normalize_ipv4,
  ipv6 = _M.normalize_ipv6,
  name = _M.check_hostname,
}
--- verifies and normalizes ip adresses and hostnames. Supports ipv4, ipv4:port, ipv6, [ipv6]:port, name, name:port.
-- Returned ipv4 addresses will have no leading zero's, ipv6 will be fully expanded without brackets.
-- Note: a name will not be normalized!
-- @param address string containing the address
-- @return table with the following fields: `host` (string; normalized address, or name), `type` (string; 'ipv4', 'ipv6', 'name'), and `port` (number or nil), or alternatively nil+error on invalid input
_M.normalize_ip = function(address)
  local atype = _M.hostname_type(address)
  local addr, port = verify_types[atype](address)
  if not addr then
    return nil, port
  end
  return {
    type = atype,
    host = addr,
    port = port
  }
end

--- Formats an ip address or hostname with an (optional) port for use in urls.
-- Supports ipv4, ipv6 and names.
--
-- Explicitly accepts 'nil+error' as input, to pass through any errors from the normalizing and name checking functions.
-- @param p1 address to format, either string with name/ip, table returned from `normalize_ip`, or from the `socket.url` library.
-- @param p2 port (optional) if p1 is a table, then this port will be inserted if no port-field is in the table
-- @return formatted address or nil+error
-- @usage
-- local addr, err = format_ip(normalize_ip("001.002.003.004:123"))  --> "1.2.3.4:123"
-- local addr, err = format_ip(normalize_ip("::1"))                  --> "[0000:0000:0000:0000:0000:0000:0000:0001]"
-- local addr, err = format_ip("::1", 80))                           --> "[::1]:80"
-- local addr, err = format_ip(check_hostname("//bad .. name\\"))    --> nil, "invalid hostname: ... "
_M.format_host = function(p1, p2)
  local t = type(p1)
  if t == "nil" then
    return p1, p2   -- just pass through any errors passed in
  end
  local host, port, typ
  if t == "table" then
    port = p1.port or p2
    host = p1.host
    typ = p1.type or _M.hostname_type(host)
  elseif t == "string" then
    port = p2
    host = p1
    typ = _M.hostname_type(host)
  else
    return nil, "cannot format type '" .. t .. "'"
  end
  if typ == "ipv6" and not find(host, "[", nil, true) then
    return "[" .. _M.normalize_ipv6(host) .. "]" .. (port and ":" .. port or "")
  else
    return host ..  (port and ":" .. port or "")
  end
end

--- Validates a header name.
-- Checks characters used in a header name to be valid, as per nginx only
-- a-z, A-Z, 0-9 and '-' are allowed.
-- @param name (string) the header name to verify
-- @return the valid header name, or `nil+error`
_M.validate_header_name = function(name)
  if name == nil or name == "" then
    return nil, "no header name provided"
  end

  if re_match(name, "^[a-zA-Z0-9-_]+$", "jo") then
    return name
  end

  return nil, "bad header name '" .. name ..
              "', allowed characters are A-Z, a-z, 0-9, '_', and '-'"
end

--- Validates a cookie name.
-- Checks characters used in a cookie name to be valid
-- a-z, A-Z, 0-9, '_' and '-' are allowed.
-- @param name (string) the cookie name to verify
-- @return the valid cookie name, or `nil+error`
_M.validate_cookie_name = function(name)
  if name == nil or name == "" then
    return nil, "no cookie name provided"
  end

  if re_match(name, "^[a-zA-Z0-9-_]+$", "jo") then
    return name
  end

  return nil, "bad cookie name '" .. name ..
              "', allowed characters are A-Z, a-z, 0-9, '_', and '-'"
end


---
-- Given an http status and an optional message, this function will
-- return a body that could be used in `kong.response.exit`.
--
-- * Status 204 will always return nil for the body
-- * 405, 500 and 502 always return a predefined message
-- * If there is a message, it will be used as a body
-- * Otherwise, there's a default body for 401, 404 & 503 responses
--
-- If after applying those rules there's a body, and that body isn't a
-- table, it will be transformed into one of the form `{ message = ... }`,
-- where `...` is the untransformed body.
--
-- This function throws an error on invalid inputs.
--
-- @tparam number status The status to be used
-- @tparam[opt] table|string message The message to be used
-- @tparam[opt] table headers The headers to be used
-- @return table|nil a possible body which can be used in kong.response.exit
-- @usage
--
-- --- 204 always returns nil
-- get_default_exit_body(204) --> nil
-- get_default_exit_body(204, "foo") --> nil
--
-- --- 405, 500 & 502 always return predefined values
--
-- get_default_exit_body(502, "ignored") --> { message = "Bad gateway" }
--
-- --- If message is a table, it is returned
--
-- get_default_exit_body(200, { ok = true }) --> { ok = true }
--
-- --- If message is not a table, it is transformed into one
--
-- get_default_exit_body(200, "ok") --> { message = "ok" }
--
-- --- 401, 404 and 503 provide default values if none is defined
--
-- get_default_exit_body(404) --> { message = "Not found" }
--
do
  local _overrides = {
    [405] = "Method not allowed",
    [500] = "An unexpected error occurred",
    [502] = "Bad gateway",
  }

  local _defaults = {
    [401] = "Unauthorized",
    [404] = "Not found",
    [503] = "Service unavailable",
  }

  local MIN_STATUS_CODE      = 100
  local MAX_STATUS_CODE      = 599

  function _M.get_default_exit_body(status, message)
    if type(status) ~= "number" then
      error("code must be a number", 2)

    elseif status < MIN_STATUS_CODE or status > MAX_STATUS_CODE then
      error(fmt("code must be a number between %u and %u", MIN_STATUS_CODE, MAX_STATUS_CODE), 2)
    end

    if status == 204 then
      return nil
    end

    local body = _overrides[status] or message or _defaults[status]
    if body ~= nil and type(body) ~= "table" then
      body = { message = body }
    end

    return body
  end
end


---
-- Converts bytes to another unit in a human-readable string.
-- @tparam number bytes A value in bytes.
--
-- @tparam[opt] string unit The unit to convert the bytes into. Can be either
-- of `b/B`, `k/K`, `m/M`, or `g/G` for bytes (unchanged), kibibytes,
-- mebibytes, or gibibytes, respectively. Defaults to `b` (bytes).
-- @tparam[opt] number scale The number of digits to the right of the decimal
-- point. Defaults to 2.
-- @treturn string A human-readable string.
-- @usage
--
-- bytes_to_str(5497558) -- "5497558"
-- bytes_to_str(5497558, "m") -- "5.24 MiB"
-- bytes_to_str(5497558, "G", 3) -- "5.120 GiB"
--
function _M.bytes_to_str(bytes, unit, scale)
  if not unit or unit == "" or lower(unit) == "b" then
    return fmt("%d", bytes)
  end

  scale = scale or 2

  if type(scale) ~= "number" or scale < 0 then
    error("scale must be equal or greater than 0", 2)
  end

  local fspec = fmt("%%.%df", scale)

  if lower(unit) == "k" then
    return fmt(fspec .. " KiB", bytes / 2^10)
  end

  if lower(unit) == "m" then
    return fmt(fspec .. " MiB", bytes / 2^20)
  end

  if lower(unit) == "g" then
    return fmt(fspec .. " GiB", bytes / 2^30)
  end

  error("invalid unit '" .. unit .. "' (expected 'k/K', 'm/M', or 'g/G')", 2)
end


do
  local NGX_ERROR = ngx.ERROR

  if not pcall(ffi.typeof, "ngx_uint_t") then
    ffi.cdef [[
      typedef uintptr_t ngx_uint_t;
    ]]
  end

  -- ngx_str_t defined by lua-resty-core
  local s = ffi_new("ngx_str_t[1]")
  s[0].data = "10"
  s[0].len = 2

  if not pcall(function() C.ngx_parse_time(s, 0) end) then
    ffi.cdef [[
      ngx_int_t ngx_parse_time(ngx_str_t *line, ngx_uint_t is_sec);
    ]]
  end

  function _M.nginx_conf_time_to_seconds(str)
    s[0].data = str
    s[0].len = #str

    local ret = C.ngx_parse_time(s, 1)
    if ret == NGX_ERROR then
      error("bad argument #1 'str'", 2)
    end

    return tonumber(ret, 10)
  end
end


do
  -- lua-ffi-zlib allocated buffer of length +1,
  -- so use 64KB - 1 instead
  local GZIP_CHUNK_SIZE = 65535

  local function gzip_helper(op, input)
    local f = stringio_open(input)
    local output_table = {}
    local output_table_n = 0

    local res, err = op(function(size)
      return f:read(size)
    end,
    function(res)
      output_table_n = output_table_n + 1
      output_table[output_table_n] = res
    end, GZIP_CHUNK_SIZE)

    if not res then
      return nil, err
    end

    return concat(output_table)
  end

  --- Gzip compress the content of a string
  -- @tparam string str the uncompressed string
  -- @return gz (string) of the compressed content, or nil, err to if an error occurs
  function _M.deflate_gzip(str)
    return gzip_helper(deflate_gzip, str)
  end


  --- Gzip decompress the content of a string
  -- @tparam string gz the Gzip compressed string
  -- @return str (string) of the decompressed content, or nil, err to if an error occurs
  function _M.inflate_gzip(gz)
    return gzip_helper(inflate_gzip, gz)
  end
end


local get_mime_type
local get_error_template
do
  local CONTENT_TYPE_JSON    = "application/json"
  local CONTENT_TYPE_GRPC    = "application/grpc"
  local CONTENT_TYPE_HTML    = "text/html"
  local CONTENT_TYPE_XML     = "application/xml"
  local CONTENT_TYPE_PLAIN   = "text/plain"
  local CONTENT_TYPE_APP     = "application"
  local CONTENT_TYPE_TEXT    = "text"
  local CONTENT_TYPE_DEFAULT = "default"
  local CONTENT_TYPE_ANY     = "*"

  local MIME_TYPES = {
    [CONTENT_TYPE_GRPC]     = "",
    [CONTENT_TYPE_HTML]     = "text/html; charset=utf-8",
    [CONTENT_TYPE_JSON]     = "application/json; charset=utf-8",
    [CONTENT_TYPE_PLAIN]    = "text/plain; charset=utf-8",
    [CONTENT_TYPE_XML]      = "application/xml; charset=utf-8",
    [CONTENT_TYPE_APP]      = "application/json; charset=utf-8",
    [CONTENT_TYPE_TEXT]     = "text/plain; charset=utf-8",
    [CONTENT_TYPE_DEFAULT]  = "application/json; charset=utf-8",
  }

  local ERROR_TEMPLATES = {
    [CONTENT_TYPE_GRPC]   = "",
    [CONTENT_TYPE_HTML]   = [[
<!doctype html>
<html>
  <head>
    <meta charset="utf-8">
    <title>Kong Error</title>
  </head>
  <body>
    <h1>Kong Error</h1>
    <p>%s.</p>
  </body>
</html>
]],
    [CONTENT_TYPE_JSON]   = [[
{
  "message":"%s"
}]],
    [CONTENT_TYPE_PLAIN]  = "%s\n",
    [CONTENT_TYPE_XML]    = [[
<?xml version="1.0" encoding="UTF-8"?>
<error>
  <message>%s</message>
</error>
]],
  }

  get_mime_type = function(content_header, use_default)
    use_default = use_default == nil or use_default
    content_header = _M.strip(content_header)
    content_header = _M.split(content_header, ";")[1]
    local mime_type

    local entries = split(content_header, "/")
    if #entries > 1 then
      if entries[2] == CONTENT_TYPE_ANY then
        if entries[1] == CONTENT_TYPE_ANY then
          mime_type = MIME_TYPES["default"]
        else
          mime_type = MIME_TYPES[entries[1]]
        end
      else
        mime_type = MIME_TYPES[content_header]
      end
    end

    if mime_type or use_default then
      return mime_type or MIME_TYPES["default"]
    end

    return nil, "could not find MIME type"
  end


  get_error_template = function(mime_type)
    if mime_type == CONTENT_TYPE_JSON or mime_type == MIME_TYPES[CONTENT_TYPE_JSON] then
      return ERROR_TEMPLATES[CONTENT_TYPE_JSON]

    elseif mime_type == CONTENT_TYPE_HTML or mime_type == MIME_TYPES[CONTENT_TYPE_HTML] then
      return ERROR_TEMPLATES[CONTENT_TYPE_HTML]

    elseif mime_type == CONTENT_TYPE_XML or mime_type == MIME_TYPES[CONTENT_TYPE_XML] then
      return ERROR_TEMPLATES[CONTENT_TYPE_XML]

    elseif mime_type == CONTENT_TYPE_PLAIN or mime_type == MIME_TYPES[CONTENT_TYPE_PLAIN] then
      return ERROR_TEMPLATES[CONTENT_TYPE_PLAIN]

    elseif mime_type == CONTENT_TYPE_GRPC or mime_type == MIME_TYPES[CONTENT_TYPE_GRPC] then
      return ERROR_TEMPLATES[CONTENT_TYPE_GRPC]

    end

    return nil, "no template found for MIME type " .. (mime_type or "empty")
  end

end
_M.get_mime_type = get_mime_type
_M.get_error_template = get_error_template

--- Extract the parent domain of CN and CN itself from X509 certificate
-- @tparam resty.openssl.x509 x509 the x509 object to extract CN
-- @return cn (string) CN + parent (string) parent domain of CN, or nil+err if any
function _M.get_cn_parent_domain(x509)
  local name, err = x509:get_subject_name()
  if err then
    return nil, err
  end
  local cn, _, err = name:find("CN")
  if err then
    return nil, err
  end
  cn = cn.blob
  local parent = match(cn, "^[%a%d%*-]+%.(.+)$")
  return cn, parent
end

local topological_sort do

  local function visit(current, neighbors_map, visited, marked, sorted)
    if visited[current] then
      return true
    end

    if marked[current] then
      return nil, "Cycle detected, cannot sort topologically"
    end

    marked[current] = true

    local schemas_pointing_to_current = neighbors_map[current]
    if schemas_pointing_to_current then
      local neighbor, ok, err
      for i = 1, #schemas_pointing_to_current do
        neighbor = schemas_pointing_to_current[i]
        ok, err = visit(neighbor, neighbors_map, visited, marked, sorted)
        if not ok then
          return nil, err
        end
      end
    end

    marked[current] = false

    visited[current] = true

    insert(sorted, 1, current)

    return true
  end

  topological_sort = function(items, get_neighbors)
    local neighbors_map = {}
    local source, destination
    local neighbors
    for i = 1, #items do
      source = items[i] -- services
      neighbors = get_neighbors(source)
      for j = 1, #neighbors do
        destination = neighbors[j] --routes
        neighbors_map[destination] = neighbors_map[destination] or {}
        insert(neighbors_map[destination], source)
      end
    end

    local sorted = {}
    local visited = {}
    local marked = {}

    local current, ok, err
    for i = 1, #items do
      current = items[i]
      if not visited[current] and not marked[current] then
        ok, err = visit(current, neighbors_map, visited, marked, sorted)
        if not ok then
          return nil, err
        end
      end
    end

    return sorted
  end
end
_M.topological_sort = topological_sort

---
-- Sort by handler priority and check for collisions. In case of a collision
-- sorting will be applied based on the plugin's name.
-- @tparam table plugin table containing `handler` table and a `name` string
-- @tparam table plugin table containing `handler` table and a `name` string
-- @treturn boolean outcome of sorting
function _M.sort_by_handler_priority(a, b)
  local prio_a = a.handler.PRIORITY or 0
  local prio_b = b.handler.PRIORITY or 0
  if prio_a == prio_b and not
      (prio_a == 0 or prio_b == 0) then
    return a.name > b.name
  end
  return prio_a > prio_b
end

do
  local get_phase = ngx.get_phase
  local ngx_sleep = _G.native_ngx_sleep or ngx.sleep

  local counter = YIELD_ITERATIONS
  function _M.yield(in_loop, phase)
    if ngx.IS_CLI then
      return
    end
    phase = phase or get_phase()
    if phase == "init" or phase == "init_worker" then
      return
    end
    if in_loop then
      counter = counter - 1
      if counter > 0 then
        return
      end
      counter = YIELD_ITERATIONS
    end
    ngx_sleep(0)
  end
end

local time_ns
do
  local nanop = ffi_new("nanotime[1]")
  function time_ns()
    -- CLOCK_REALTIME -> 0
    C.clock_gettime(0, nanop)
    local t = nanop[0]

    return tonumber(t.tv_sec) * 1e9 + tonumber(t.tv_nsec)
  end
end
_M.time_ns = time_ns


<<<<<<< HEAD
function _M.get_request_id()
  local ctx = ngx.ctx
  if ctx.admin_api then
    return ctx.admin_api.req_id
  end

  local ok, res = pcall(function() return ngx.var.set_request_id end)
  if ok then
    return res
  end

  return _M.random_string()
end


=======
>>>>>>> bc411233
local try_decode_base64
do
  local decode_base64    = ngx.decode_base64
  local decode_base64url = require "ngx.base64".decode_base64url

  local function decode_base64_str(str)
    if type(str) == "string" then
      return decode_base64(str)
             or decode_base64url(str)
             or nil, "base64 decoding failed: invalid input"

    else
      return nil, "base64 decoding failed: not a string"
    end
  end

  function try_decode_base64(value)
    if type(value) == "table" then
      for i, v in ipairs(value) do
        value[i] = decode_base64_str(v) or v
      end

      return value
    end

    if type(value) == "string" then
      return decode_base64_str(value) or value
    end

    return value
  end
end
_M.try_decode_base64 = try_decode_base64


local sha256_bin
do
  local digest = require "resty.openssl.digest"
  local sha256_digest

  function sha256_bin(key)
    local _, bin, err
    if not sha256_digest then
      sha256_digest, err = digest.new("sha256")
      if err then
        return nil, err
      end
    end

    bin, err = sha256_digest:final(key)
    if err then
      sha256_digest = nil
      return nil, err
    end

    _, err = sha256_digest:reset()
    if err then
      sha256_digest = nil
    end

    return bin
  end
end
_M.sha256_bin = sha256_bin


local sha256_hex, sha256_base64, sha256_base64url
do
  local to_hex       = require "resty.string".to_hex
  local to_base64    = ngx.encode_base64
  local to_base64url = require "ngx.base64".encode_base64url

  local function sha256_encode(encode_alg, key)
    local bin, err = sha256_bin(key)
    if err then
      return nil, err
    end

    return encode_alg(bin)
  end

  function sha256_hex(key)
    return sha256_encode(to_hex, key)
  end

  function sha256_base64(key)
    return sha256_encode(to_base64, key)
  end

  function sha256_base64url(key)
    return sha256_encode(to_base64url, key)
  end
end
_M.sha256_hex       = sha256_hex
_M.sha256_base64    = sha256_base64
_M.sha256_base64url = sha256_base64url

return _M<|MERGE_RESOLUTION|>--- conflicted
+++ resolved
@@ -1492,7 +1492,6 @@
 _M.time_ns = time_ns
 
 
-<<<<<<< HEAD
 function _M.get_request_id()
   local ctx = ngx.ctx
   if ctx.admin_api then
@@ -1508,8 +1507,6 @@
 end
 
 
-=======
->>>>>>> bc411233
 local try_decode_base64
 do
   local decode_base64    = ngx.decode_base64
