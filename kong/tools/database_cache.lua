--- conflicted
+++ resolved
@@ -119,11 +119,6 @@
   _M.sh_delete_all()
 end
 
-<<<<<<< HEAD
--- TODO: added additional arguments so we don't have to create closures on a hot-code path.
--- TODO: update all uses of this function to NOT use closures anymore
-function _M.get_or_set(key, cb, cb_arg)
-=======
 -- Retrieves a piece of data from the cache or loads it.
 -- @param key the key under which to retrieve the data from the cache
 -- @param ttl time-to-live for the entry (in seconds)
@@ -134,7 +129,6 @@
 -- @return the (newly) cached value
 function _M.get_or_set(key, ttl, cb, ...)
 
->>>>>>> ece17526
   -- Try to get the value from the cache
   local value = _M.get(key)
   if value ~= nil then return value end
@@ -160,15 +154,9 @@
   value = _M.get(key)
   if value == nil then
     -- Get from closure
-<<<<<<< HEAD
-    value = cb(cb_arg)
-    if value then
-      local ok, err = _M.set(key, value)
-=======
     value = cb(...)
     if value ~= nil then
       local ok, err = _M.set(key, value, ttl)
->>>>>>> ece17526
       if not ok then
         ngx_log(ngx.ERR, err)
         return
