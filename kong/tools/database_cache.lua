--- conflicted
+++ resolved
@@ -1,4 +1,3 @@
-local singletons = require "kong.singletons"
 local resty_lock = require "resty.lock"
 local cjson = require "cjson"
 local cache = ngx.shared.cache
@@ -84,30 +83,25 @@
   _M.sh_delete_all()
 end
 
-<<<<<<< HEAD
 function _M.get_or_set(key, cb)
   -- Try to get the value from the cache
   local value = _M.get(key)
   if value then return value end
 
-  local disable_locks = singletons.configuration and singletons.configuration.disable_cache_locks
-  local lock, err
+  local lock, err = resty_lock:new("cache_locks", {
+    exptime = 10,
+    timeout = 5
+  })
+  if not lock then
+    ngx_log(ngx.ERR, "could not create lock: ", err)
+    return
+  end
 
-  if not disable_locks then
-    lock, err = resty_lock:new("cache_locks", {
-      exptime = 10,
-      timeout = 5
-    })
-    if not lock then
-      ngx_log(ngx.ERR, "could not create lock: ", err)
-      return
-    end
-
-    -- The value is missing, acquire a lock
-    local elapsed, err = lock:lock(key)
-    if not elapsed then
-      ngx_log(ngx.ERR, "failed to acquire cache lock: ", err)
-    end
+  -- The value is missing, acquire a lock
+  local elapsed, err = lock:lock(key)
+  if not elapsed then
+    ngx_log(ngx.ERR, "failed to acquire cache lock: ", err)
+    return
   end
 
   -- Lock acquired. Since in the meantime another worker may have
@@ -120,15 +114,14 @@
       local ok, err = _M.set(key, value)
       if not ok then
         ngx_log(ngx.ERR, err)
+        return
       end
     end
   end
 
-  if not disable_locks then
-    local ok, err = lock:unlock()
-    if not ok and err then
-      ngx_log(ngx.ERR, "failed to unlock: ", err)
-    end
+  local ok, err = lock:unlock()
+  if not ok and err then
+    ngx_log(ngx.ERR, "failed to unlock: ", err)
   end
 
   return value
@@ -136,16 +129,6 @@
 
 -- Utility Functions
 
-function _M.requests_key()
-  return CACHE_KEYS.REQUESTS
-end
-
-function _M.autojoin_retries_key()
-  return CACHE_KEYS.AUTOJOIN_RETRIES
-end
-
-=======
->>>>>>> ea3816b1
 function _M.api_key(host)
   return CACHE_KEYS.APIS..":"..host
 end
