--- conflicted
+++ resolved
@@ -241,10 +241,6 @@
 
   -- We've got our first entry from the queue.  Collect more entries until max_coalescing_delay expires or we've collected
   -- max_batch_size entries to send
-  if ngx.worker.exiting() then
-    -- minimize coalescing delay during shutdown to quickly process remaining entries
-    self.max_coalescing_delay = COALESCE_MIN_TIME
-  end
   while entry_count < self.max_batch_size
     and self.max_coalescing_delay - (now() - data_started) >= COALESCE_MIN_TIME
   do
@@ -274,16 +270,10 @@
   local retry_count = 0
   while true do
     self:log_debug("passing %d entries to handler", entry_count)
-<<<<<<< HEAD
-    ok, err = self.handler(self.handler_conf, batch)
-    if ok then
-      self:log_debug("handler processed %d entries sucessfully", entry_count)
-=======
     local status
     status, ok, err = pcall(self.handler, self.handler_conf, batch)
     if status and ok == true then
       self:log_debug("handler processed %d entries successfully", entry_count)
->>>>>>> dbacabb6
       break
     end
 
