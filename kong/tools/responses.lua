--- Kong helper methods to send HTTP responses to clients.
-- Can be used in the proxy (core/resolver), plugins or Admin API.
-- Most used HTTP status codes and responses are implemented as helper methods.
-- @copyright Copyright 2016 Mashape Inc. All rights reserved.
-- @license [Apache 2.0](https://opensource.org/licenses/Apache-2.0)
-- @module kong.tools.responses
-- @usage
--    local responses = require "kong.tools.responses"
--
--    -- In an Admin API endpoint handler, or in one of the plugins' phases.
--    -- the `return` keyword is optional since the execution will be stopped
--    -- anyways. It simply improves code readability.
--    return responses.send_HTTP_OK()
--
--    -- Or:
--    return responses.send_HTTP_NOT_FOUND("No entity for given id")
--
--    -- Raw send() helper:
--    return responses.send(418, "This is a teapot")

local cjson = require "cjson.safe"
local meta = require "kong.meta"

--local server_header = _KONG._NAME.."/".._KONG._VERSION
local server_header = meta._NAME.."/"..meta._VERSION

--- Define the most common HTTP status codes for sugar methods.
-- Each of those status will generate a helper method (sugar)
-- attached to this exported module prefixed with `send_`.
-- Final signature of those methods will be `send_<status_code_key>(message, headers)`. See @{send} for more details on those parameters.
-- @field HTTP_OK 200 OK
-- @field HTTP_CREATED 201 Created
-- @field HTTP_NO_CONTENT 204 No Content
-- @field HTTP_BAD_REQUEST 400 Bad Request
-- @field HTTP_UNAUTHORIZED 401 Unauthorized
-- @field HTTP_FORBIDDEN 403 Forbidden
-- @field HTTP_NOT_FOUND 404 Not Found
-- @field HTTP_METHOD_NOT_ALLOWED 405 Method Not Allowed
-- @field HTTP_CONFLICT 409 Conflict
-- @field HTTP_UNSUPPORTED_MEDIA_TYPE 415 Unsupported Media Type
-- @field HTTP_INTERNAL_SERVER_ERROR Internal Server Error
-- @usage return responses.send_HTTP_OK()
-- @usage return responses.HTTP_CREATED("Entity created")
-- @usage return responses.HTTP_INTERNAL_SERVER_ERROR()
-- @table status_codes
local _M = {
  status_codes = {
    HTTP_OK = 200,
    HTTP_CREATED = 201,
    HTTP_NO_CONTENT = 204,
    HTTP_BAD_REQUEST = 400,
    HTTP_UNAUTHORIZED = 401,
    HTTP_FORBIDDEN = 403,
    HTTP_NOT_FOUND = 404,
    HTTP_METHOD_NOT_ALLOWED = 405,
    HTTP_CONFLICT = 409,
    HTTP_UNSUPPORTED_MEDIA_TYPE = 415,
    HTTP_INTERNAL_SERVER_ERROR = 500
  }
}

--- Define some default response bodies for some status codes.
-- Some other status codes will have response bodies that cannot be overriden.
-- Example: 204 MUST NOT have content, but if 404 has no content then "Not found" will be set.
-- @field status_codes.HTTP_UNAUTHORIZED Default: Unauthorized
-- @field status_codes.HTTP_NO_CONTENT Always empty.
-- @field status_codes.HTTP_NOT_FOUND Default: Not Found
-- @field status_codes.HTTP_UNAUTHORIZED Default: Unauthorized
-- @field status_codes.HTTP_INTERNAL_SERVER_ERROR Always "Internal Server Error"
-- @field status_codes.HTTP_METHOD_NOT_ALLOWED Always "Method not allowed"
local response_default_content = {
  [_M.status_codes.HTTP_UNAUTHORIZED] = function(content)
    return content or "Unauthorized"
  end,
  [_M.status_codes.HTTP_NO_CONTENT] = function(content)
    return nil
  end,
  [_M.status_codes.HTTP_NOT_FOUND] = function(content)
    return content or "Not found"
  end,
  [_M.status_codes.HTTP_INTERNAL_SERVER_ERROR] = function(content)
    return "An unexpected error occurred"
  end,
  [_M.status_codes.HTTP_METHOD_NOT_ALLOWED] = function(content)
    return "Method not allowed"
  end
}

-- Return a closure which will be usable to respond with a certain status code.
-- @local
-- @param[type=number] status_code The status for which to define a function
local function send_response(status_code)
  -- Send a JSON response for the closure's status code with the given content.
  -- If the content happens to be an error (>500), it will be logged by ngx.log as an ERR.
  -- @see https://github.com/openresty/lua-nginx-module
  -- @param content (Optional) The content to send as a response.
  -- @return ngx.exit (Exit current context)
  return function(content, headers, raw_body)
    if status_code >= _M.status_codes.HTTP_INTERNAL_SERVER_ERROR then
      if content then
        ngx.log(ngx.ERR, tostring(content))
      end
    end

    ngx.status = status_code
    ngx.header["Content-Type"] = "application/json; charset=utf-8"
    ngx.header["Server"] = server_header

    if headers then
      for k, v in pairs(headers) do
        ngx.header[k] = v
      end
    end

    if type(response_default_content[status_code]) == "function" then
      content = response_default_content[status_code](content)
    end

<<<<<<< HEAD
    local encoded, err
    if content then
      encoded, err = cjson.encode(type(content) == "table" and content or 
                                  {message = content})
      if not encoded then
        ngx.log(ngx.ERR, "[admin] could not encode value: ", err)
      end

      ngx.say(encoded)
=======
    if raw_body then
      ngx.say(content)
    elseif type(content) == "table" then
      ngx.say(cjson.encode(content))
    elseif content then
      ngx.say(cjson.encode {message = content})
>>>>>>> ef524033
    end

    return ngx.exit(status_code)
  end
end

-- Generate sugar methods (closures) for the most used HTTP status codes.
for status_code_name, status_code in pairs(_M.status_codes) do
  _M["send_"..status_code_name] = send_response(status_code)
end

local closure_cache = {}

--- Send a response with any status code or body,
-- Not all status codes are available as sugar methods, this function can be
-- used to send any response.
-- If the `status_code` parameter is in the 5xx range, it is expectde that the `content` parameter be the error encountered. It will be logged and the response body will be empty. The user will just receive a 500 status code.
-- Will call `ngx.say` and `ngx.exit`, terminating the current context.
-- @see ngx.say
-- @see ngx.exit
-- @param[type=number] status_code HTTP status code to send
-- @param body A string or table which will be the body of the sent response. If table, the response will be encoded as a JSON object. If string, the response will be a JSON object and the string will be contained in the `message` property.
-- @param[type=table] headers Response headers to send.
-- @param[type=boolean] raw_body Sent as it is if set to true.
-- @return ngx.exit (Exit current context)
function _M.send(status_code, body, headers, raw_body)
  local res = closure_cache[status_code]
  if not res then
    res = send_response(status_code)
    closure_cache[status_code] = res
  end

  return res(body, headers, raw_body)
end

return _M<|MERGE_RESOLUTION|>--- conflicted
+++ resolved
@@ -116,24 +116,16 @@
       content = response_default_content[status_code](content)
     end
 
-<<<<<<< HEAD
-    local encoded, err
-    if content then
-      encoded, err = cjson.encode(type(content) == "table" and content or 
+    if raw_body then
+      ngx.say(content)
+    elseif content then
+      local encoded, err = cjson.encode(type(content) == "table" and content or 
                                   {message = content})
       if not encoded then
         ngx.log(ngx.ERR, "[admin] could not encode value: ", err)
       end
 
       ngx.say(encoded)
-=======
-    if raw_body then
-      ngx.say(content)
-    elseif type(content) == "table" then
-      ngx.say(cjson.encode(content))
-    elseif content then
-      ngx.say(cjson.encode {message = content})
->>>>>>> ef524033
     end
 
     return ngx.exit(status_code)
