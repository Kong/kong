--- Kong helper methods to send HTTP responses to clients.
-- Can be used in the proxy (core/resolver), plugins or Admin API.
-- Most used HTTP status codes and responses are implemented as helper methods.
-- @copyright Copyright 2016-2018 Kong Inc. All rights reserved.
-- @license [Apache 2.0](https://opensource.org/licenses/Apache-2.0)
-- @module kong.tools.responses
-- @usage
--    local responses = require "kong.tools.responses"
--
--    -- In an Admin API endpoint handler, or in one of the plugins' phases.
--    -- the `return` keyword is optional since the execution will be stopped
--    -- anyways. It simply improves code readability.
--    return responses.send_HTTP_OK()
--
--    -- Or:
--    return responses.send_HTTP_NOT_FOUND("No entity for given id")
--
--    -- Raw send() helper:
--    return responses.send(418, "This is a teapot")
local singletons = require "kong.singletons"
local constants = require "kong.constants"
local cjson = require "cjson.safe"
local meta = require "kong.meta"

local type = type

local server_header = meta._SERVER_TOKENS

--- Define the most common HTTP status codes for sugar methods.
-- Each of those status will generate a helper method (sugar)
-- attached to this exported module prefixed with `send_`.
-- Final signature of those methods will be `send_<status_code_key>(message, headers)`. See @{send} for more details on those parameters.
-- @field HTTP_OK 200 OK
-- @field HTTP_CREATED 201 Created
-- @field HTTP_NO_CONTENT 204 No Content
-- @field HTTP_BAD_REQUEST 400 Bad Request
-- @field HTTP_UNAUTHORIZED 401 Unauthorized
-- @field HTTP_FORBIDDEN 403 Forbidden
-- @field HTTP_NOT_FOUND 404 Not Found
-- @field HTTP_METHOD_NOT_ALLOWED 405 Method Not Allowed
-- @field HTTP_CONFLICT 409 Conflict
-- @field HTTP_UNSUPPORTED_MEDIA_TYPE 415 Unsupported Media Type
-- @field HTTP_INTERNAL_SERVER_ERROR Internal Server Error
-- @field HTTP_SERVICE_UNAVAILABLE 503 Service Unavailable
-- @usage return responses.send_HTTP_OK()
-- @usage return responses.HTTP_CREATED("Entity created")
-- @usage return responses.HTTP_INTERNAL_SERVER_ERROR()
-- @table status_codes
local _M = {
  status_codes = {
    HTTP_OK = 200,
    HTTP_CREATED = 201,
    HTTP_NO_CONTENT = 204,
    HTTP_BAD_REQUEST = 400,
    HTTP_UNAUTHORIZED = 401,
    HTTP_FORBIDDEN = 403,
    HTTP_NOT_FOUND = 404,
    HTTP_METHOD_NOT_ALLOWED = 405,
    HTTP_CONFLICT = 409,
    HTTP_UNSUPPORTED_MEDIA_TYPE = 415,
    HTTP_INTERNAL_SERVER_ERROR = 500,
    HTTP_SERVICE_UNAVAILABLE = 503,
  }
}

--- Define some default response bodies for some status codes.
-- Some other status codes will have response bodies that cannot be overriden.
-- Example: 204 MUST NOT have content, but if 404 has no content then "Not found" will be set.
-- @field status_codes.HTTP_UNAUTHORIZED Default: Unauthorized
-- @field status_codes.HTTP_NO_CONTENT Always empty.
-- @field status_codes.HTTP_NOT_FOUND Default: Not Found
-- @field status_codes.HTTP_UNAUTHORIZED Default: Unauthorized
-- @field status_codes.HTTP_INTERNAL_SERVER_ERROR Always "Internal Server Error"
-- @field status_codes.HTTP_METHOD_NOT_ALLOWED Always "Method not allowed"
-- @field status_codes.HTTP_SERVICE_UNAVAILABLE Default: "Service unavailable"
local response_default_content = {
  [_M.status_codes.HTTP_UNAUTHORIZED] = function(content)
    return content or "Unauthorized"
  end,
  [_M.status_codes.HTTP_NO_CONTENT] = function(content)
    return nil
  end,
  [_M.status_codes.HTTP_NOT_FOUND] = function(content)
    return content or "Not found"
  end,
  [_M.status_codes.HTTP_INTERNAL_SERVER_ERROR] = function(content)
    return "An unexpected error occurred"
  end,
  [_M.status_codes.HTTP_METHOD_NOT_ALLOWED] = function(content)
    return "Method not allowed"
  end,
  [_M.status_codes.HTTP_SERVICE_UNAVAILABLE] = function(content)
    return content or "Service unavailable"
  end,
}

-- Return a closure which will be usable to respond with a certain status code.
-- @local
-- @param[type=number] status_code The status for which to define a function
local function send_response(status_code)
  -- Send a JSON response for the closure's status code with the given content.
  -- If the content happens to be an error (500), it will be logged by ngx.log as an ERR.
  -- @see https://github.com/openresty/lua-nginx-module
  -- @param content (Optional) The content to send as a response.
  -- @return ngx.exit (Exit current context)
  return function(content, headers)
    local ctx = ngx.ctx

    if ctx.delay_response and not ctx.delayed_response then
      ctx.delayed_response = {
        status_code = status_code,
        content = content,
        headers = headers,
      }

      coroutine.yield()
    end

    if status_code == _M.status_codes.HTTP_INTERNAL_SERVER_ERROR then
      if content then
        ngx.log(ngx.ERR, tostring(content))
      end
    end

    ngx.status = status_code
<<<<<<< HEAD
    ngx.header["Server"] = server_header
=======

    if singletons and singletons.configuration then
      if singletons.configuration.enabled_headers[constants.HEADERS.SERVER] then
        ngx.header[constants.HEADERS.SERVER] = server_header

      else
        ngx.header[constants.HEADERS.SERVER] = nil
      end

    else
      ngx.header[constants.HEADERS.SERVER] = server_header
    end
>>>>>>> c6ce6602

    if headers then
      for k, v in pairs(headers) do
        ngx.header[k] = v
      end
    end

    if type(response_default_content[status_code]) == "function" then
      content = response_default_content[status_code](content)
    end

    local encoded, err
    if content then
      encoded, err = cjson.encode(type(content) == "table" and content or
                                  {message = content})
      if not encoded then
        ngx.log(ngx.ERR, "[admin] could not encode value: ", err)
<<<<<<< HEAD

      else
        ngx.header["Content-Type"] = "application/json; charset=utf-8"
        ngx.say(encoded)
      end
=======
        ngx.header["Content-Length"] = 0

      else
        ngx.header["Content-Type"] = "application/json; charset=utf-8"
        ngx.header["Content-Length"] = #encoded + 1
        ngx.say(encoded)
      end

    else
      ngx.header["Content-Length"] = 0
>>>>>>> c6ce6602
    end

    return ngx.exit(status_code)
  end
end

function _M.flush_delayed_response(ctx)
  ctx.delay_response = false

  if type(ctx.delayed_response_callback) == "function" then
    ctx.delayed_response_callback(ctx)
    return -- avoid tail call
  end

  _M.send(ctx.delayed_response.status_code,
          ctx.delayed_response.content,
          ctx.delayed_response.headers)
end

-- Generate sugar methods (closures) for the most used HTTP status codes.
for status_code_name, status_code in pairs(_M.status_codes) do
  _M["send_" .. status_code_name] = send_response(status_code)
end

local closure_cache = {}

--- Send a response with any status code or body,
-- Not all status codes are available as sugar methods, this function can be
-- used to send any response.
-- For `status_code=5xx` the `content` parameter should be the description of the error that occurred.
-- For `status_code=500` the content will be logged by ngx.log as an ERR.
-- Will call `ngx.say` and `ngx.exit`, terminating the current context.
-- @see ngx.say
-- @see ngx.exit
-- @param[type=number] status_code HTTP status code to send
-- @param body A string or table which will be the body of the sent response. If table, the response will be encoded as a JSON object. If string, the response will be a JSON object and the string will be contained in the `message` property.
-- @param[type=table] headers Response headers to send.
-- @return ngx.exit (Exit current context)
function _M.send(status_code, body, headers)
  local res = closure_cache[status_code]
  if not res then
    res = send_response(status_code)
    closure_cache[status_code] = res
  end

  return res(body, headers)
end

return _M<|MERGE_RESOLUTION|>--- conflicted
+++ resolved
@@ -123,9 +123,6 @@
     end
 
     ngx.status = status_code
-<<<<<<< HEAD
-    ngx.header["Server"] = server_header
-=======
 
     if singletons and singletons.configuration then
       if singletons.configuration.enabled_headers[constants.HEADERS.SERVER] then
@@ -138,7 +135,6 @@
     else
       ngx.header[constants.HEADERS.SERVER] = server_header
     end
->>>>>>> c6ce6602
 
     if headers then
       for k, v in pairs(headers) do
@@ -156,13 +152,6 @@
                                   {message = content})
       if not encoded then
         ngx.log(ngx.ERR, "[admin] could not encode value: ", err)
-<<<<<<< HEAD
-
-      else
-        ngx.header["Content-Type"] = "application/json; charset=utf-8"
-        ngx.say(encoded)
-      end
-=======
         ngx.header["Content-Length"] = 0
 
       else
@@ -173,7 +162,6 @@
 
     else
       ngx.header["Content-Length"] = 0
->>>>>>> c6ce6602
     end
 
     return ngx.exit(status_code)
