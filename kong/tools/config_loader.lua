--- conflicted
+++ resolved
@@ -182,7 +182,8 @@
     config.nginx_working_dir = fs.current_dir().."/"..config.nginx_working_dir
   end
 
-<<<<<<< HEAD
+  config.plugins = utils.table_merge(constants.PLUGINS_AVAILABLE, config.custom_plugins)
+
   return config, config_path
 end
 
@@ -195,12 +196,6 @@
   logger:info("Using configuration: "..config_path)
 
   return _M.load(config_path)
-=======
-  -- Load all plugins
-  config.plugins = utils.table_merge(constants.PLUGINS_AVAILABLE, config.custom_plugins)
-
-  return config
->>>>>>> 0e7c1a99
 end
 
 return _M