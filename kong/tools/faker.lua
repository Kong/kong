--- conflicted
+++ resolved
@@ -24,23 +24,14 @@
 
 Faker.FIXTURES = {
   api = {
-<<<<<<< HEAD
-    { name = "test",  public_dns = "test.com",  target_url = "http://mockbin.com" },
-    { name = "test2", public_dns = "test2.com", target_url = "http://mockbin.com" },
-    { name = "test3", public_dns = "test3.com", target_url = "http://mockbin.com" },
-    { name = "test4", public_dns = "test4.com", target_url = "http://mockbin.com" },
-    { name = "test5", public_dns = "test5.com", target_url = "http://mockbin.com" },
-    { name = "test6", public_dns = "test6.com", target_url = "http://mockbin.com" },
-    { name = "test7", public_dns = "test7.com", target_url = "http://mockbin.com" }
-=======
     -- TESTS APIs
     { name = "API TESTS 1", public_dns = "test1.com", target_url = "http://mockbin.com" },
     { name = "API TESTS 2", public_dns = "test2.com", target_url = "http://mockbin.com" },
     { name = "API TESTS 3", public_dns = "test3.com", target_url = "http://mockbin.com" },
     { name = "API TESTS 4", public_dns = "test4.com", target_url = "http://mockbin.com" },
+    { name = "API TESTS 5", public_dns = "test5.com", target_url = "http://mockbin.com" }
 
     -- DEVELOPMENT APIs. Please do not use those in tests
->>>>>>> 0ae7810b
   },
   consumer = {
     { custom_id = "provider_123" },
@@ -58,17 +49,7 @@
     { name = "keyauth", value = { key_names = { "apikey" }}, __api = 1 },
     { name = "tcplog", value = { host = "127.0.0.1", port = 7777 }, __api = 1 },
     { name = "udplog", value = { host = "127.0.0.1", port = 8888 }, __api = 1 },
-<<<<<<< HEAD
     { name = "filelog", value = { }, __api = 1 },
-    { name = "request_transformer", value = { 
-      add = { headers = {"x-added:true", "x-added2:true" }, 
-              querystring = {"newparam:value"}, 
-              form = {"newformparam:newvalue"} },
-      remove = { headers = { "x-to-remove" },
-                 querystring = { "toremovequery" },
-                 form = { "toremoveform" } } }, __api = 7 },
-=======
-    { name = "filelog", value = {}, __api = 1 },
     -- API 2
     { name = "basicauth", value = {}, __api = 2 },
     -- API 3
@@ -76,8 +57,15 @@
     { name = "ratelimiting", value = {period = "minute", limit = 6}, __api = 3 },
     { name = "ratelimiting", value = {period = "minute", limit = 8}, __api = 3, __consumer = 1 },
     -- API 4
-    { name = "ratelimiting", value = {period = "minute", limit = 6}, __api = 4 }
->>>>>>> 0ae7810b
+    { name = "ratelimiting", value = {period = "minute", limit = 6}, __api = 4 },
+    --API 5
+    { name = "request_transformer", value = { 
+      add = { headers = {"x-added:true", "x-added2:true" }, 
+              querystring = {"newparam:value"}, 
+              form = {"newformparam:newvalue"} },
+      remove = { headers = { "x-to-remove" },
+                 querystring = { "toremovequery" },
+                 form = { "toremoveform" } } }, __api = 5 }
   }
 }
 
