local url = require "socket.url"
local http = require "socket.http"
local json = require "cjson"
local ltn12 = require "ltn12"

local _M = {}

local function http_call(options)
  -- Set Host header accordingly
  if not options.headers["host"] then
    local parsed_url = url.parse(options.url)
    local port_segment = ""
    if parsed_url.port then
      port_segment = ":"..parsed_url.port
    end
    options.headers["host"] = parsed_url.host..port_segment
  end

  -- Returns: response, code, headers
  local resp = {}
  options.sink = ltn12.sink.table(resp)

  local _, code, headers = http.request(options)
  return resp[1], code, headers
end

local function with_body(method)
  return function(url, body, headers)
    if not headers then headers = {} end
    if not body then body = {} end

    if headers["content-type"] == "application/json" then
      if type(body) == "table" then
        body = json.encode(body)
      end
    else
      headers["content-type"] = "application/x-www-form-urlencoded"
      if type(body) == "table" then
        body = ngx.encode_args(body)
      end
    end

    headers["content-length"] = string.len(body)

    return http_call {
      method = method:upper(),
      url = url,
      headers = headers,
      source = ltn12.source.string(body)
    }
  end
end

local function without_body(method)
  return function(url, querystring, headers)
    if not headers then headers = {} end

<<<<<<< HEAD
  local body = type(form) == "table" and ngx.encode_args(form) or form
  headers["content-length"] = string.len(body)
  if not headers["content-type"] then
    headers["content-type"] = "application/x-www-form-urlencoded"
  end
=======
    if querystring then
      url = string.format("%s?%s", url, ngx.encode_args(querystring))
    end
>>>>>>> 92db3778

    return http_call {
      method = method:upper(),
      url = url,
      headers = headers
    }
  end
end

_M.put = with_body("PUT")
_M.post = with_body("POST")
_M.patch = with_body("PATCH")
_M.get = without_body("GET")
_M.delete = without_body("DELETE")
_M.options = without_body("OPTIONS")

function _M.post_multipart(url, form, headers)
  if not headers then headers = {} end
  if not form then form = {} end

  local boundary = "8fd84e9444e3946c"
  local body = ""
  for k, v in pairs(form) do
    body = body.."--"..boundary.."\r\nContent-Disposition: form-data; name=\""..k.."\"\r\n\r\n"..v.."\r\n"
  end

  if body ~= "" then
    body = body.."--"..boundary.."--\r\n"
  end

  headers["content-length"] = string.len(body)
  if not headers["content-type"] then
    headers["content-type"] = "multipart/form-data; boundary="..boundary
  end

  return http_call {
    method = "POST",
    url = url,
    headers = headers,
    source = ltn12.source.string(body)
  }
end

return _M<|MERGE_RESOLUTION|>--- conflicted
+++ resolved
@@ -55,17 +55,9 @@
   return function(url, querystring, headers)
     if not headers then headers = {} end
 
-<<<<<<< HEAD
-  local body = type(form) == "table" and ngx.encode_args(form) or form
-  headers["content-length"] = string.len(body)
-  if not headers["content-type"] then
-    headers["content-type"] = "application/x-www-form-urlencoded"
-  end
-=======
     if querystring then
       url = string.format("%s?%s", url, ngx.encode_args(querystring))
     end
->>>>>>> 92db3778
 
     return http_call {
       method = method:upper(),
