--- conflicted
+++ resolved
@@ -1,9 +1,4 @@
-<<<<<<< HEAD
-local ltn12 = require "ltn12"
-local http = require "socket.http"
 local https = require "ssl.https"
-=======
->>>>>>> 5dc1aef9
 local url = require "socket.url"
 local http = require "socket.http"
 local json = require "cjson"
@@ -40,11 +35,6 @@
   end
 end
 
-<<<<<<< HEAD
--- GET method
-function _M.get(url, querystring, headers)
-  if not headers then headers = {} end
-=======
 local function with_body(method)
   return function(url, body, headers)
     if not headers then headers = {} end
@@ -60,7 +50,6 @@
         body = ngx.encode_args(body)
       end
     end
->>>>>>> 5dc1aef9
 
     headers["content-length"] = string.len(body)
 
