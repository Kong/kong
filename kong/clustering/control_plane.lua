-- This software is copyright Kong Inc. and its licensors.
-- Use of the software is subject to the agreement between your organization
-- and Kong Inc. If there is no such agreement, use is governed by and
-- subject to the terms of the Kong Master Software License Agreement found
-- at https://konghq.com/enterprisesoftwarelicense/.
-- [ END OF LICENSE 0867164ffc95e54f04670b5169c09574bdbd9bba ]

local _M = {}


local semaphore = require("ngx.semaphore")
local ws_server = require("resty.websocket.server")
local cjson = require("cjson.safe")
local declarative = require("kong.db.declarative")
local utils = require("kong.tools.utils")
local constants = require("kong.constants")
local string = string
local setmetatable = setmetatable
local type = type
local pcall = pcall
local pairs = pairs
local ipairs = ipairs
local tonumber = tonumber
local ngx = ngx
local ngx_log = ngx.log
local cjson_decode = cjson.decode
local cjson_encode = cjson.encode
local kong = kong
local ngx_exit = ngx.exit
local exiting = ngx.worker.exiting
local ngx_time = ngx.time
local ngx_now = ngx.now
local ngx_var = ngx.var
local table_insert = table.insert
local table_remove = table.remove
local table_concat = table.concat
local deflate_gzip = utils.deflate_gzip


local kong_dict = ngx.shared.kong
local KONG_VERSION = kong.version
local ngx_DEBUG = ngx.DEBUG
local ngx_INFO = ngx.INFO
local ngx_NOTICE = ngx.NOTICE
local ngx_WARN = ngx.WARN
local ngx_ERR = ngx.ERR
local ngx_OK = ngx.OK
local ngx_CLOSE = ngx.HTTP_CLOSE
local MAX_PAYLOAD = constants.CLUSTERING_MAX_PAYLOAD
local WS_OPTS = {
  timeout = constants.CLUSTERING_TIMEOUT,
  max_payload_len = MAX_PAYLOAD,
}
local PING_INTERVAL = constants.CLUSTERING_PING_INTERVAL
local PING_WAIT = PING_INTERVAL * 1.5
local CLUSTERING_SYNC_STATUS = constants.CLUSTERING_SYNC_STATUS
local MAJOR_MINOR_PATTERN = "^(%d+)%.(%d+)%.%d+"
local _log_prefix = "[clustering] "


local function extract_major_minor(version)
  if type(version) ~= "string" then
    return nil, nil
  end

  local major, minor = version:match(MAJOR_MINOR_PATTERN)
  if not major then
    return nil, nil
  end

  major = tonumber(major, 10)
  minor = tonumber(minor, 10)

  return major, minor
end


local function plugins_list_to_map(plugins_list)
  local versions = {}
  for _, plugin in ipairs(plugins_list) do
    local name = plugin.name
    local version = plugin.version
    local major, minor = extract_major_minor(plugin.version)

    if major and minor then
      versions[name] = {
        major   = major,
        minor   = minor,
        version = version,
      }

    else
      versions[name] = {}
    end
  end
  return versions
end


local function is_timeout(err)
  return err and string.sub(err, -7) == "timeout"
end


function _M.new(parent)
  local self = {
    clients = setmetatable({}, { __mode = "k", })
  }

  setmetatable(self, {
    __index = function(tab, key)
      return _M[key] or parent[key]
    end,
  })

  self.plugins_map = {}

  return self
end


function _M:export_deflated_reconfigure_payload()
  local config_table, err = declarative.export_config()
  if not config_table then
    return nil, err
  end

  -- update plugins map
  self.plugins_configured = {}
  if config_table.plugins then
    for _, plugin in pairs(config_table.plugins) do
      self.plugins_configured[plugin.name] = true
    end
  end

<<<<<<< HEAD

  -- store serialized plugins map for troubleshooting purposes
  local shm_key_name = "clustering:cp_plugins_configured:worker_" .. ngx.worker.id()
  kong_dict:set(shm_key_name, cjson_encode(self.plugins_configured));

  ngx_log(ngx_DEBUG, "plugin configuration map key: " .. shm_key_name .. " configuration: ", kong_dict:get(shm_key_name))
=======
  local config_hash = self:calculate_config_hash(config_table)
>>>>>>> 00a1e822

  local payload, err = cjson_encode({
    type = "reconfigure",
    timestamp = ngx_now(),
    config_table = config_table,
    config_hash = config_hash,
  })
  if not payload then
    return nil, err
  end

  payload, err = deflate_gzip(payload)
  if not payload then
    return nil, err
  end

  self.current_config_hash = config_hash
  self.deflated_reconfigure_payload = payload

  return payload, nil, config_hash
end


function _M:push_config()
  local payload, err = self:export_deflated_reconfigure_payload()
  if not payload then
    ngx_log(ngx_ERR, _log_prefix, "unable to export config from database: ", err)
    return
  end

  local n = 0
  for _, queue in pairs(self.clients) do
    table_insert(queue, payload)
    queue.post()
    n = n + 1
  end

  ngx_log(ngx_DEBUG, _log_prefix, "config pushed to ", n, " clients")
end


function _M:check_version_compatibility(dp_version, dp_plugin_map, log_suffix)
  local major_cp, minor_cp = extract_major_minor(KONG_VERSION)
  local major_dp, minor_dp = extract_major_minor(dp_version)

  if not major_cp then
    return nil, "data plane version " .. dp_version .. " is incompatible with control plane version",
                CLUSTERING_SYNC_STATUS.KONG_VERSION_INCOMPATIBLE
  end

  if not major_dp then
    return nil, "data plane version is incompatible with control plane version " ..
                KONG_VERSION .. " (" .. major_cp .. ".x.y are accepted)",
                CLUSTERING_SYNC_STATUS.KONG_VERSION_INCOMPATIBLE
  end

  if major_cp ~= major_dp then
    return nil, "data plane version " .. dp_version ..
                " is incompatible with control plane version " ..
                KONG_VERSION .. " (" .. major_cp .. ".x.y are accepted)",
                CLUSTERING_SYNC_STATUS.KONG_VERSION_INCOMPATIBLE
  end

  if minor_cp < minor_dp then
    return nil, "data plane version " .. dp_version ..
                " is incompatible with older control plane version " .. KONG_VERSION,
                CLUSTERING_SYNC_STATUS.KONG_VERSION_INCOMPATIBLE
  end

  if minor_cp ~= minor_dp then
    local msg = "data plane minor version " .. dp_version ..
                " is different to control plane minor version " ..
                KONG_VERSION

    ngx_log(ngx_INFO, _log_prefix, msg, log_suffix)
  end

  for _, plugin in ipairs(self.plugins_list) do
    local name = plugin.name
    local cp_plugin = self.plugins_map[name]
    local dp_plugin = dp_plugin_map[name]

    if not dp_plugin then
      if cp_plugin.version then
        ngx_log(ngx_WARN, _log_prefix, name, " plugin ", cp_plugin.version, " is missing from data plane", log_suffix)
      else
        ngx_log(ngx_WARN, _log_prefix, name, " plugin is missing from data plane", log_suffix)
      end

    else
      if cp_plugin.version and dp_plugin.version then
        local msg = "data plane " .. name .. " plugin version " .. dp_plugin.version ..
                    " is different to control plane plugin version " .. cp_plugin.version

        if cp_plugin.major ~= dp_plugin.major then
          ngx_log(ngx_WARN, _log_prefix, msg, log_suffix)

        elseif cp_plugin.minor ~= dp_plugin.minor then
          ngx_log(ngx_INFO, _log_prefix, msg, log_suffix)
        end

      elseif dp_plugin.version then
        ngx_log(ngx_NOTICE, _log_prefix, "data plane ", name, " plugin version ", dp_plugin.version,
                        " has unspecified version on control plane", log_suffix)

      elseif cp_plugin.version then
        ngx_log(ngx_NOTICE, _log_prefix, "data plane ", name, " plugin version is unspecified, ",
                        "and is different to control plane plugin version ",
                        cp_plugin.version, log_suffix)
      end
    end
  end

  return true, nil, CLUSTERING_SYNC_STATUS.NORMAL
end


function _M:check_configuration_compatibility(dp_plugin_map)
  for _, plugin in ipairs(self.plugins_list) do
    if self.plugins_configured[plugin.name] then
      local name = plugin.name
      local cp_plugin = self.plugins_map[name]
      local dp_plugin = dp_plugin_map[name]

      if not dp_plugin then
        if cp_plugin.version then
          return nil, "configured " .. name .. " plugin " .. cp_plugin.version ..
                      " is missing from data plane", CLUSTERING_SYNC_STATUS.PLUGIN_SET_INCOMPATIBLE
        end

        return nil, "configured " .. name .. " plugin is missing from data plane",
               CLUSTERING_SYNC_STATUS.PLUGIN_SET_INCOMPATIBLE
      end

      if cp_plugin.version and dp_plugin.version then
        -- CP plugin needs to match DP plugins with major version
        -- CP must have plugin with equal or newer version than that on DP
        if cp_plugin.major ~= dp_plugin.major or
          cp_plugin.minor < dp_plugin.minor then
          local msg = "configured data plane " .. name .. " plugin version " .. dp_plugin.version ..
                      " is different to control plane plugin version " .. cp_plugin.version
          return nil, msg, CLUSTERING_SYNC_STATUS.PLUGIN_VERSION_INCOMPATIBLE
        end
      end
    end
  end

  -- TODO: DAOs are not checked in any way at the moment. For example if plugin introduces a new DAO in
  --       minor release and it has entities, that will most likely fail on data plane side, but is not
  --       checked here.

  return true, nil, CLUSTERING_SYNC_STATUS.NORMAL
end

function _M:handle_cp_websocket()
  local dp_id = ngx_var.arg_node_id
  local dp_hostname = ngx_var.arg_node_hostname
  local dp_ip = ngx_var.remote_addr
  local dp_version = ngx_var.arg_node_version

  local log_suffix = {}
  if type(dp_id) == "string" then
    table_insert(log_suffix, "id: " .. dp_id)
  end

  if type(dp_hostname) == "string" then
    table_insert(log_suffix, "host: " .. dp_hostname)
  end

  if type(dp_ip) == "string" then
    table_insert(log_suffix, "ip: " .. dp_ip)
  end

  if type(dp_version) == "string" then
    table_insert(log_suffix, "version: " .. dp_version)
  end

  if #log_suffix > 0 then
    log_suffix = " [" .. table_concat(log_suffix, ", ") .. "]"
  else
    log_suffix = ""
  end

  local _

  -- use mutual TLS authentication
  local ok, err = self:validate_client_cert(ngx_var.ssl_client_raw_cert, _log_prefix, log_suffix)
  if not ok then
    ngx_log(ngx_ERR, err)
    return ngx_exit(444)
  end

  if err then
    ngx_log(ngx_ERR, _log_prefix, err, log_suffix)
    return ngx_exit(ngx_CLOSE)
  end

  if not dp_id then
    ngx_log(ngx_WARN, _log_prefix, "data plane didn't pass the id", log_suffix)
    ngx_exit(400)
  end

  if not dp_version then
    ngx_log(ngx_WARN, _log_prefix, "data plane didn't pass the version", log_suffix)
    ngx_exit(400)
  end

  local wb, err = ws_server:new(WS_OPTS)
  if not wb then
    ngx_log(ngx_ERR, _log_prefix, "failed to perform server side websocket handshake: ", err, log_suffix)
    return ngx_exit(ngx_CLOSE)
  end

  -- connection established
  -- receive basic info
  local data, typ
  data, typ, err = wb:recv_frame()
  if err then
    err = "failed to receive websocket basic info frame: " .. err

  elseif typ == "binary" then
    if not data then
      err = "failed to receive websocket basic info data"

    else
      data, err = cjson_decode(data)
      if type(data) ~= "table" then
        if err then
          err = "failed to decode websocket basic info data: " .. err
        else
          err = "failed to decode websocket basic info data"
        end

      else
        if data.type ~= "basic_info" then
          err =  "invalid basic info data type: " .. (data.type  or "unknown")

        else
          if type(data.plugins) ~= "table" then
            err =  "missing plugins in basic info data"
          end
        end
      end
    end
  end

  if err then
    ngx_log(ngx_ERR, _log_prefix, err, log_suffix)
    wb:send_close()
    return ngx_exit(ngx_CLOSE)
  end

  local dp_plugins_map = plugins_list_to_map(data.plugins)
  local config_hash = "00000000000000000000000000000000" -- initial hash
  local last_seen = ngx_time()
  local sync_status = CLUSTERING_SYNC_STATUS.UNKNOWN
  local purge_delay = self.conf.cluster_data_plane_purge_delay
  local update_sync_status = function()
    local ok, err = kong.db.clustering_data_planes:upsert({ id = dp_id, }, {
      last_seen = last_seen,
      config_hash = config_hash ~= "" and config_hash or nil,
      hostname = dp_hostname,
      ip = dp_ip,
      version = dp_version,
      sync_status = sync_status, -- TODO: import may have been failed though
    }, { ttl = purge_delay })
    if not ok then
      ngx_log(ngx_ERR, _log_prefix, "unable to update clustering data plane status: ", err, log_suffix)
    end
  end

  _, err, sync_status = self:check_version_compatibility(dp_version, dp_plugins_map, log_suffix)
  if err then
    ngx_log(ngx_ERR, _log_prefix, err, log_suffix)
    wb:send_close()
    update_sync_status()
    return ngx_exit(ngx_CLOSE)
  end

  ngx_log(ngx_DEBUG, _log_prefix, "data plane connected", log_suffix)

  local queue
  do
    local queue_semaphore = semaphore.new()
    queue = {
      wait = function(...)
        return queue_semaphore:wait(...)
      end,
      post = function(...)
        return queue_semaphore:post(...)
      end
    }
  end

  self.clients[wb] = queue

  if not self.deflated_reconfigure_payload then
    _, err = self:export_deflated_reconfigure_payload()
  end

  if self.deflated_reconfigure_payload then
    -- initial configuration compatibility for sync status variable
    _, _, sync_status = self:check_configuration_compatibility(dp_plugins_map)

    table_insert(queue, self.deflated_reconfigure_payload)
    queue.post()

  else
    ngx_log(ngx_ERR, _log_prefix, "unable to send initial configuration to data plane: ", err, log_suffix)
  end

  -- how control plane connection management works:
  -- two threads are spawned, when any of these threads exits,
  -- it means a fatal error has occurred on the connection,
  -- and the other thread is also killed
  --
  -- * read_thread: it is the only thread that receives websocket frames from the
  --                data plane and records the current data plane status in the
  --                database, and is also responsible for handling timeout detection
  -- * write_thread: it is the only thread that sends websocket frames to the data plane
  --                 by grabbing any messages currently in the send queue and
  --                 send them to the data plane in a FIFO order. Notice that the
  --                 PONG frames are also sent by this thread after they are
  --                 queued by the read_thread

  local read_thread = ngx.thread.spawn(function()
    while not exiting() do
      local data, typ, err = wb:recv_frame()

      if exiting() then
        return
      end

      if err then
        if not is_timeout(err) then
          return nil, err
        end

        local waited = ngx_time() - last_seen
        if waited > PING_WAIT then
          return nil, "did not receive ping frame from data plane within " ..
                      PING_WAIT .. " seconds"
        end

      else
        if typ == "close" then
          ngx_log(ngx_DEBUG, _log_prefix, "received close frame from data plane", log_suffix)
          return
        end

        if not data then
          return nil, "did not receive ping frame from data plane"
        end

        -- dps only send pings
        if typ ~= "ping" then
          return nil, "invalid websocket frame received from data plane: " .. typ
        end

        ngx_log(ngx_DEBUG, _log_prefix, "received ping frame from data plane", log_suffix)

        config_hash = data
        last_seen = ngx_time()
        update_sync_status()

        -- queue PONG to avoid races
        table_insert(queue, "PONG")
        queue.post()
      end
    end
  end)

  local write_thread = ngx.thread.spawn(function()
    while not exiting() do
      local ok, err = queue.wait(5)
      if exiting() then
        return
      end
      if ok then
        local payload = table_remove(queue, 1)
        if not payload then
          return nil, "config queue can not be empty after semaphore returns"
        end

        if payload == "PONG" then
          local _, err = wb:send_pong()
          if err then
            if not is_timeout(err) then
              return nil, "failed to send pong frame to data plane: " .. err
            end

            ngx_log(ngx_NOTICE, _log_prefix, "failed to send pong frame to data plane: ", err, log_suffix)

          else
            ngx_log(ngx_DEBUG, _log_prefix, "sent pong frame to data plane", log_suffix)
          end

        else
          local previous_sync_status = sync_status
          ok, err, sync_status = self:check_configuration_compatibility(dp_plugins_map)
          if ok then
            -- config update
            local _, err = wb:send_binary(payload)
            if err then
              if not is_timeout(err) then
                return nil, "unable to send updated configuration to data plane: " .. err
              end

              ngx_log(ngx_NOTICE, _log_prefix, "unable to send updated configuration to data plane: ", err, log_suffix)

            else
              ngx_log(ngx_DEBUG, _log_prefix, "sent config update to data plane", log_suffix)
            end

          else
            ngx_log(ngx_WARN, _log_prefix, "unable to send updated configuration to data plane: ", err, log_suffix)
            if sync_status ~= previous_sync_status then
              update_sync_status()
            end
          end
        end

      elseif err ~= "timeout" then
        return nil, "semaphore wait error: " .. err
      end
    end
  end)

  local ok, err, perr = ngx.thread.wait(write_thread, read_thread)

  ngx.thread.kill(write_thread)
  ngx.thread.kill(read_thread)

  wb:send_close()

  --TODO: should we update disconnect data plane status?
  --sync_status = CLUSTERING_SYNC_STATUS.UNKNOWN
  --update_sync_status()

  if not ok then
    ngx_log(ngx_ERR, _log_prefix, err, log_suffix)
    return ngx_exit(ngx_ERR)
  end

  if perr then
    ngx_log(ngx_ERR, _log_prefix, perr, log_suffix)
    return ngx_exit(ngx_ERR)
  end

  return ngx_exit(ngx_OK)
end


local function push_config_loop(premature, self, push_config_semaphore, delay)
  if premature then
    return
  end

  local _, err = self:export_deflated_reconfigure_payload()
  if err then
    ngx_log(ngx_ERR, _log_prefix, "unable to export initial config from database: ", err)
  end

  while not exiting() do
    local ok, err = push_config_semaphore:wait(1)
    if exiting() then
      return
    end
    if ok then
      ok, err = pcall(self.push_config, self)
      if ok then
        local sleep_left = delay
        while sleep_left > 0 do
          if sleep_left <= 1 then
            ngx.sleep(sleep_left)
            break
          end

          ngx.sleep(1)

          if exiting() then
            return
          end

          sleep_left = sleep_left - 1
        end

      else
        ngx_log(ngx_ERR, _log_prefix, "export and pushing config failed: ", err)
      end

    elseif err ~= "timeout" then
      ngx_log(ngx_ERR, _log_prefix, "semaphore wait error: ", err)
    end
  end
end


function _M:init_worker()
  -- ROLE = "control_plane"

  self.plugins_map = plugins_list_to_map(self.plugins_list)

  self.deflated_reconfigure_payload = nil
  self.plugins_configured = {}
  self.plugin_versions = {}

  for i = 1, #self.plugins_list do
    local plugin = self.plugins_list[i]
    self.plugin_versions[plugin.name] = plugin.version
  end

  local push_config_semaphore = semaphore.new()

  -- Sends "clustering", "push_config" to all workers in the same node, including self
  local function post_push_config_event()
    local res, err = kong.worker_events.post("clustering", "push_config")
    if not res then
      ngx_log(ngx_ERR, _log_prefix, "unable to broadcast event: ", err)
    end
  end

  -- Handles "clustering:push_config" cluster event
  local function handle_clustering_push_config_event(data)
    ngx_log(ngx_DEBUG, _log_prefix, "received clustering:push_config event for ", data)
    post_push_config_event()
  end


  -- Handles "dao:crud" worker event and broadcasts "clustering:push_config" cluster event
  local function handle_dao_crud_event(data)
    if type(data) ~= "table" or data.schema == nil or data.schema.db_export == false then
      return
    end

    kong.cluster_events:broadcast("clustering:push_config", data.schema.name .. ":" .. data.operation)

    -- we have to re-broadcast event using `post` because the dao
    -- events were sent using `post_local` which means not all workers
    -- can receive it
    post_push_config_event()
  end

  -- The "clustering:push_config" cluster event gets inserted in the cluster when there's
  -- a crud change (like an insertion or deletion). Only one worker per kong node receives
  -- this callback. This makes such node post push_config events to all the cp workers on
  -- its node
  kong.cluster_events:subscribe("clustering:push_config", handle_clustering_push_config_event)

  -- The "dao:crud" event is triggered using post_local, which eventually generates an
  -- ""clustering:push_config" cluster event. It is assumed that the workers in the
  -- same node where the dao:crud event originated will "know" about the update mostly via
  -- changes in the cache shared dict. Since data planes don't use the cache, nodes in the same
  -- kong node where the event originated will need to be notified so they push config to
  -- their data planes
  kong.worker_events.register(handle_dao_crud_event, "dao:crud")

  -- When "clustering", "push_config" worker event is received by a worker,
  -- it loads and pushes the config to its the connected data planes
  kong.worker_events.register(function(_)
    if push_config_semaphore:count() <= 0 then
      -- the following line always executes immediately after the `if` check
      -- because `:count` will never yield, end result is that the semaphore
      -- count is guaranteed to not exceed 1
      push_config_semaphore:post()
    end
  end, "clustering", "push_config")

  ngx.timer.at(0, push_config_loop, self, push_config_semaphore,
               self.conf.db_update_frequency)
end


return _M<|MERGE_RESOLUTION|>--- conflicted
+++ resolved
@@ -133,16 +133,13 @@
     end
   end
 
-<<<<<<< HEAD
 
   -- store serialized plugins map for troubleshooting purposes
   local shm_key_name = "clustering:cp_plugins_configured:worker_" .. ngx.worker.id()
   kong_dict:set(shm_key_name, cjson_encode(self.plugins_configured));
-
   ngx_log(ngx_DEBUG, "plugin configuration map key: " .. shm_key_name .. " configuration: ", kong_dict:get(shm_key_name))
-=======
+
   local config_hash = self:calculate_config_hash(config_table)
->>>>>>> 00a1e822
 
   local payload, err = cjson_encode({
     type = "reconfigure",
