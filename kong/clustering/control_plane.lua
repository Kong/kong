--- conflicted
+++ resolved
@@ -236,20 +236,11 @@
   -- XXX EE: this should be moved in its own file (compat/config.lua). With a table
   -- similar to compat/remove_fields, each plugin could register a function to handle
   -- its compatibility issues.
-<<<<<<< HEAD
-
-  if dp_version_num < 2008001001 --[[ 2.8.1.1 ]] then
-=======
   if dp_version_num < 3000000000 --[[ 3.0.0.0 ]] then
->>>>>>> 48cf4a94
     if config_table["plugins"] then
       for _, t in ipairs(config_table["plugins"]) do
         local config = t and t["config"]
         if config then
-<<<<<<< HEAD
-          if kafka_mechanism_compat(config, t["name"], dp_version, log_suffix) then
-            has_update = true
-=======
           if t["name"] == "zipkin" then
             if config["header_type"] and config["header_type"] == "datadog" then
               ngx_log(ngx_WARN, _log_prefix, "zipkin plugin for Kong Gateway v" .. KONG_VERSION ..
@@ -266,7 +257,19 @@
               config["header_type"] = "b3"
               has_update = true
             end
->>>>>>> 48cf4a94
+          end
+        end
+      end
+    end
+  end
+
+  if dp_version_num < 2008001001 --[[ 2.8.1.1 ]] then
+    if config_table["plugins"] then
+      for _, t in ipairs(config_table["plugins"]) do
+        local config = t and t["config"]
+        if config then
+          if kafka_mechanism_compat(config, t["name"], dp_version, log_suffix) then
+            has_update = true
           end
         end
       end
