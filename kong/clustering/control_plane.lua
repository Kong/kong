--- conflicted
+++ resolved
@@ -116,8 +116,6 @@
   self.plugins_map = {}
 
   return self
-<<<<<<< HEAD
-=======
 end
 
 -- [[ XXX EE: Handle redis timeout changes and syslog facility added in 2.5.0.0
@@ -137,7 +135,6 @@
   ent_patch = ent_patch and tonumber(ent_patch, 10) or 0
 
   return major, minor, patch, ent_patch
->>>>>>> 2a3136bc
 end
 
 local function invalidate_keys_from_config(config_plugins, redis_keys, syslog_keys)
@@ -227,10 +224,6 @@
     end
   end
 
-<<<<<<< HEAD
-=======
-
->>>>>>> 2a3136bc
   -- store serialized plugins map for troubleshooting purposes
   local shm_key_name = "clustering:cp_plugins_configured:worker_" .. ngx.worker.id()
   kong_dict:set(shm_key_name, cjson_encode(self.plugins_configured));
