--- conflicted
+++ resolved
@@ -224,7 +224,6 @@
         if not unknown_fields_and_elements[plugin] then
           unknown_fields_and_elements[plugin] = {}
         end
-<<<<<<< HEAD
         for k, f in pairs(fields) do
           if type(f) == "table" then
             if not unknown_fields_and_elements[plugin][k] then
@@ -232,15 +231,11 @@
             end
 
             for _, e in pairs(f) do
-              table.insert(unknown_fields_and_elements[plugin][k], e)
+              table_insert(unknown_fields_and_elements[plugin][k], e)
             end
           else
-            table.insert(unknown_fields_and_elements[plugin], f)
-          end
-=======
-        for _, k in ipairs(fields) do
-          table_insert(unknown_fields[plugin], k)
->>>>>>> 7975c903
+            table_insert(unknown_fields_and_elements[plugin], f)
+          end
         end
       end
     end
@@ -253,7 +248,6 @@
 
 -- returns has_update, modified_deflated_payload, err
 local function update_compatible_payload(payload, dp_version, log_suffix)
-<<<<<<< HEAD
   local cp_version_num = version_num(tostring(ee_meta.versions.package))
   local dp_version_num = version_num(dp_version)
 
@@ -483,19 +477,6 @@
             end
           end
         end
-=======
-  local fields = get_removed_fields(dp_version_num(dp_version))
-  if fields then
-    payload = utils.deep_copy(payload, false)
-    local config_table = payload["config_table"]
-    local has_update = invalidate_keys_from_config(config_table["plugins"], fields)
-    if has_update then
-      local deflated_payload, err = deflate_gzip(cjson_encode(payload))
-      if deflated_payload then
-        return true, deflated_payload
-      else
-        return true, nil, err
->>>>>>> 7975c903
       end
     end
   end
