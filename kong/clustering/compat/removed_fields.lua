-- This software is copyright Kong Inc. and its licensors.
-- Use of the software is subject to the agreement between your organization
-- and Kong Inc. If there is no such agreement, use is governed by and
-- subject to the terms of the Kong Master Software License Agreement found
-- at https://konghq.com/enterprisesoftwarelicense/.
-- [ END OF LICENSE 0867164ffc95e54f04670b5169c09574bdbd9bba ]


return {
  -- Any dataplane older than 3.1.0
  [3001000000] = {
    -- OSS
    acme = {
      "enable_ipv4_common_name",
      "storage_config.redis.ssl",
      "storage_config.redis.ssl_verify",
      "storage_config.redis.ssl_server_name",
    },
    rate_limiting = {
      "error_code",
      "error_message",
    },
    response_ratelimiting = {
      "redis_ssl",
      "redis_ssl_verify",
      "redis_server_name",
    },
    datadog = {
      "retry_count",
      "queue_size",
      "flush_timeout",
    },
    statsd = {
      "retry_count",
      "queue_size",
      "flush_timeout",
    },
    session = {
      "cookie_persistent",
    },
    zipkin = {
      "http_response_header_for_traceid",
    },

    -- Enterprise plugins
    mocking = {
      "included_status_codes",
      "random_status_code",
    },
    opa = {
      "include_uri_captures_in_opa_input",
    },
    forward_proxy = {
      "x_headers",
    },
    rate_limiting_advanced = {
      "disable_penalty",
      "error_code",
      "error_message",
    },
    mtls_auth = {
      "allow_partial_chain",
      "send_ca_dn",
    },
    request_transformer_advanced = {
      "dots_in_keys",
      "add.json_types",
      "append.json_types",
      "replace.json_types",
    },
    route_transformer_advanced = {
      "escape_path",
    },
  },

  -- Any dataplane older than 3.2.0
  [3002000000] = {
    -- OSS
    session = {
      "audience",
      "absolute_timeout",
      "remember_cookie_name",
      "remember_rolling_timeout",
      "remember_absolute_timeout",
      "response_headers",
      "request_headers",
    },
    statsd = {
      "tag_style",
    },
    -- Enterprise plugins
    openid_connect = {
      "session_audience",
      "session_remember",
      "session_remember_cookie_name",
      "session_remember_rolling_timeout",
      "session_remember_absolute_timeout",
      "session_absolute_timeout",
      "session_request_headers",
      "session_response_headers",
      "session_store_metadata",
      "session_enforce_same_subject",
      "session_hash_subject",
      "session_hash_storage_key",
    },
    saml = {
      "session_audience",
      "session_remember",
      "session_remember_cookie_name",
      "session_remember_rolling_timeout",
      "session_remember_absolute_timeout",
      "session_absolute_timeout",
      "session_request_headers",
      "session_response_headers",
      "session_store_metadata",
      "session_enforce_same_subject",
      "session_hash_subject",
      "session_hash_storage_key",
    },
    aws_lambda = {
      "aws_imds_protocol_version",
    },
    zipkin = {
      "phase_duration_flavor",
    }
  },

  -- Any dataplane older than 3.3.0
  [3003000000] = {
    acme = {
      "account_key",
      "storage_config.redis.namespace",
    },
    aws_lambda = {
      "disable_https",
    },
    proxy_cache = {
      "ignore_uri_case",
    },
    proxy_cache_advanced = {
      "ignore_uri_case",
    },
    opentelemetry = {
      "http_response_header_for_traceid",
      "queue",
      "header_type",
    },
    http_log = {
      "queue",
    },
    statsd = {
      "queue",
    },
    statsd_advanced = {
      "queue",
    },
    datadog = {
      "queue",
    },
    zipkin = {
      "queue",
    },
    jwt_signer = {
      "add_claims",
      "set_claims",
    },
  },

  -- Any dataplane older than 3.4.0
  [3004000000] = {
    -- Enterprise plugins
    openid_connect = {
      "expose_error_code",
      "token_cache_key_include_scope",
    },
    kafka_log = {
      "custom_fields_by_lua",
    },
    rate_limiting = {
      "sync_rate",
    },
<<<<<<< HEAD
    mocking = {
      "include_base_path",
    },
    oas_validation = {
      "include_base_path",
=======
    proxy_cache = {
      "response_headers",
>>>>>>> 62ee8fa5
    },
  },
}<|MERGE_RESOLUTION|>--- conflicted
+++ resolved
@@ -179,16 +179,14 @@
     rate_limiting = {
       "sync_rate",
     },
-<<<<<<< HEAD
     mocking = {
       "include_base_path",
     },
     oas_validation = {
       "include_base_path",
-=======
+    },
     proxy_cache = {
       "response_headers",
->>>>>>> 62ee8fa5
     },
   },
 }