--- conflicted
+++ resolved
@@ -205,7 +205,17 @@
     },
   },
 
-<<<<<<< HEAD
+  -- Any dataplane older than 2.8.1.1
+  [2008001001] = {
+    -- Enterprise plugins
+    mtls_auth = {
+      "http_proxy_host",
+      "http_proxy_port",
+      "https_proxy_host",
+      "https_proxy_port",
+    },
+  },
+
   -- Any dataplane older than 3.0.0
   [2999999999] = {
     -- OSS
@@ -235,17 +245,6 @@
 
     degraphql = {
       "graphql_server_path",
-    }
-=======
-  -- Any dataplane older than 2.8.1.1
-  [2008001001] = {
-    -- Enterprise plugins
-    mtls_auth = {
-      "http_proxy_host",
-      "http_proxy_port",
-      "https_proxy_host",
-      "https_proxy_port",
-    },
->>>>>>> cb0a13ce
+    },
   },
 }