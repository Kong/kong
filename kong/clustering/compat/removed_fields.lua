-- This software is copyright Kong Inc. and its licensors.
-- Use of the software is subject to the agreement between your organization
-- and Kong Inc. If there is no such agreement, use is governed by and
-- subject to the terms of the Kong Master Software License Agreement found
-- at https://konghq.com/enterprisesoftwarelicense/.
-- [ END OF LICENSE 0867164ffc95e54f04670b5169c09574bdbd9bba ]


return {
  [2003003003] = {
    -- OSS plugins
    file_log = {
      "custom_fields_by_lua",
    },
    http_log = {
      "custom_fields_by_lua",
    },
    loggly = {
      "custom_fields_by_lua",
    },
    syslog = {
      "custom_fields_by_lua",
    },
    tcp_log = {
      "custom_fields_by_lua",
    },
    udp_log = {
      "custom_fields_by_lua",
    },
  },

  -- Any dataplane older than 2.4.0
  [2003999999] = {
    -- OSS plugins
    prometheus = {
      "per_consumer",
    },
    zipkin = {
      "tags_header",
    },
  },

  [2004001002] = {
    -- OSS plugins
    syslog = {
      "facility",
    },

    -- Enterprise plugins
    redis = {
      "connect_timeout",
      "keepalive_backlog",
      "keepalive_pool_size",
      "read_timeout",
      "send_timeout",
    },
  },

  -- Any dataplane older than 2.6.0
  [2005999999] = {
    -- OSS plugins
    acme = {
      "preferred_chain",
      -- Note: storage_config.vault fields are located in control_plane.lua
      --       This needs to be refactored and include nested field_sources
      --       Field elements may become their own file or a proper
      --       implementation per plugin with table functions
    },
    aws_lambda = {
      "base64_encode_body",
    },
    grpc_web = {
      "allow_origin_header",
    },
    request_termination = {
      "echo",
      "trigger",
    },
<<<<<<< HEAD

    -- Enterprise plugins
    canary = {
      "hash_header",
    },
    kafka_log = {
      "authentication",
      "keepalive_enabled",
      "security",
    },
    kafka_upstream = {
      "authentication",
      "keepalive_enabled",
      "security",
    },
    openid_connect = {
      "by_username_ignore_case",
      "disable_session",
      "downstream_introspection_jwt_header",
      "downstream_user_info_jwt_header",
      "introspection_accept",
      "introspection_check_active",
      "upstream_introspection_jwt_header",
      "upstream_user_info_jwt_header",
      "userinfo_accept",
      "userinfo_headers_client",
      "userinfo_headers_names",
      "userinfo_headers_values",
      "userinfo_query_args_client",
      "userinfo_query_args_names",
      "userinfo_query_args_values",

      -- Remove elements from fields
      auth_methods = {
        "userinfo",
      },
      ignore_signature = {
        "introspection",
        "userinfo",
      },
      login_methods = {
        "userinfo",
      },
      token_headers_grants = {
        "refresh_token",
      },
    },
    rate_limiting_advanced = {
      "path",
    },
=======
>>>>>>> 34845f4f
  },

  -- Any dataplane older than 2.7.0
  [2006999999] = {
<<<<<<< HEAD
    -- OSS
    datadog = {
      "service_name_tag",
      "status_tag",
      "consumer_tag",
    },
    ip_restriction = {
      "status",
      "message",
    },
=======
>>>>>>> 34845f4f
    rate_limiting = {
      "redis_ssl",
      "redis_ssl_verify",
      "redis_server_name",
<<<<<<< HEAD
      "redis_username"
    },
    zipkin = {
      "local_service_name",
    },

    -- Enterprise plugins
    forward_proxy = {
      "auth_username",
      "auth_password",
    },
    mocking = {
      "random_examples",
    },
    rate_limiting_advanced = {
      "enforce_consumer_groups",
      "consumer_groups",
=======
>>>>>>> 34845f4f
    },
  },
}<|MERGE_RESOLUTION|>--- conflicted
+++ resolved
@@ -76,7 +76,6 @@
       "echo",
       "trigger",
     },
-<<<<<<< HEAD
 
     -- Enterprise plugins
     canary = {
@@ -127,13 +126,10 @@
     rate_limiting_advanced = {
       "path",
     },
-=======
->>>>>>> 34845f4f
   },
 
   -- Any dataplane older than 2.7.0
   [2006999999] = {
-<<<<<<< HEAD
     -- OSS
     datadog = {
       "service_name_tag",
@@ -144,14 +140,10 @@
       "status",
       "message",
     },
-=======
->>>>>>> 34845f4f
     rate_limiting = {
       "redis_ssl",
       "redis_ssl_verify",
       "redis_server_name",
-<<<<<<< HEAD
-      "redis_username"
     },
     zipkin = {
       "local_service_name",
@@ -168,8 +160,6 @@
     rate_limiting_advanced = {
       "enforce_consumer_groups",
       "consumer_groups",
-=======
->>>>>>> 34845f4f
     },
   },
 }