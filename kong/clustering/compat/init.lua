-- This software is copyright Kong Inc. and its licensors.
-- Use of the software is subject to the agreement between your organization
-- and Kong Inc. If there is no such agreement, use is governed by and
-- subject to the terms of the Kong Master Software License Agreement found
-- at https://konghq.com/enterprisesoftwarelicense/.
-- [ END OF LICENSE 0867164ffc95e54f04670b5169c09574bdbd9bba ]

local cjson = require("cjson.safe")
local constants = require("kong.constants")
local meta = require("kong.enterprise_edition.meta")
local version = require("kong.clustering.compat.version")
local utils = require("kong.tools.utils")

local type = type
local ipairs = ipairs
local table_insert = table.insert
<<<<<<< HEAD
local table_remove = table.remove
=======
>>>>>>> 4bdb2585
local table_sort = table.sort
local gsub = string.gsub
local split = utils.split
local deflate_gzip = utils.deflate_gzip
local cjson_encode = cjson.encode

local ngx = ngx
local ngx_log = ngx.log
local ngx_INFO = ngx.INFO
local ngx_NOTICE = ngx.NOTICE
local ngx_WARN = ngx.WARN

local version_num = version.string_to_number
local extract_major_minor = version.extract_major_minor

local _log_prefix = "[clustering] "

local REMOVED_FIELDS = require("kong.clustering.compat.removed_fields")
local COMPATIBILITY_CHECKERS = require("kong.clustering.compat.checkers")
local CLUSTERING_SYNC_STATUS = constants.CLUSTERING_SYNC_STATUS
local KONG_VERSION = meta.version

local EMPTY = {}


local _M = {}


local function check_kong_version_compatibility(cp_version, dp_version, log_suffix)
  local major_cp, minor_cp = extract_major_minor(cp_version)
  local major_dp, minor_dp = extract_major_minor(dp_version)

  if not major_cp then
    return nil, "data plane version " .. dp_version .. " is incompatible with control plane version",
    CLUSTERING_SYNC_STATUS.KONG_VERSION_INCOMPATIBLE
  end

  if not major_dp then
    return nil, "data plane version is incompatible with control plane version " ..
      cp_version .. " (" .. major_cp .. ".x.y are accepted)",
    CLUSTERING_SYNC_STATUS.KONG_VERSION_INCOMPATIBLE
  end

  if major_cp ~= major_dp then
    return nil, "data plane version " .. dp_version ..
      " is incompatible with control plane version " ..
      cp_version .. " (" .. major_cp .. ".x.y are accepted)",
    CLUSTERING_SYNC_STATUS.KONG_VERSION_INCOMPATIBLE
  end

  if minor_cp < minor_dp then
    return nil, "data plane version " .. dp_version ..
      " is incompatible with older control plane version " .. cp_version,
    CLUSTERING_SYNC_STATUS.KONG_VERSION_INCOMPATIBLE
  end

  if minor_cp ~= minor_dp then
    local msg = "data plane minor version " .. dp_version ..
      " is different to control plane minor version " ..
      cp_version

    ngx_log(ngx_INFO, _log_prefix, msg, log_suffix or "")
  end

  return true, nil, CLUSTERING_SYNC_STATUS.NORMAL
end


_M.check_kong_version_compatibility = check_kong_version_compatibility


function _M.plugins_list_to_map(plugins_list)
  local versions = {}
  for _, plugin in ipairs(plugins_list) do
    local name = plugin.name
    local major, minor = extract_major_minor(plugin.version)

    if major and minor then
      versions[name] = {
        major   = major,
        minor   = minor,
        version = plugin.version,
      }

    else
      versions[name] = {}
    end
  end
  return versions
end


function _M.check_version_compatibility(cp, dp)
  local dp_version, dp_plugin_map, log_suffix = dp.dp_version, dp.dp_plugins_map, dp.log_suffix

  local ok, err, status = check_kong_version_compatibility(KONG_VERSION, dp_version, log_suffix)
  if not ok then
    return ok, err, status
  end

  for _, plugin in ipairs(cp.plugins_list) do
    local name = plugin.name
    local cp_plugin = cp.plugins_map[name]
    local dp_plugin = dp_plugin_map[name]

    if not dp_plugin then
      if cp_plugin.version then
        ngx_log(ngx_WARN, _log_prefix, name, " plugin ", cp_plugin.version, " is missing from data plane", log_suffix)
      else
        ngx_log(ngx_WARN, _log_prefix, name, " plugin is missing from data plane", log_suffix)
      end

    else
      if cp_plugin.version and dp_plugin.version then
        local msg = "data plane " .. name .. " plugin version " .. dp_plugin.version ..
                    " is different to control plane plugin version " .. cp_plugin.version

        if cp_plugin.major ~= dp_plugin.major then
          ngx_log(ngx_WARN, _log_prefix, msg, log_suffix)

        elseif cp_plugin.minor ~= dp_plugin.minor then
          ngx_log(ngx_INFO, _log_prefix, msg, log_suffix)
        end

      elseif dp_plugin.version then
        ngx_log(ngx_NOTICE, _log_prefix, "data plane ", name, " plugin version ", dp_plugin.version,
                        " has unspecified version on control plane", log_suffix)

      elseif cp_plugin.version then
        ngx_log(ngx_NOTICE, _log_prefix, "data plane ", name, " plugin version is unspecified, ",
                        "and is different to control plane plugin version ",
                        cp_plugin.version, log_suffix)
      end
    end
  end

  return true, nil, CLUSTERING_SYNC_STATUS.NORMAL
end


function _M.check_configuration_compatibility(cp, dp, conf)
  for _, plugin in ipairs(cp.plugins_list) do
    if cp.plugins_configured[plugin.name] then
      local name = plugin.name
      local cp_plugin = cp.plugins_map[name]
      local dp_plugin = dp.dp_plugins_map[name]

      if not dp_plugin then
        if kong.configuration.allow_inconsistent_data_plane_plugins then
          kong.log.warn("plugin ", name, " is configured but missing from data plane, ",
                        "'allow_inconsistent_data_plane_plugins' enabled to remove this plugin from data plane sync, ",
                        "skip configuration compatibility check, ",
                        "this might lead to security issues.")
          goto continue
        end

        if cp_plugin.version then
          return nil, "configured " .. name .. " plugin " .. cp_plugin.version ..
                      " is missing from data plane", CLUSTERING_SYNC_STATUS.PLUGIN_SET_INCOMPATIBLE
        end

        return nil, "configured " .. name .. " plugin is missing from data plane",
               CLUSTERING_SYNC_STATUS.PLUGIN_SET_INCOMPATIBLE
      end

      if cp_plugin.version and dp_plugin.version then
        -- CP plugin needs to match DP plugins with major version
        -- CP must have plugin with equal or newer version than that on DP

        if cp_plugin.major ~= dp_plugin.major or
          cp_plugin.minor < dp_plugin.minor then
          local msg = "configured data plane " .. name .. " plugin version " .. dp_plugin.version ..
                      " is different to control plane plugin version " .. cp_plugin.version
          return nil, msg, CLUSTERING_SYNC_STATUS.PLUGIN_VERSION_INCOMPATIBLE
        end
      end

      ::continue::
    end
  end

  -- EE [[
  -- TODO: refactor me
  local dp_version_num = version_num(dp.dp_version)

  if dp_version_num < 3001000000 then
    for _, plugin in ipairs(conf.plugins or EMPTY) do
      local name = plugin.name
      local config = plugin.config or EMPTY

      -- check newly-added redis_ssl fields on acme and response-ratelimiting
      -- plugins
      do
        local redis_ssl
        if name == "acme" then
          redis_ssl = config.storage_config
                  and config.storage_config.redis
                  and config.storage_config.redis.ssl

        elseif name == "response-ratelimiting" then
          redis_ssl = config.redis_ssl
        end

        if redis_ssl == true then
          local msg = "redis ssl is not supported by data plane's version of the "
                      .. name ..  " plugin (" .. dp.dp_version .. ")"
          return nil, msg, CLUSTERING_SYNC_STATUS.PLUGIN_CONFIG_INCOMPATIBLE
        end
      end
    end
  end
  -- ]] EE

  return true, nil, CLUSTERING_SYNC_STATUS.NORMAL
end


local split_field_name
do
  local cache = {}

  --- a.b.c => { "a", "b", "c" }
  ---
  ---@param name string
  ---@return string[]
  function split_field_name(name)
    local fields = cache[name]
    if fields then
      return fields
    end

    fields = split(name, ".")

    for _, part in ipairs(fields) do
      assert(part ~= "", "empty segment in field name: " .. tostring(name))
    end

    cache[name] = fields
    return fields
  end
end


---@param t table
---@param key string
---@return boolean deleted
local function delete_at(t, key)
  local ref = t
  if type(ref) ~= "table" then
    return false
  end

  local addr = split_field_name(key)
  local len = #addr
  local last = addr[len]

  for i = 1, len - 1 do
    ref = ref[addr[i]]
    if type(ref) ~= "table" then
      return false
    end
  end

  if ref[last] ~= nil then
    ref[last] = nil
    return true
  end

  return false
end


local function rename_field(config, name_from, name_to, has_update)
  if config[name_from] ~= nil then
    config[name_to] = config[name_from]
    config[name_from] = nil
    return true
  end
  return has_update
end


local function invalidate_keys_from_config(config_plugins, keys, log_suffix, dp_version_num)
  if not config_plugins then
    return false
  end

  local has_update

  for _, t in ipairs(config_plugins) do
    local config = t and t["config"]
    if config then
      local name = gsub(t["name"], "-", "_")
      if keys[name] ~= nil then
        -- Any dataplane older than 3.2.0
        if dp_version_num < 3002000000 then
          -- OSS
          if name == "session" then
            has_update = rename_field(config, "idling_timeout", "cookie_idletime", has_update)
            has_update = rename_field(config, "rolling_timeout", "cookie_lifetime", has_update)
            has_update = rename_field(config, "stale_ttl", "cookie_discard", has_update)
            has_update = rename_field(config, "cookie_same_site", "cookie_samesite", has_update)
            has_update = rename_field(config, "cookie_http_only", "cookie_httponly", has_update)
            has_update = rename_field(config, "remember", "cookie_persistent", has_update)

            if config["cookie_samesite"] == "Default" then
              config["cookie_samesite"] = "Lax"
            end
          end

          -- Enterprise plugins
          if name == "openid_connect" then
            has_update = rename_field(config, "authorization_rolling_timeout", "authorization_cookie_lifetime", has_update)
            has_update = rename_field(config, "authorization_cookie_same_site", "authorization_cookie_samesite", has_update)
            has_update = rename_field(config, "authorization_cookie_http_only", "authorization_cookie_httponly", has_update)
            if config["authorization_cookie_samesite"] == "Default" then
              config["authorization_cookie_samesite"] = "Lax"
            end
          end

          if name == "openid_connect" or name == "saml" then
            has_update = rename_field(config, "session_rolling_timeout", "session_cookie_lifetime", has_update)
            has_update = rename_field(config, "session_idling_timeout", "session_cookie_idletime", has_update)
            has_update = rename_field(config, "session_cookie_same_site", "session_cookie_samesite", has_update)
            has_update = rename_field(config, "session_cookie_http_only", "session_cookie_httponly", has_update)
            has_update = rename_field(config, "session_memcached_prefix", "session_memcache_prefix", has_update)
            has_update = rename_field(config, "session_memcached_socket", "session_memcache_socket", has_update)
            has_update = rename_field(config, "session_memcached_host", "session_memcache_host", has_update)
            has_update = rename_field(config, "session_memcached_port", "session_memcache_port", has_update)
            has_update = rename_field(config, "session_redis_cluster_max_redirections", "session_redis_cluster_maxredirections", has_update)

            if config["session_cookie_samesite"] == "Default" then
              config["session_cookie_samesite"] = "Lax"
            end

            if config["session_storage"] == "memcached" then
              config["session_storage"] = "memcache"
            end
          end
        end

        if dp_version_num < 3003000000 then
          -- OSS
          if name == "statsd" then
            if utils.table_contains(config.metrics, "lmdb_usage") then
              has_update = remove_field_array_value(config.metrics, "lmdb_usage", has_update)
            end
          end
        end

        for _, key in ipairs(keys[name]) do
          if delete_at(config, key) then
            ngx_log(ngx_WARN, _log_prefix, name, " plugin contains configuration '", key,
              "' which is incompatible with dataplane and will be ignored", log_suffix)
            has_update = true
          end
        end
      end
    end
  end

  return has_update
end


local get_removed_fields
do
  local cache = {}

  function get_removed_fields(dp_version)
    local plugin_fields = cache[dp_version]
    if plugin_fields ~= nil then
      return plugin_fields or nil
    end

    -- Merge dataplane unknown fields; if needed based on DP version
    for ver, plugins in pairs(REMOVED_FIELDS) do
      if dp_version < ver then
        for plugin, items in pairs(plugins) do
          plugin_fields = plugin_fields or {}
          plugin_fields[plugin] = plugin_fields[plugin] or {}

          for _, name in ipairs(items) do
            table_insert(plugin_fields[plugin], name)
          end
        end
      end
    end

    if plugin_fields then
      -- sort for consistency
      for _, list in pairs(plugin_fields) do
        table_sort(list)
      end
      cache[dp_version] = plugin_fields
    else
      -- explicit negative cache
      cache[dp_version] = false
    end

    return plugin_fields
  end

  -- expose for unit tests
  _M._get_removed_fields = get_removed_fields
  _M._set_removed_fields = function(fields)
    local saved = REMOVED_FIELDS
    REMOVED_FIELDS = fields
    cache = {}
    return saved
  end
end


-- XXX: EE: FTI-3220
-- remove incompatible plugins from payload
local function remove_incompatible_plugins(plugins, cp_plugins_map, dp_plugins_map)
  if not plugins then
    return false
  end

  local has_update
  for i = #plugins, 1, -1 do
    local plugin_name = plugins[i].name
    if plugin_name and cp_plugins_map[plugin_name] and not dp_plugins_map[plugin_name] then
      ngx_log(ngx_WARN, _log_prefix, "the plugin '", plugin_name,
        "' is missing from dataplane and will be removed from the config")
      table_remove(plugins, i)
      has_update = true
    end
  end

  return has_update
end


-- returns has_update, modified_deflated_payload, err
function _M.update_compatible_payload(payload, dp_version, log_suffix,
  cp_plugins_map, dp_plugins_map)
  local cp_version_num = version_num(KONG_VERSION)
  local dp_version_num = version_num(dp_version)

  -- if the CP and DP have the same version, avoid the payload
  -- copy and compatibility updates
  if cp_version_num == dp_version_num
    and not kong.configuration.allow_inconsistent_data_plane_plugins then
    return false
  end

  local has_update
  payload = utils.cycle_aware_deep_copy(payload, true)
  local config_table = payload["config_table"]

  -- XXX EE
  -- remove incompatible plugins from payload
  if kong.configuration.allow_inconsistent_data_plane_plugins
    and remove_incompatible_plugins(config_table["plugins"], cp_plugins_map, dp_plugins_map)
  then
    has_update = true
  end

  for _, checker in ipairs(COMPATIBILITY_CHECKERS) do
    local ver = checker[1]
    local fn  = checker[2]
    if dp_version_num < ver and fn(config_table, dp_version, log_suffix) then
      has_update = true
    end
  end

  local fields = get_removed_fields(dp_version_num)
  if fields then
    if invalidate_keys_from_config(config_table["plugins"], fields, log_suffix, dp_version_num) then
      has_update = true
    end
  end

  if has_update then
    local deflated_payload, err = deflate_gzip(cjson_encode(payload))
    if deflated_payload then
      return true, deflated_payload

    else
      return true, nil, err
    end
  end

  return false, nil, nil
end


return _M<|MERGE_RESOLUTION|>--- conflicted
+++ resolved
@@ -14,15 +14,14 @@
 local type = type
 local ipairs = ipairs
 local table_insert = table.insert
-<<<<<<< HEAD
-local table_remove = table.remove
-=======
->>>>>>> 4bdb2585
 local table_sort = table.sort
 local gsub = string.gsub
 local split = utils.split
 local deflate_gzip = utils.deflate_gzip
 local cjson_encode = cjson.encode
+-- [=[ EE only
+local table_remove = table.remove
+--]=]
 
 local ngx = ngx
 local ngx_log = ngx.log
