--- conflicted
+++ resolved
@@ -358,18 +358,6 @@
           end
         end
 
-<<<<<<< HEAD
-        if dp_version_num < 3003000000 then
-          -- OSS
-          if name == "statsd" then
-            if utils.table_contains(config.metrics, "lmdb_usage") then
-              has_update = remove_field_array_value(config.metrics, "lmdb_usage", has_update)
-            end
-          end
-        end
-
-=======
->>>>>>> 3459a9a7
         for _, key in ipairs(keys[name]) do
           if delete_at(config, key) then
             ngx_log(ngx_WARN, _log_prefix, name, " plugin contains configuration '", key,
