--- conflicted
+++ resolved
@@ -473,124 +473,11 @@
     has_update = true
   end
 
-<<<<<<< HEAD
-  if dp_version_num < 3002000000 --[[ 3.2.0.0 ]] then
-    local config_plugins = config_table["plugins"]
-    if config_plugins then
-      for _, plugin in ipairs(config_plugins) do
-        if plugin["instance_name"] ~= nil then
-          ngx_log(ngx_WARN, _log_prefix, "Kong Gateway v" .. KONG_VERSION ..
-            " contains configuration 'plugin.instance_name'",
-            " which is incompatible with dataplane version " .. dp_version .. " and will",
-            " be removed.", log_suffix)
-          plugin["instance_name"] = nil
-          has_update = true
-        end
-      end
-
-      for i = #config_plugins, 1, -1 do
-        local plugin = config_plugins[i]
-        if plugin.name == "opentelemetry" and (plugin.service ~= null or plugin.route ~= null) then
-          ngx_log(ngx_WARN, _log_prefix, "the plugin '", plugin.name,
-            "' is not supported to be configured with routes/serivces on old dataplanes and will be removed.")
-          table_remove(config_plugins, i)
-          has_update = true
-        end
-      end
-    end
-
-    local config_services = config_table["services"]
-    if config_services then
-      for _, t in ipairs(config_services) do
-        if t["protocol"] == "tls" then
-          if t["client_certificate"] or t["tls_verify"]
-              or t["tls_verify_depth"] or t["ca_certificates"] then
-            ngx_log(ngx_WARN, _log_prefix, "Kong Gateway v" .. KONG_VERSION ..
-                      " tls protocol service contains configuration 'service.client_certificate'",
-                      " or 'service.tls_verify' or 'service.tls_verify_depth' or 'service.ca_certificates'",
-                      " which is incompatible with dataplane version " .. dp_version .. " and will",
-                      " be removed.", log_suffix)
-            t["client_certificate"] = nil
-            t["tls_verify"] = nil
-            t["tls_verify_depth"] = nil
-            t["ca_certificates"] = nil
-            has_update = true
-          end
-        end
-      end
-    end
-
-    local config_upstreams = config_table["upstreams"]
-    if config_upstreams then
-      for _, t in ipairs(config_upstreams) do
-        if t["algorithm"] == "latency" then
-          ngx_log(ngx_WARN, _log_prefix, "Kong Gateway v" .. KONG_VERSION ..
-                  " configuration 'upstream.algorithm' contains option 'latency'",
-                  " that is incompatible with data plane version " .. dp_version .. ". ",
-                  "Fall back to 'round-robin'.", log_suffix)
-          t["algorithm"] = "round-robin"
-          has_update = true
-        end
-      end
-    end
-
-    local config_services = config_table["services"]
-    if config_services then
-      for _, t in ipairs(config_services) do
-        if t["protocol"] == "tls" then
-          if t["client_certificate"] or t["tls_verify"]
-              or t["tls_verify_depth"] or t["ca_certificates"] then
-            ngx_log(ngx_WARN, _log_prefix, "Kong Gateway v" .. KONG_VERSION ..
-                      " tls protocol service contains configuration 'service.client_certificate'",
-                      " or 'service.tls_verify' or 'service.tls_verify_depth' or 'service.ca_certificates'",
-                      " which is incompatible with dataplane version " .. dp_version .. " and will",
-                      " be removed.", log_suffix)
-            t["client_certificate"] = nil
-            t["tls_verify"] = nil
-            t["tls_verify_depth"] = nil
-            t["ca_certificates"] = nil
-            has_update = true
-          end
-        end
-      end
-    end
-
-    local config_upstreams = config_table["upstreams"]
-    if config_upstreams then
-      for _, t in ipairs(config_upstreams) do
-        if t["algorithm"] == "latency" then
-          ngx_log(ngx_WARN, _log_prefix, "Kong Gateway v" .. KONG_VERSION ..
-                  " configuration 'upstream.algorithm' contain 'latency' option",
-                  " which is incompatible with dataplane version " .. dp_version .. " and will",
-                  " be fall back to 'round-robin'.", log_suffix)
-          t["algorithm"] = "round-robin"
-          has_update = true
-        end
-      end
-    end
-  end
-
-
-  if dp_version_num < 3001000000 --[[ 3.1.0.0 ]] then
-    local config_upstream = config_table["upstreams"]
-    if config_upstream then
-      for _, t in ipairs(config_upstream) do
-        if t["use_srv_name"] ~= nil then
-          ngx_log(ngx_WARN, _log_prefix, "Kong Gateway v" .. KONG_VERSION ..
-                  " contains configuration 'upstream.use_srv_name'",
-                  " which is incompatible with dataplane version " .. dp_version .. " and will",
-                  " be removed.", log_suffix)
-          t["use_srv_name"] = nil
-          has_update = true
-        end
-      end
-=======
   for _, checker in ipairs(COMPATIBILITY_CHECKERS) do
     local ver = checker[1]
     local fn  = checker[2]
     if dp_version_num < ver and fn(config_table, dp_version, log_suffix) then
       has_update = true
->>>>>>> 3794d112
     end
   end
 
