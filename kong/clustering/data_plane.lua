-- This software is copyright Kong Inc. and its licensors.
-- Use of the software is subject to the agreement between your organization
-- and Kong Inc. If there is no such agreement, use is governed by and
-- subject to the terms of the Kong Master Software License Agreement found
-- at https://konghq.com/enterprisesoftwarelicense/.
-- [ END OF LICENSE 0867164ffc95e54f04670b5169c09574bdbd9bba ]

local _M = {}
local _MT = { __index = _M, }


local semaphore = require("ngx.semaphore")
local cjson = require("cjson.safe")
local config_helper = require("kong.clustering.config_helper")
local clustering_utils = require("kong.clustering.utils")
local declarative = require("kong.db.declarative")
local constants = require("kong.constants")
local utils = require("kong.tools.utils")


local assert = assert
local setmetatable = setmetatable
local math = math
local pcall = pcall
local tostring = tostring
local sub = string.sub
local ngx = ngx
local ngx_log = ngx.log
local ngx_sleep = ngx.sleep
local cjson_decode = cjson.decode
local cjson_encode = cjson.encode
local exiting = ngx.worker.exiting
local ngx_time = ngx.time
local inflate_gzip = utils.inflate_gzip
local yield = utils.yield

<<<<<<< HEAD
=======

>>>>>>> 5d721ac9
local ngx_ERR = ngx.ERR
local ngx_DEBUG = ngx.DEBUG
local ngx_WARN = ngx.WARN
local ngx_NOTICE = ngx.NOTICE
local PING_INTERVAL = constants.CLUSTERING_PING_INTERVAL
local PING_WAIT = PING_INTERVAL * 1.5
local _log_prefix = "[clustering] "
local DECLARATIVE_EMPTY_CONFIG_HASH = constants.DECLARATIVE_EMPTY_CONFIG_HASH


local function is_timeout(err)
  return err and sub(err, -7) == "timeout"
end


function _M.new(conf, cert, cert_key)
  local self = {
    declarative_config = declarative.new_config(conf),
    conf = conf,
    cert = cert,
    cert_key = cert_key,
  }

  return setmetatable(self, _MT)
end


function _M:init_worker(plugins_list)
  -- ROLE = "data_plane"

  self.plugins_list = plugins_list

  if ngx.worker.id() == 0 then
    assert(ngx.timer.at(0, function(premature)
      self:communicate(premature)
    end))
  end
end


local function send_ping(c, log_suffix)
  log_suffix = log_suffix or ""

  local hash = declarative.get_current_hash()

  if hash == true then
    hash = DECLARATIVE_EMPTY_CONFIG_HASH
  end

  local _, err = c:send_ping(hash)
  if err then
    ngx_log(is_timeout(err) and ngx_NOTICE or ngx_WARN, _log_prefix,
            "unable to send ping frame to control plane: ", err, log_suffix)

  else
    ngx_log(ngx_DEBUG, _log_prefix, "sent ping frame to control plane", log_suffix)
  end
end


function _M:communicate(premature)
  if premature then
    -- worker wants to exit
    return
  end

  local conf = self.conf

  local log_suffix = " [" .. conf.cluster_control_plane .. "]"
  local reconnection_delay = math.random(5, 10)

  local c, uri, err = clustering_utils.connect_cp(
                        "/v1/outlet", conf, self.cert, self.cert_key)
  if not c then
    ngx_log(ngx_ERR, _log_prefix, "connection to control plane ", uri, " broken: ", err,
                 " (retrying after ", reconnection_delay, " seconds)", log_suffix)

    assert(ngx.timer.at(reconnection_delay, function(premature)
      self:communicate(premature)
    end))
    return
  end

  -- connection established
  -- first, send out the plugin list to CP so it can make decision on whether
  -- sync will be allowed later
  local _
  _, err = c:send_binary(cjson_encode({ type = "basic_info",
                                        plugins = self.plugins_list, }))
  if err then
    ngx_log(ngx_ERR, _log_prefix, "unable to send basic information to control plane: ", uri,
                     " err: ", err, " (retrying after ", reconnection_delay, " seconds)", log_suffix)

    c:close()
    assert(ngx.timer.at(reconnection_delay, function(premature)
      self:communicate(premature)
    end))
    return
  end

  local config_semaphore = semaphore.new(0)

  -- how DP connection management works:
  -- three threads are spawned, when any of these threads exits,
  -- it means a fatal error has occurred on the connection,
  -- and the other threads are also killed
  --
  -- * config_thread: it grabs a received declarative config and apply it
  --                  locally. In addition, this thread also persists the
  --                  config onto the local file system
  -- * read_thread: it is the only thread that sends WS frames to the CP
  --                by sending out periodic PING frames to CP that checks
  --                for the healthiness of the WS connection. In addition,
  --                PING messages also contains the current config hash
  --                applied on the local Kong DP
  -- * write_thread: it is the only thread that receives WS frames from the CP,
  --                 and is also responsible for handling timeout detection

  local ping_immediately
  local config_exit
  local next_data

  local config_thread = ngx.thread.spawn(function()
    while not exiting() and not config_exit do
      local ok, err = config_semaphore:wait(1)
      if ok then
<<<<<<< HEAD
        local config_table = self.next_config
        if config_table then
          local config_hash  = self.next_hash
          local hashes = self.next_hashes

          local pok, res
          pok, res, err = pcall(config_helper.update,
                                self.declarative_config, config_table, config_hash, hashes)
          if pok then
            if not res then
              ngx_log(ngx_ERR, _log_prefix, "unable to update running config: ", err)
=======
        local data = next_data
        if data then
          local msg = assert(inflate_gzip(data))
          yield()
          msg = assert(cjson_decode(msg))
          yield()

          if msg.type == "reconfigure" then
            if msg.timestamp then
              ngx_log(ngx_DEBUG, _log_prefix, "received reconfigure frame from control plane with timestamp: ",
                                 msg.timestamp, log_suffix)

            else
              ngx_log(ngx_DEBUG, _log_prefix, "received reconfigure frame from control plane", log_suffix)
>>>>>>> 5d721ac9
            end

            local config_table = assert(msg.config_table)
            local pok, res
            pok, res, err = pcall(config_helper.update, self.declarative_config,
                                  config_table, msg.config_hash, msg.hashes)
            if pok then
              if not res then
                ngx_log(ngx_ERR, _log_prefix, "unable to update running config: ", err)
              end

              ping_immediately = true

            else
              ngx_log(ngx_ERR, _log_prefix, "unable to update running config: ", res)
            end

            if next_data == data then
              next_data = nil
            end
          end
        end

      elseif err ~= "timeout" then
        ngx_log(ngx_ERR, _log_prefix, "semaphore wait error: ", err)
      end
    end
  end)

  local write_thread = ngx.thread.spawn(function()
    while not exiting() do
      send_ping(c, log_suffix)

      for _ = 1, PING_INTERVAL do
        ngx_sleep(1)
        if exiting() then
          return
        end
        if ping_immediately then
          ping_immediately = nil
          break
        end
      end
    end
  end)

  local read_thread = ngx.thread.spawn(function()
    local last_seen = ngx_time()
    while not exiting() do
      local data, typ, err = c:recv_frame()
      if err then
        if not is_timeout(err) then
          return nil, "error while receiving frame from control plane: " .. err
        end

        local waited = ngx_time() - last_seen
        if waited > PING_WAIT then
          return nil, "did not receive pong frame from control plane within " .. PING_WAIT .. " seconds"
        end

      else
        if typ == "close" then
          ngx_log(ngx_DEBUG, _log_prefix, "received close frame from control plane", log_suffix)
          return
        end

        last_seen = ngx_time()

        if typ == "binary" then
          next_data = data
          if config_semaphore:count() <= 0 then
            -- the following line always executes immediately after the `if` check
            -- because `:count` will never yield, end result is that the semaphore
            -- count is guaranteed to not exceed 1
            config_semaphore:post()
          end

        elseif typ == "pong" then
          ngx_log(ngx_DEBUG, _log_prefix, "received pong frame from control plane", log_suffix)

        else
          ngx_log(ngx_NOTICE, _log_prefix, "received unknown (", tostring(typ), ") frame from control plane",
                              log_suffix)
        end
      end
    end
  end)

  local ok, err, perr = ngx.thread.wait(read_thread, write_thread, config_thread)

  ngx.thread.kill(read_thread)
  ngx.thread.kill(write_thread)
  c:close()

  if not ok then
    ngx_log(ngx_ERR, _log_prefix, err, log_suffix)

  elseif perr then
    ngx_log(ngx_ERR, _log_prefix, perr, log_suffix)
  end

  -- the config thread might be holding a lock if it's in the middle of an
  -- update, so we need to give it a chance to terminate gracefully
  config_exit = true

  ok, err, perr = ngx.thread.wait(config_thread)
  if not ok then
    ngx_log(ngx_ERR, _log_prefix, err, log_suffix)

  elseif perr then
    ngx_log(ngx_ERR, _log_prefix, perr, log_suffix)
  end

  if not exiting() then
    assert(ngx.timer.at(reconnection_delay, function(premature)
      self:communicate(premature)
    end))
  end
end

return _M<|MERGE_RESOLUTION|>--- conflicted
+++ resolved
@@ -34,10 +34,6 @@
 local inflate_gzip = utils.inflate_gzip
 local yield = utils.yield
 
-<<<<<<< HEAD
-=======
-
->>>>>>> 5d721ac9
 local ngx_ERR = ngx.ERR
 local ngx_DEBUG = ngx.DEBUG
 local ngx_WARN = ngx.WARN
@@ -164,19 +160,6 @@
     while not exiting() and not config_exit do
       local ok, err = config_semaphore:wait(1)
       if ok then
-<<<<<<< HEAD
-        local config_table = self.next_config
-        if config_table then
-          local config_hash  = self.next_hash
-          local hashes = self.next_hashes
-
-          local pok, res
-          pok, res, err = pcall(config_helper.update,
-                                self.declarative_config, config_table, config_hash, hashes)
-          if pok then
-            if not res then
-              ngx_log(ngx_ERR, _log_prefix, "unable to update running config: ", err)
-=======
         local data = next_data
         if data then
           local msg = assert(inflate_gzip(data))
@@ -191,7 +174,6 @@
 
             else
               ngx_log(ngx_DEBUG, _log_prefix, "received reconfigure frame from control plane", log_suffix)
->>>>>>> 5d721ac9
             end
 
             local config_table = assert(msg.config_table)
