-- This software is copyright Kong Inc. and its licensors.
-- Use of the software is subject to the agreement between your organization
-- and Kong Inc. If there is no such agreement, use is governed by and
-- subject to the terms of the Kong Master Software License Agreement found
-- at https://konghq.com/enterprisesoftwarelicense/.
-- [ END OF LICENSE 0867164ffc95e54f04670b5169c09574bdbd9bba ]

local constants = require("kong.constants")
local ws_client = require("resty.websocket.client")
local ws_server = require("resty.websocket.server")
local parse_url = require("socket.url").parse

local type = type
local table_insert = table.insert
local table_concat = table.concat
local encode_base64 = ngx.encode_base64
local worker_id = ngx.worker.id
local fmt = string.format

local kong = kong

local ngx = ngx
local ngx_log = ngx.log
local ngx_DEBUG = ngx.DEBUG
local ngx_WARN = ngx.WARN
local ngx_ERR = ngx.ERR
local ngx_CLOSE = ngx.HTTP_CLOSE

local _log_prefix = "[clustering] "

local KONG_VERSION = kong.version

local prefix = kong.configuration.prefix or require("pl.path").abspath(ngx.config.prefix())
local CLUSTER_PROXY_SSL_TERMINATOR_SOCK = fmt("unix:%s/cluster_proxy_ssl_terminator.sock", prefix)

local _M = {}


<<<<<<< HEAD

=======
>>>>>>> 2b2201c9
local function parse_proxy_url(conf)
  local ret = {}
  local proxy_server = conf.proxy_server
  if proxy_server then
    -- assume proxy_server is validated in conf_loader
    local parsed = parse_url(proxy_server)
    if parsed.scheme == "https" then
      ret.proxy_url = CLUSTER_PROXY_SSL_TERMINATOR_SOCK
      -- hide other fields to avoid it being accidently used
      -- the connection details is statically rendered in nginx template

    else -- http
      ret.proxy_url = fmt("%s://%s:%s", parsed.scheme, parsed.host, parsed.port or 443)
      ret.scheme = parsed.scheme
      ret.host = parsed.host
      ret.port = parsed.port
    end

    if parsed.user and parsed.password then
      ret.proxy_authorization = "Basic " .. encode_base64(parsed.user  .. ":" .. parsed.password)
    end
  end

  return ret
end

_M.parse_proxy_url = parse_proxy_url


local WS_OPTS = {
  timeout = constants.CLUSTERING_TIMEOUT,
  max_payload_len = kong.configuration.cluster_max_payload,
}

-- TODO: pick one random CP
function _M.connect_cp(dp, endpoint, protocols)
  local conf = dp.conf
  local address = conf.cluster_control_plane .. endpoint

  local c = assert(ws_client:new(WS_OPTS))
  local uri = "wss://" .. address .. "?node_id=" ..
              kong.node.get_id() ..
              "&node_hostname=" .. kong.node.get_hostname() ..
              "&node_version=" .. KONG_VERSION

  local opts = {
    ssl_verify = true,
    client_cert = dp.cert.cdata,
    client_priv_key = dp.cert_key,
    protocols = protocols,
  }

  if conf.cluster_use_proxy then
    local proxy_opts = parse_proxy_url(conf)
    opts.proxy_opts = {
      wss_proxy = proxy_opts.proxy_url,
      wss_proxy_authorization = proxy_opts.proxy_authorization,
    }

    ngx_log(ngx_DEBUG, _log_prefix,
            "using proxy ", proxy_opts.proxy_url, " to connect control plane")
  end

  if conf.cluster_mtls == "shared" then
    opts.server_name = "kong_clustering"

  else
    -- server_name will be set to the host if it is not explicitly defined here
    if conf.cluster_server_name ~= "" then
      opts.server_name = conf.cluster_server_name
    end
  end

  local ok, err = c:connect(uri, opts)
  if not ok then
    return nil, uri, err
  end

  return c
end


function _M.connect_dp(dp_id, dp_hostname, dp_ip, dp_version)
  local log_suffix = {}

  if type(dp_id) == "string" then
    table_insert(log_suffix, "id: " .. dp_id)
  end

  if type(dp_hostname) == "string" then
    table_insert(log_suffix, "host: " .. dp_hostname)
  end

  if type(dp_ip) == "string" then
    table_insert(log_suffix, "ip: " .. dp_ip)
  end

  if type(dp_version) == "string" then
    table_insert(log_suffix, "version: " .. dp_version)
  end

  if #log_suffix > 0 then
    log_suffix = " [" .. table_concat(log_suffix, ", ") .. "]"
  else
    log_suffix = ""
  end

  if not dp_id then
    ngx_log(ngx_WARN, _log_prefix, "data plane didn't pass the id", log_suffix)
    return nil, nil, 400
  end

  if not dp_version then
    ngx_log(ngx_WARN, _log_prefix, "data plane didn't pass the version", log_suffix)
    return nil, nil, 400
  end

  local wb, err = ws_server:new(WS_OPTS)

  if not wb then
    ngx_log(ngx_ERR, _log_prefix, "failed to perform server side websocket handshake: ", err, log_suffix)
    return nil, nil, ngx_CLOSE
  end

  return wb, log_suffix
end


function _M.is_dp_worker_process()
  return worker_id() == 0
end


return _M<|MERGE_RESOLUTION|>--- conflicted
+++ resolved
@@ -36,10 +36,6 @@
 local _M = {}
 
 
-<<<<<<< HEAD
-
-=======
->>>>>>> 2b2201c9
 local function parse_proxy_url(conf)
   local ret = {}
   local proxy_server = conf.proxy_server
