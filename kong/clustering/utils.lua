--- conflicted
+++ resolved
@@ -329,8 +329,6 @@
 end
 
 
-<<<<<<< HEAD
-=======
 local function parse_proxy_url(conf)
   local ret = {}
   local proxy_server = conf.proxy_server
@@ -351,55 +349,6 @@
 end
 
 
---- Return the highest supported Hybrid mode protocol version.
-function _M.check_protocol_support(conf, cert, cert_key)
-  local params = {
-    scheme = "https",
-    method = "HEAD",
-
-    ssl_verify = true,
-    ssl_client_cert = cert,
-    ssl_client_priv_key = cert_key,
-  }
-
-  if conf.cluster_mtls == "shared" then
-    params.ssl_server_name = "kong_clustering"
-
-  else
-    -- server_name will be set to the host if it is not explicitly defined here
-    if conf.cluster_server_name ~= "" then
-      params.ssl_server_name = conf.cluster_server_name
-    end
-  end
-
-  local c = http.new()
-
-  if conf.cluster_use_proxy then
-    local proxy_opts = parse_proxy_url(conf)
-    c:set_proxy_options({
-      https_proxy = proxy_opts.proxy_url,
-      https_proxy_authorization = proxy_opts.proxy_authorization,
-    })
-
-    ngx_log(ngx_DEBUG, _log_prefix,
-            "using proxy ", proxy_opts.proxy_url, " to check protocol support ")
-  end
-
-  local res, err = c:request_uri(
-    "https://" .. conf.cluster_control_plane .. "/v1/wrpc", params)
-  if not res then
-    return nil, err
-  end
-
-  if res.status == 404 then
-    return "v0"
-  end
-
-  return "v1"   -- wrpc
-end
-
-
->>>>>>> 0fb15c0d
 local WS_OPTS = {
   timeout = constants.CLUSTERING_TIMEOUT,
   max_payload_len = kong.configuration.cluster_max_payload,
