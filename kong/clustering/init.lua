--- conflicted
+++ resolved
@@ -55,11 +55,8 @@
   max_payload_len = MAX_PAYLOAD,
 }
 
-<<<<<<< HEAD
 local _log_prefix = "[clustering] "
 
-=======
->>>>>>> 48cf4a94
 local DECLARATIVE_EMPTY_CONFIG_HASH = constants.DECLARATIVE_EMPTY_CONFIG_HASH
 
 
