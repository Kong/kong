--- conflicted
+++ resolved
@@ -138,7 +138,6 @@
 end
 
 
-<<<<<<< HEAD
 function _M:validate_client_cert(cert, log_prefix, log_suffix)
   if not cert then
     return false, "data plane failed to present client certificate during handshake"
@@ -423,11 +422,7 @@
     current_on_message_callbacks)
 
   wait()
-end
-
-
-=======
->>>>>>> a3ec505f
+
 function _M:handle_wrpc_websocket()
   return self.wrpc_handler:handle_cp_websocket()
 end
@@ -458,14 +453,11 @@
     end
 
     self.child = require("kong.clustering.wrpc_data_plane").new(self.conf, self.cert, self.cert_key)
-<<<<<<< HEAD
 
     --- XXX EE: clear private key as it is not needed after this point
     self.cert_private = nil
     --- EE
 
-=======
->>>>>>> a3ec505f
     self.child:init_worker(plugins_list)
   end
 
@@ -483,7 +475,6 @@
   end, plugins_list)
 
   local role = self.conf.role
-
   if role == "control_plane" then
     self:init_cp_worker(plugins_list)
     return
