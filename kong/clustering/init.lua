-- This software is copyright Kong Inc. and its licensors.
-- Use of the software is subject to the agreement between your organization
-- and Kong Inc. If there is no such agreement, use is governed by and
-- subject to the terms of the Kong Master Software License Agreement found
-- at https://konghq.com/enterprisesoftwarelicense/.
-- [ END OF LICENSE 0867164ffc95e54f04670b5169c09574bdbd9bba ]

local _M = {}
local _MT = { __index = _M, }

local clustering_utils = require("kong.clustering.utils")
local constants = require("kong.constants")

local pl_file = require("pl.file")
local pl_tablex = require("pl.tablex")
local ws_server = require("resty.websocket.server")
local ws_client = require("resty.websocket.client")
local ssl = require("ngx.ssl")
local openssl_x509 = require("resty.openssl.x509")
local assert = assert
local sub = string.sub
local assert = assert
local pairs = pairs
local sort = table.sort
local type = type


local check_protocol_support =
  require("kong.clustering.utils").check_protocol_support

local check_for_revocation_status = clustering_utils.check_for_revocation_status

-- XXX EE
local semaphore = require("ngx.semaphore")
local cjson = require("cjson.safe")
local utils = require("kong.tools.utils")
local declarative = require("kong.db.declarative")
local setmetatable = setmetatable
local ngx = ngx
local ngx_log = ngx.log
local ngx_WARN = ngx.WARN
local ngx_NOTICE = ngx.NOTICE
local ngx_var = ngx.var
local cjson_decode = cjson.decode
local kong = kong
local ngx_exit = ngx.exit
local exiting = ngx.worker.exiting
local table_insert = table.insert
local table_remove = table.remove
local inflate_gzip = utils.inflate_gzip
local deflate_gzip = utils.deflate_gzip
local get_cn_parent_domain = utils.get_cn_parent_domain
local ngx_ERR = ngx.ERR
local ngx_DEBUG = ngx.DEBUG
local server_on_message_callbacks = {}
local MAX_PAYLOAD = kong.configuration.cluster_max_payload
local WS_OPTS = {
  timeout = constants.CLUSTERING_TIMEOUT,
  max_payload_len = MAX_PAYLOAD,
}

local DECLARATIVE_EMPTY_CONFIG_HASH = constants.DECLARATIVE_EMPTY_CONFIG_HASH
local _log_prefix = "[clustering] "


-- Sends "clustering", "push_config" to all workers in the same node, including self
local function post_push_config_event()
  local res, err = kong.worker_events.post("clustering", "push_config")
  if not res then
    ngx_log(ngx_ERR, _log_prefix, "unable to broadcast event: ", err)
  end
end


-- Handles "clustering:push_config" cluster event
local function handle_clustering_push_config_event(data)
  ngx_log(ngx_DEBUG, _log_prefix, "received clustering:push_config event for ", data)
  post_push_config_event()
end


-- Handles "dao:crud" worker event and broadcasts "clustering:push_config" cluster event
local function handle_dao_crud_event(data)
  if type(data) ~= "table" or data.schema == nil or data.schema.db_export == false then
    return
  end

  kong.cluster_events:broadcast("clustering:push_config", data.schema.name .. ":" .. data.operation)

  -- we have to re-broadcast event using `post` because the dao
  -- events were sent using `post_local` which means not all workers
  -- can receive it
  post_push_config_event()
end


function _M.new(conf)
  assert(conf, "conf can not be nil", 2)

  local self = {
    conf = conf,
  }

  setmetatable(self, _MT)

  local cert = assert(pl_file.read(conf.cluster_cert))
  self.cert = assert(ssl.parse_pem_cert(cert))

  cert = openssl_x509.new(cert, "PEM")
  self.cert_digest = cert:digest("sha256")
  local _, cert_cn_parent = get_cn_parent_domain(cert)

  if conf.cluster_allowed_common_names and #conf.cluster_allowed_common_names > 0 then
    self.cn_matcher = {}
    for _, cn in ipairs(conf.cluster_allowed_common_names) do
      self.cn_matcher[cn] = true
    end

  else
    self.cn_matcher = setmetatable({}, {
      __index = function(_, k)
        return string.match(k, "^[%a%d-]+%.(.+)$") == cert_cn_parent
      end
    })

  end

  local key = assert(pl_file.read(conf.cluster_cert_key))
  self.cert_key = assert(ssl.parse_pem_priv_key(key))

  if conf.role == "control_plane" then
    self.json_handler =
      require("kong.clustering.control_plane").new(self.conf, self.cert_digest)

    self.wrpc_handler =
      require("kong.clustering.wrpc_control_plane").new(self.conf, self.cert_digest)
  end


  return self
end


function _M:handle_cp_websocket()
  return self.json_handler:handle_cp_websocket()
end



function _M:validate_client_cert(cert, log_prefix, log_suffix)
  if not cert then
    return false, "data plane failed to present client certificate during handshake"
  end

  local err
  cert, err = openssl_x509.new(cert, "PEM")
  if not cert then
    return false, "unable to load data plane client certificate during handshake: " .. err
  end
  setmetatable(self, _MT)

  if kong.configuration.cluster_mtls == "shared" then
    local digest, err = cert:digest("sha256")
    if not digest then
      return false, "unable to retrieve data plane client certificate digest during handshake: " .. err
    end

    if digest ~= self.cert_digest then
      return false, "data plane presented incorrect client certificate during handshake (expected: " ..
                    self.cert_digest .. ", got: " .. digest .. ")"
    end

  elseif kong.configuration.cluster_mtls == "pki_check_cn" then
    local cn, _ = get_cn_parent_domain(cert)
    if not cn then
      return false, "data plane presented incorrect client certificate " ..
                    "during handshake, unable to extract CN: " .. cn

    elseif not self.cn_matcher[cn] then
      return false, "data plane presented client certificate with incorrect CN " ..
                    "during handshake, got: " .. cn
    end

  elseif kong.configuration.cluster_ocsp ~= "off" then
    local ok
    ok, err = check_for_revocation_status()
    if ok == false then
      err = "data plane client certificate was revoked: " ..  err
      return false, err

    elseif not ok then
      if self.conf.cluster_ocsp == "on" then
        err = "data plane client certificate revocation check failed: " .. err
        return false, err

      else
        if log_prefix and log_suffix then
          ngx_log(ngx_WARN, log_prefix, "data plane client certificate revocation check failed: ", err, log_suffix)
        else
          ngx_log(ngx_WARN, "data plane client certificate revocation check failed: ", err)
        end
      end
    end
  end

  return true
end


-- XXX EE telemetry_communicate is written for hybrid mode over websocket.
-- It should be migrated to wRPC later.
-- ws_event_loop, is_timeout, and send_ping is for handle_cp_telemetry_websocket only.
-- is_timeout and send_ping is copied here to keep the code functioning.

local function is_timeout(err)
  return err and sub(err, -7) == "timeout"
end

local function send_ping(c, log_suffix)
  log_suffix = log_suffix or ""

  local hash = declarative.get_current_hash()

  if hash == true then
    hash = DECLARATIVE_EMPTY_CONFIG_HASH
  end

  local _, err = c:send_ping(hash)
  if err then
    ngx_log(is_timeout(err) and ngx_NOTICE or ngx_WARN, _log_prefix,
            "unable to send ping frame to control plane: ", err, log_suffix)

  else
    ngx_log(ngx_DEBUG, _log_prefix, "sent ping frame to control plane", log_suffix)
  end
end

-- XXX EE only used for telemetry, remove cruft
local function ws_event_loop(ws, on_connection, on_error, on_message)
  local sem = semaphore.new()
  local queue = { sem = sem, }

  local function queued_send(msg)
    table_insert(queue, msg)
    queue.sem:post()
  end

  local recv = ngx.thread.spawn(function()
    while not exiting() do
      local data, typ, err = ws:recv_frame()
      if err then
        ngx.log(ngx.ERR, "error while receiving frame from peer: ", err)
        if ws.close then
          ws:close()
        end

        if on_connection then
          local _, err = on_connection(false)
          if err then
            ngx_log(ngx_ERR, "error when executing on_connection function: ", err)
          end
        end

        if on_error then
          local _, err = on_error(err)
          if err then
            ngx_log(ngx_ERR, "error when executing on_error function: ", err)
          end
        end
        return
      end

      if (typ == "ping" or typ == "binary") and on_message then
        local cbs
        if typ == "binary" then
          data = assert(inflate_gzip(data))
          data = assert(cjson_decode(data))

          cbs = on_message[data.type]
        else
          cbs = on_message[typ]
        end

        if cbs then
          for _, cb in ipairs(cbs) do
            local _, err = cb(data, queued_send)
            if err then
              ngx_log(ngx_ERR, "error when executing on_message function: ", err)
            end
          end
        end
      elseif typ == "pong" then
        ngx_log(ngx_DEBUG, "received PONG frame from peer")
      end
    end
    end)

    local send = ngx.thread.spawn(function()
      while not exiting() do
        local ok, err = sem:wait(10)
        if ok then
          local payload = table_remove(queue, 1)
          assert(payload, "client message queue can not be empty after semaphore returns")

          if payload == "PONG" then
            local _
            _, err = ws:send_pong()
            if err then
              ngx_log(ngx_ERR, "failed to send PONG back to peer: ", err)
              return ngx_exit(ngx_ERR)
            end

            ngx_log(ngx_DEBUG, "sent PONG packet back to peer")
          elseif payload == "PING" then
            local _
            _, err = send_ping(ws)
            if err then
              ngx_log(ngx_ERR, "failed to send PING to peer: ", err)
              return ngx_exit(ngx_ERR)
            end

            ngx_log(ngx_DEBUG, "sent PING packet to peer")
          else
            payload = assert(deflate_gzip(payload))
            local _, err = ws:send_binary(payload)
            if err then
              ngx_log(ngx_ERR, "unable to send binary to peer: ", err)
            end
          end

        else -- not ok
          if err ~= "timeout" then
            ngx_log(ngx_ERR, "semaphore wait error: ", err)
          end
        end
      end
    end)

    local wait = function()
      return ngx.thread.wait(recv, send)
    end

    return queued_send, wait

end

local function telemetry_communicate(premature, self, uri, server_name, on_connection, on_message)
  if premature then
    -- worker wants to exit
    return
  end

  local reconnect = function(delay)
    return ngx.timer.at(delay, telemetry_communicate, self, uri, server_name, on_connection, on_message)
  end

  local c = assert(ws_client:new(WS_OPTS))

  local opts = {
    ssl_verify = true,
    client_cert = self.cert,
    client_priv_key = self.cert_key,
    server_name = server_name,
  }

  local res, err = c:connect(uri, opts)
  if not res then
    local delay = math.random(5, 10)

    ngx_log(ngx_ERR, "connection to control plane ", uri, " broken: ", err,
            " retrying after ", delay , " seconds")

    assert(reconnect(delay))
    return
  end

  local queued_send, wait = ws_event_loop(c,
    on_connection,
    function()
      assert(reconnect(9 + math.random()))
    end,
    on_message)


  if on_connection then
    local _, err = on_connection(true, queued_send)
    if err then
      ngx_log(ngx_ERR, "error when executing on_connection function: ", err)
    end
  end

  wait()

end

_M.telemetry_communicate = telemetry_communicate

function _M:handle_cp_telemetry_websocket()
  -- use mutual TLS authentication
  local ok, err = self:validate_client_cert(ngx_var.ssl_client_raw_cert)
  if not ok then
    ngx_log(ngx_ERR, err)
    return ngx_exit(444)
  end

  local node_id = ngx_var.arg_node_id
  if not node_id then
    ngx_exit(400)
  end

  local wb, err = ws_server:new(WS_OPTS)
  if not wb then
    ngx_log(ngx_ERR, "failed to perform server side WebSocket handshake: ", err)
    return ngx_exit(444)
  end

  local current_on_message_callbacks = {}
  for k, v in pairs(server_on_message_callbacks) do
    current_on_message_callbacks[k] = v
  end

  local _, wait = ws_event_loop(wb,
    nil,
    function(_)
      return ngx_exit(ngx_ERR)
    end,
    current_on_message_callbacks)

  wait()
end

function _M:handle_wrpc_websocket()
  return self.wrpc_handler:handle_cp_websocket()
end

function _M:init_cp_worker(plugins_list)
  -- The "clustering:push_config" cluster event gets inserted in the cluster when there's
  -- a crud change (like an insertion or deletion). Only one worker per kong node receives
  -- this callback. This makes such node post push_config events to all the cp workers on
  -- its node
  kong.cluster_events:subscribe("clustering:push_config", handle_clustering_push_config_event)

  -- The "dao:crud" event is triggered using post_local, which eventually generates an
  -- ""clustering:push_config" cluster event. It is assumed that the workers in the
  -- same node where the dao:crud event originated will "know" about the update mostly via
  -- changes in the cache shared dict. Since data planes don't use the cache, nodes in the same
  -- kong node where the event originated will need to be notified so they push config to
  -- their data planes
  kong.worker_events.register(handle_dao_crud_event, "dao:crud")

  self.json_handler:init_worker(plugins_list)
  if not kong.configuration.legacy_hybrid_protocol then
      self.wrpc_handler:init_worker(plugins_list)
  end
end

function _M:init_dp_worker(plugins_list)
  local start_dp = function(premature)
    if premature then
      return
    end

    local config_proto, msg = check_protocol_support(self.conf, self.cert, self.cert_key)

    if not config_proto and msg then
      ngx_log(ngx_ERR, _log_prefix, "error check protocol support: ", msg)
    end

    ngx_log(ngx_DEBUG, _log_prefix, "config_proto: ", config_proto, " / ", msg)

    local data_plane
    if config_proto == "v0" or config_proto == nil then
      data_plane = "kong.clustering.data_plane"

    else -- config_proto == "v1" or higher
      data_plane = "kong.clustering.wrpc_data_plane"
    end

    self.child = require(data_plane).new(self.conf, self.cert, self.cert_key)

    --- XXX EE: clear private key as it is not needed after this point
    self.cert_private = nil
    --- EE

    if self.child then
      self.child:init_worker(plugins_list)
    end
  end

  assert(ngx.timer.at(0, start_dp))
end

function _M:init_worker()
  local plugins_list = assert(kong.db.plugins:get_handlers())
  sort(plugins_list, function(a, b)
    return a.name:lower() < b.name:lower()
  end)

  plugins_list = pl_tablex.map(function(p)
    return { name = p.name, version = p.handler.VERSION, }
  end, plugins_list)

  local role = self.conf.role

  if kong.configuration.legacy_hybrid_protocol then
    ngx_log(ngx_WARN, _log_prefix, "forcing to use legacy protocol (over WebSocket)")
  end

  if role == "control_plane" then
    self:init_cp_worker(plugins_list)
    return
  end

  if role == "data_plane" and ngx.worker.id() == 0 then
    self:init_dp_worker(plugins_list)
  end
end

<<<<<<< HEAD
function _M.register_server_on_message(typ, cb)
  if not server_on_message_callbacks[typ] then
    server_on_message_callbacks[typ] = { cb }
  else
    table.insert(server_on_message_callbacks[typ], cb)
=======
function _M:exit_worker()
  if self.conf.role == "control_plane" then
    if not kong.configuration.legacy_hybrid_protocol then
      self.wrpc_handler:exit_worker()
    end
>>>>>>> b0e21bec
  end
end

return _M<|MERGE_RESOLUTION|>--- conflicted
+++ resolved
@@ -516,19 +516,19 @@
   end
 end
 
-<<<<<<< HEAD
 function _M.register_server_on_message(typ, cb)
   if not server_on_message_callbacks[typ] then
     server_on_message_callbacks[typ] = { cb }
   else
     table.insert(server_on_message_callbacks[typ], cb)
-=======
+  end
+end
+
 function _M:exit_worker()
   if self.conf.role == "control_plane" then
     if not kong.configuration.legacy_hybrid_protocol then
       self.wrpc_handler:exit_worker()
     end
->>>>>>> b0e21bec
   end
 end
 
