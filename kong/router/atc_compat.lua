local _M = {}
local _MT = { __index = _M, }

local atc = require("kong.router.atc")
local utils = require("kong.router.utils")
local router = require("resty.router.router")
local context = require("resty.router.context")
local bit = require("bit")
local lrucache = require("resty.lrucache")
local server_name = require("ngx.ssl").server_name
local normalize = require("kong.tools.uri").normalize
local tb_new = require("table.new")
local tb_clear = require("table.clear")
local tb_nkeys = require("table.nkeys")
local yield = require("kong.tools.utils").yield


local ngx = ngx
local null = ngx.null
local tb_concat = table.concat
local tb_insert = table.insert
local tb_sort = table.sort
local byte = string.byte
local sub = string.sub
local setmetatable = setmetatable
local pairs = pairs
local ipairs = ipairs
local type = type
local tonumber = tonumber
local get_schema = atc.get_schema
local max = math.max
local bor, band, lshift = bit.bor, bit.band, bit.lshift
local header        = ngx.header
local var           = ngx.var
local ngx_log       = ngx.log
local get_method    = ngx.req.get_method
local get_headers   = ngx.req.get_headers
local ngx_WARN      = ngx.WARN


local sanitize_uri_postfix = utils.sanitize_uri_postfix
local check_select_params  = utils.check_select_params
local strip_uri_args       = utils.strip_uri_args
local get_service_info     = utils.get_service_info
local add_debug_headers    = utils.add_debug_headers
local get_upstream_uri_v0  = utils.get_upstream_uri_v0


local TILDE            = byte("~")
local ASTERISK         = byte("*")
local MAX_HEADER_COUNT = 255
local MAX_REQ_HEADERS  = 100


local DEFAULT_MATCH_LRUCACHE_SIZE = utils.DEFAULT_MATCH_LRUCACHE_SIZE


-- reuse table objects
local gen_values_t        = tb_new(10, 0)
local atc_out_t           = tb_new(10, 0)
local atc_hosts_t         = tb_new(10, 0)
local atc_headers_t       = tb_new(10, 0)
local atc_single_header_t = tb_new(10, 0)


local function is_regex_magic(path)
  return byte(path) == TILDE
end


-- resort `paths` to move regex routes to the front of the array
local function paths_resort(paths)
  if not paths then
    return
  end

  tb_sort(paths, function(a, b)
    return is_regex_magic(a) and not is_regex_magic(b)
  end)
end


-- split port in host, ignore form '[...]'
-- example.com:123 => example.com, 123
-- example.*:123 => example.*, 123
local function split_host_port(h)
  if not h then
    return nil, nil
  end

  local p = h:find(":", nil, true)
  if not p then
    return h, nil
  end

  local host = h:sub(1, p - 1)
  local port = tonumber(h:sub(p + 1))

  if not port then
    return h, nil
  end

  return host, port
end


function _M._set_ngx(mock_ngx)
  if type(mock_ngx) ~= "table" then
    return
  end

  if mock_ngx.header then
    header = mock_ngx.header
  end

  if mock_ngx.var then
    var = mock_ngx.var
  end

  if mock_ngx.log then
    ngx_log = mock_ngx.log
  end

  if type(mock_ngx.req) == "table" then
    if mock_ngx.req.get_method then
      get_method = mock_ngx.req.get_method
    end

    if mock_ngx.req.get_headers then
      get_headers = mock_ngx.req.get_headers
    end
  end
end


local function atc_escape_str(str)
  return "\"" .. str:gsub([[\]], [[\\]]):gsub([["]], [[\"]]) .. "\""
end


local function gen_for_field(name, op, vals, val_transform)
  if not vals or vals == null then
    return nil
  end

  tb_clear(gen_values_t)

  local values_n = 0
  local values   = gen_values_t

  for _, p in ipairs(vals) do
    values_n = values_n + 1
    local op = (type(op) == "string") and op or op(p)
    values[values_n] = name .. " " .. op .. " " ..
                       atc_escape_str(val_transform and val_transform(op, p) or p)
  end

  if values_n > 0 then
    return "(" .. tb_concat(values, " || ") .. ")"
  end

  return nil
end


local OP_EQUAL    = "=="
local OP_PREFIX   = "^="
local OP_POSTFIX  = "=^"
local OP_REGEX    = "~"


local function get_atc(route)
  tb_clear(atc_out_t)
  local out = atc_out_t

  local gen = gen_for_field("http.method", OP_EQUAL, route.methods)
  if gen then
    tb_insert(out, gen)
  end

  local gen = gen_for_field("tls.sni", OP_EQUAL, route.snis)
  if gen then
    -- See #6425, if `net.protocol` is not `https`
    -- then SNI matching should simply not be considered
    gen = "net.protocol != \"https\" || " .. gen
    tb_insert(out, gen)
  end

  if route.hosts and route.hosts ~= null then
    tb_clear(atc_hosts_t)
    local hosts = atc_hosts_t

    for _, h in ipairs(route.hosts) do
      local host, port = split_host_port(h)

      local op = OP_EQUAL
      if byte(host) == ASTERISK then
        -- postfix matching
        op = OP_POSTFIX
        host = host:sub(2)

      elseif byte(host, -1) == ASTERISK then
        -- prefix matching
        op = OP_PREFIX
        host = host:sub(1, -2)
      end

      local atc = "http.host ".. op .. " \"" .. host .. "\""
      if not port then
        tb_insert(atc_hosts_t, atc)

      else
        tb_insert(atc_hosts_t, "(" .. atc ..
                               " && net.port ".. OP_EQUAL .. " " .. port .. ")")
      end
    end -- for route.hosts

    tb_insert(out, "(" .. tb_concat(hosts, " || ") .. ")")
  end

  -- move regex paths to the front
  if route.paths ~= null then
    paths_resort(route.paths)
  end

  local gen = gen_for_field("http.path", function(path)
    return is_regex_magic(path) and OP_REGEX or OP_PREFIX
  end, route.paths, function(op, p)
    if op == OP_REGEX then
      -- Rust only recognize form '?P<>'
      return sub(p, 2):gsub("?<", "?P<")
    end

    return normalize(p, true)
  end)
  if gen then
    tb_insert(out, gen)
  end

  if route.headers and route.headers ~= null then
    tb_clear(atc_headers_t)
    local headers = atc_headers_t

    for h, v in pairs(route.headers) do
      tb_clear(atc_single_header_t)
      local single_header = atc_single_header_t

      for _, ind in ipairs(v) do
        local name = "any(http.headers." .. h:gsub("-", "_"):lower() .. ")"
        local value = ind
        local op = OP_EQUAL
        if ind:sub(1, 2) == "~*" then
          value = ind:sub(3)
          op = OP_REGEX
        end

        tb_insert(single_header, name .. " " .. op .. " " .. atc_escape_str(value:lower()))
      end

      tb_insert(headers, "(" .. tb_concat(single_header, " || ") .. ")")
    end

    tb_insert(out, tb_concat(headers, " && "))
  end

  return tb_concat(out, " && ")
end


local lshift_uint64
do
  local ffi = require("ffi")
  local ffi_uint = ffi.new("uint64_t")

  lshift_uint64 = function(v, offset)
    ffi_uint = v
    return lshift(ffi_uint, offset)
  end
end


local PLAIN_HOST_ONLY_BIT = lshift(0x01ULL, 60)
local REGEX_URL_BIT       = lshift(0x01ULL, 51)


-- convert a route to a priority value for use in the ATC router
-- priority must be a 64-bit non negative integer
-- format (big endian):
--  0                   1                   2                   3
--  0 1 2 3 4 5 6 7 8 9 0 1 2 3 4 5 6 7 8 9 0 1 2 3 4 5 6 7 8 9 0 1
-- +-----+-+---------------+-+-------------------------------------+
-- | W   |P| Header        |R|  Regex                              |
-- | G   |L|               |G|  Priority                           |
-- | T   |N| Count         |X|                                     |
-- +-----+-+-----------------+-------------------------------------+
-- |  Regex Priority         |   Max Length                        |
-- |  (cont)                 |                                     |
-- |                         |                                     |
-- +-------------------------+-------------------------------------+
local function route_priority(r)
  local methods = r.methods
  local hosts   = r.hosts
  local paths   = r.paths
  local headers = r.headers
  local snis    = r.snis

  local match_weight = 0

  if methods and #methods > 0 then
    match_weight = match_weight + 1
  end

  if hosts and #hosts > 0 then
    match_weight = match_weight + 1
  end

  if paths and #paths > 0 then
    match_weight = match_weight + 1
  end

  local headers_count = headers and tb_nkeys(headers) or 0

  if headers_count > 0 then
    match_weight = match_weight + 1
  end

  if headers_count > MAX_HEADER_COUNT then
    ngx_log(ngx_WARN, "too many headers in route ", r.id,
                      " headers count capped at 255 when sorting")
    headers_count = MAX_HEADER_COUNT
  end

  if snis and #snis > 0 then
    match_weight = match_weight + 1
  end

  local plain_host_only = not not hosts

  if hosts then
    for _, h in ipairs(hosts) do
      if h:find("*", nil, true) then
        plain_host_only = false
        break
      end
    end
  end

  local max_uri_length = 0
  local regex_url = false

  if paths then
    for _, p in ipairs(paths) do
      if is_regex_magic(p) then
        regex_url = true

      else
        -- plain URI or URI prefix
        max_uri_length = max(max_uri_length, #p)
      end
    end
  end

  local match_weight = lshift_uint64(match_weight, 61)
  local headers_count = lshift_uint64(headers_count, 52)
  local regex_priority = lshift_uint64(regex_url and r.regex_priority or 0, 19)
  local max_length = band(max_uri_length, 0x7FFFF)

  local priority =  bor(match_weight,
                        plain_host_only and PLAIN_HOST_ONLY_BIT or 0,
                        regex_url and REGEX_URL_BIT or 0,
                        headers_count,
                        regex_priority,
                        max_length)

  return priority
end


local function has_header_matching_field(fields)
  for _, field in ipairs(fields) do
    if field:sub(1, 13) == "http.headers." then
      return true
    end
  end

  return false
end


local function add_atc_matcher(inst, route, route_id,
                               is_traditional_compatible,
                               remove_existing)
  local atc, priority

  if is_traditional_compatible then
    atc = get_atc(route)
    priority = route_priority(route)

  else
    atc = route.expression
    if not atc then
      return
    end

    priority = route.priority

    local gen = gen_for_field("net.protocol", OP_EQUAL, route.protocols)
    if gen then
      atc = atc .. " && " .. gen
    end

  end

  if remove_existing then
    inst:remove_matcher(route_id)
  end

  assert(inst:add_matcher(priority, route_id, atc))
end


local function new_from_scratch(routes, is_traditional_compatible)
  local s = get_schema()
  local inst = router.new(s)

  local routes_n   = #routes
  local routes_t   = tb_new(0, routes_n)
  local services_t = tb_new(0, routes_n)

  local new_updated_at = 0

  for _, r in ipairs(routes) do
    local route = r.route
    local route_id = route.id

    if not route_id then
      return nil, "could not categorize route"
    end

    routes_t[route_id] = route
    services_t[route_id] = r.service

    add_atc_matcher(inst, route, route_id, is_traditional_compatible, false)

    new_updated_at = max(new_updated_at, route.updated_at or 0)

    yield(true)
  end

  local fields = inst:get_fields()
  local match_headers = has_header_matching_field(fields)

  return setmetatable({
      schema = s,
      router = inst,
      routes = routes_t,
      services = services_t,
      fields = fields,
      match_headers = match_headers,
      updated_at = new_updated_at,
      rebuilding = false,
    }, _MT)
end


local function new_from_previous(routes, is_traditional_compatible, old_router)
  if old_router.rebuilding then
    return nil, "concurrent incremental router rebuild without mutex, this is unsafe"
  end

  old_router.rebuilding = true

  local inst = old_router.router
  local old_routes = old_router.routes
  local old_services = old_router.services

  local updated_at = old_router.updated_at
  local new_updated_at = 0

  -- create or update routes
  for _, r in ipairs(routes) do
    local route = r.route
    local route_id = route.id

    if not route_id then
      return nil, "could not categorize route"
    end

    route.seen = true

    old_routes[route_id] = route
    old_services[route_id] = r.service

    local old_route = old_routes[route_id]
    local route_updated_at = route.updated_at

    if not old_route then
      -- route is new
      add_atc_matcher(inst, route, route_id, is_traditional_compatible, false)

    elseif route_updated_at >= updated_at or route_updated_at ~= old_route.updated_at then
      -- route is modified (within a sec)
      add_atc_matcher(inst, route, route_id, is_traditional_compatible, true)
    end

    new_updated_at = max(new_updated_at, route_updated_at)

    yield(true)
  end

  -- remove routes
  for id, r in pairs(old_routes) do
    if r.seen  then
      r.seen = nil

    else
      inst:remove_matcher(id)
      old_routes[id] = nil
      old_services[id] = nil
    end

    yield(true)
  end

<<<<<<< HEAD
  old_router.fields = inst:get_fields()
=======
  local fields = inst:get_fields()

  old_router.fields = fields
  old_router.match_headers = has_header_matching_field(fields)
  old_router.updated_at = new_updated_at
>>>>>>> 2eafb7cb
  old_router.rebuilding = false

  return old_router
end


function _M.new(routes, cache, cache_neg, old_router)
  if type(routes) ~= "table" then
    return error("expected arg #1 routes to be a table")
  end

  local is_traditional_compatible =
          kong and kong.configuration and
          kong.configuration.router_flavor == "traditional_compatible"

  local router, err

  if not old_router then
    router, err = new_from_scratch(routes, is_traditional_compatible)

  else
    router, err = new_from_previous(routes, is_traditional_compatible, old_router)
  end

  if not router then
    return nil, err
  end

  router.cache = cache or lrucache.new(DEFAULT_MATCH_LRUCACHE_SIZE)
  router.cache_neg = cache_neg or lrucache.new(DEFAULT_MATCH_LRUCACHE_SIZE)

  return router
end


function _M:select(req_method, req_uri, req_host, req_scheme,
                   src_ip, src_port,
                   dst_ip, dst_port,
                   sni, req_headers)

  check_select_params(req_method, req_uri, req_host, req_scheme,
                      src_ip, src_port,
                      dst_ip, dst_port,
                      sni, req_headers)

  local c = context.new(self.schema)

  local host, port = split_host_port(req_host)

  for _, field in ipairs(self.fields) do
    if field == "http.method" then
      assert(c:add_value("http.method", req_method))

    elseif field == "http.path" then
      assert(c:add_value("http.path", req_uri))

    elseif field == "http.host" then
      assert(c:add_value("http.host", host))

    elseif field == "net.port" then
     assert(c:add_value("net.port", port))

    elseif field == "net.protocol" then
      assert(c:add_value("net.protocol", req_scheme))

    elseif field == "tls.sni" then
      assert(c:add_value("tls.sni", sni))

    elseif req_headers and field:sub(1, 13) == "http.headers." then
      local h = field:sub(14)
      local v = req_headers[h]

      if v then
        if type(v) == "string" then
          assert(c:add_value(field, v:lower()))

        else
          for _, v in ipairs(v) do
            assert(c:add_value(field, v:lower()))
          end
        end
      end
    end
  end

  local matched = self.router:execute(c)
  if not matched then
    return nil
  end

  local uuid, matched_path, captures = c:get_result("http.path")

  local service = self.services[uuid]
  local matched_route = self.routes[uuid]

  local service_protocol, _,  --service_type
        service_host, service_port,
        service_hostname_type, service_path = get_service_info(service)

  local request_prefix = matched_route.strip_path and matched_path or nil
  local request_postfix = request_prefix and req_uri:sub(#matched_path + 1) or req_uri:sub(2, -1)
  request_postfix = sanitize_uri_postfix(request_postfix) or ""
  local upstream_base = service_path or "/"

  local upstream_uri = get_upstream_uri_v0(matched_route, request_postfix, req_uri,
                                           upstream_base)

  return {
    route           = matched_route,
    service         = service,
    prefix          = request_prefix,
    matches = {
      uri_captures = (captures and captures[1]) and captures or nil,
    },
    upstream_url_t = {
      type = service_hostname_type,
      host = service_host,
      port = service_port,
    },
    upstream_scheme = service_protocol,
    upstream_uri    = upstream_uri,
    upstream_host   = matched_route.preserve_host and req_host or nil,
  }
end


local get_headers_key
do
  local headers_t = tb_new(8, 0)

  get_headers_key = function(headers)
    tb_clear(headers_t)

    local headers_count = 0

    for name, value in pairs(headers) do
      local name = name:gsub("-", "_"):lower()

      if type(value) == "table" then
        for i, v in ipairs(value) do
          value[i] = v:lower()
        end
        tb_sort(value)
        value = tb_concat(value, ", ")

      else
        value = value:lower()
      end

      headers_t[headers_count + 1] = "|"
      headers_t[headers_count + 2] = name
      headers_t[headers_count + 3] = "="
      headers_t[headers_count + 4] = value

      headers_count = headers_count + 4
    end

    return tb_concat(headers_t, nil, 1, headers_count)
  end
end


function _M:exec(ctx)
  local req_method = get_method()
  local req_uri = ctx and ctx.request_uri or var.request_uri
  local req_host = var.http_host
  local sni = server_name()
  local headers
  local headers_key
  if self.match_headers then
    local err
    headers, err = get_headers(MAX_REQ_HEADERS)
    if err == "truncated" then
      ngx_log(ngx_WARN, "retrieved ", MAX_REQ_HEADERS, " headers for evaluation ",
                        "(max) but request had more; other headers will be ignored")
    end

    headers["host"] = nil

    headers_key = get_headers_key(headers)
  end

  req_uri = strip_uri_args(req_uri)

  -- cache lookup

  local cache_key = (req_method or "") .. "|" .. (req_uri or "")
                                       .. "|" .. (req_host or "")
                                       .. "|" .. (sni or "") .. (headers_key or "")

  local match_t = self.cache:get(cache_key)
  if not match_t then
    if self.cache_neg:get(cache_key) then
      return nil
    end

    local req_scheme = ctx and ctx.scheme or var.scheme

    match_t = self:select(req_method, req_uri, req_host, req_scheme,
                          nil, nil, nil, nil,
                          sni, headers)
    if not match_t then
      self.cache_neg:set(cache_key, true)
      return nil
    end

    self.cache:set(cache_key, match_t)
  end

  -- found a match

  -- debug HTTP request header logic
  add_debug_headers(var, header, match_t)

  return match_t
end


-- for unit-testing purposes only
_M._get_atc = get_atc
_M._route_priority = route_priority


return _M<|MERGE_RESOLUTION|>--- conflicted
+++ resolved
@@ -522,15 +522,7 @@
     yield(true)
   end
 
-<<<<<<< HEAD
   old_router.fields = inst:get_fields()
-=======
-  local fields = inst:get_fields()
-
-  old_router.fields = fields
-  old_router.match_headers = has_header_matching_field(fields)
-  old_router.updated_at = new_updated_at
->>>>>>> 2eafb7cb
   old_router.rebuilding = false
 
   return old_router
