-- This software is copyright Kong Inc. and its licensors.
-- Use of the software is subject to the agreement between your organization
-- and Kong Inc. If there is no such agreement, use is governed by and
-- subject to the terms of the Kong Master Software License Agreement found
-- at https://konghq.com/enterprisesoftwarelicense/.
-- [ END OF LICENSE 0867164ffc95e54f04670b5169c09574bdbd9bba ]
local require = require


local kong_default_conf = require "kong.templates.kong_defaults"
local process_secrets = require "kong.cmd.utils.process_secrets"
local openssl_pkey = require "resty.openssl.pkey"
local openssl_x509 = require "resty.openssl.x509"
local openssl_version = require "resty.openssl.version"
local pl_stringio = require "pl.stringio"
local pl_stringx = require "pl.stringx"
local socket_url = require "socket.url"
local constants = require "kong.constants"
local listeners = require "kong.conf_loader.listeners"
local pl_pretty = require "pl.pretty"
local pl_config = require "pl.config"
local pl_file = require "pl.file"
local pl_path = require "pl.path"
local tablex = require "pl.tablex"
local utils = require "kong.tools.utils"
local log = require "kong.cmd.utils.log"
local env = require "kong.cmd.utils.env"
local ffi = require "ffi"
local cjson = require "cjson"

local ee_conf_loader = require "kong.enterprise_edition.conf_loader"

local fmt = string.format
local sub = string.sub
local type = type
local sort = table.sort
local find = string.find
local gsub = string.gsub
local strip = pl_stringx.strip
local floor = math.floor
local lower = string.lower
local upper = string.upper
local match = string.match
local pairs = pairs
local assert = assert
local unpack = unpack
local ipairs = ipairs
local insert = table.insert
local remove = table.remove
local concat = table.concat
local getenv = os.getenv
local exists = pl_path.exists
local abspath = pl_path.abspath
local tostring = tostring
local tonumber = tonumber
local setmetatable = setmetatable
local try_decode_base64 = utils.try_decode_base64


local get_phase do
  if ngx and ngx.get_phase then
    get_phase = ngx.get_phase
  else
    get_phase = function()
      return "timer"
    end
  end
end


local C = ffi.C


ffi.cdef([[
  struct group *getgrnam(const char *name);
  struct passwd *getpwnam(const char *name);
  int unsetenv(const char *name);
]])


-- Version 5: https://wiki.mozilla.org/Security/Server_Side_TLS
local cipher_suites = {
                   modern = {
                protocols = "TLSv1.3",
                  ciphers = nil,   -- all TLSv1.3 ciphers are considered safe
    prefer_server_ciphers = "off", -- as all are safe, let client choose
  },
             intermediate = {
                protocols = "TLSv1.2 TLSv1.3",
                  ciphers = "ECDHE-ECDSA-AES128-GCM-SHA256:"
                         .. "ECDHE-RSA-AES128-GCM-SHA256:"
                         .. "ECDHE-ECDSA-AES256-GCM-SHA384:"
                         .. "ECDHE-RSA-AES256-GCM-SHA384:"
                         .. "ECDHE-ECDSA-CHACHA20-POLY1305:"
                         .. "ECDHE-RSA-CHACHA20-POLY1305:"
                         .. "DHE-RSA-AES128-GCM-SHA256:"
                         .. "DHE-RSA-AES256-GCM-SHA384",
                 dhparams = "ffdhe2048",
    prefer_server_ciphers = "off",
  },
                      old = {
                protocols = "TLSv1 TLSv1.1 TLSv1.2 TLSv1.3",
                  ciphers = "ECDHE-ECDSA-AES128-GCM-SHA256:"
                         .. "ECDHE-RSA-AES128-GCM-SHA256:"
                         .. "ECDHE-ECDSA-AES256-GCM-SHA384:"
                         .. "ECDHE-RSA-AES256-GCM-SHA384:"
                         .. "ECDHE-ECDSA-CHACHA20-POLY1305:"
                         .. "ECDHE-RSA-CHACHA20-POLY1305:"
                         .. "DHE-RSA-AES128-GCM-SHA256:"
                         .. "DHE-RSA-AES256-GCM-SHA384:"
                         .. "DHE-RSA-CHACHA20-POLY1305:"
                         .. "ECDHE-ECDSA-AES128-SHA256:"
                         .. "ECDHE-RSA-AES128-SHA256:"
                         .. "ECDHE-ECDSA-AES128-SHA:"
                         .. "ECDHE-RSA-AES128-SHA:"
                         .. "ECDHE-ECDSA-AES256-SHA384:"
                         .. "ECDHE-RSA-AES256-SHA384:"
                         .. "ECDHE-ECDSA-AES256-SHA:"
                         .. "ECDHE-RSA-AES256-SHA:"
                         .. "DHE-RSA-AES128-SHA256:"
                         .. "DHE-RSA-AES256-SHA256:"
                         .. "AES128-GCM-SHA256:"
                         .. "AES256-GCM-SHA384:"
                         .. "AES128-SHA256:"
                         .. "AES256-SHA256:"
                         .. "AES128-SHA:"
                         .. "AES256-SHA:"
                         .. "DES-CBC3-SHA",
    prefer_server_ciphers = "on",
  },
                     fips = { -- https://wiki.openssl.org/index.php/FIPS_mode_and_TLS
                          -- TLSv1.0 and TLSv1.1 is not completely not FIPS compliant,
                          -- but must be used under certain condititions like key sizes,
                          -- signatures in the full chain that Kong can't control.
                          -- In that case, we disables TLSv1.0 and TLSv1.1 and user
                          -- can optionally turn them on if they are aware of the caveats.
                          -- No FIPS compliant predefined DH group available prior to
                          -- OpenSSL 3.0.
                          -- BoringSSL has issue expanding TLSv1.2+FIPS, so we hard code the list here
                protocols = "TLSv1.2",
                  ciphers = openssl_version.BORINGSSL and
                           ("ECDHE-RSA-AES256-GCM-SHA384:"
                        .. "DHE-DSS-AES256-GCM-SHA384:"
                        .. "DHE-RSA-AES256-GCM-SHA384:"
                        .. "ECDHE-ECDSA-AES128-GCM-SHA256:"
                        .. "ECDHE-RSA-AES128-GCM-SHA256:"
                        .. "DHE-DSS-AES128-GCM-SHA256:"
                        .. "DHE-RSA-AES128-GCM-SHA256:"
                        .. "ECDHE-ECDSA-AES256-SHA384:"
                        .. "ECDHE-RSA-AES256-SHA384:"
                        .. "DHE-RSA-AES256-SHA256:"
                        .. "DHE-DSS-AES256-SHA256:"
                        .. "ECDHE-ECDSA-AES128-SHA256:"
                        .. "ECDHE-RSA-AES128-SHA256:"
                        .. "DHE-RSA-AES128-SHA256:"
                        .. "DHE-DSS-AES128-SHA256:"
                        .. "RSA-PSK-AES256-GCM-SHA384:"
                        .. "DHE-PSK-AES256-GCM-SHA384:"
                        .. "AES256-GCM-SHA384:"
                        .. "PSK-AES256-GCM-SHA384:"
                        .. "RSA-PSK-AES128-GCM-SHA256:"
                        .. "DHE-PSK-AES128-GCM-SHA256:"
                        .. "AES128-GCM-SHA256:"
                        .. "PSK-AES128-GCM-SHA256:"
                        .. "AES256-SHA256:"
                        .. "AES128-SHA256:"
                        .. "AES256-SHA:"
                        .. "AES128-SHA") or
                           "TLSv1.2+FIPS:kRSA+FIPS:!eNULL:!aNULL",
    prefer_server_ciphers = "on",
  }
}


local DEFAULT_PATHS = {
  "/etc/kong/kong.conf",
  "/etc/kong.conf",
}


local HEADERS = constants.HEADERS
local HEADER_KEY_TO_NAME = {
  ["server_tokens"] = "server_tokens",
  ["latency_tokens"] = "latency_tokens",
  [lower(HEADERS.VIA)] = HEADERS.VIA,
  [lower(HEADERS.SERVER)] = HEADERS.SERVER,
  [lower(HEADERS.PROXY_LATENCY)] = HEADERS.PROXY_LATENCY,
  [lower(HEADERS.RESPONSE_LATENCY)] = HEADERS.RESPONSE_LATENCY,
  [lower(HEADERS.ADMIN_LATENCY)] = HEADERS.ADMIN_LATENCY,
  [lower(HEADERS.UPSTREAM_LATENCY)] = HEADERS.UPSTREAM_LATENCY,
  [lower(HEADERS.UPSTREAM_STATUS)] = HEADERS.UPSTREAM_STATUS,
}


local EMPTY = {}


-- NOTE! Prefixes should always follow `nginx_[a-z]+_`.
local DYNAMIC_KEY_NAMESPACES = {
  {
    injected_conf_name = "nginx_main_directives",
    prefix = "nginx_main_",
    ignore = EMPTY,
  },
  {
    injected_conf_name = "nginx_events_directives",
    prefix = "nginx_events_",
    ignore = EMPTY,
  },
  {
    injected_conf_name = "nginx_http_directives",
    prefix = "nginx_http_",
    ignore = {
      upstream_keepalive          = true,
      upstream_keepalive_timeout  = true,
      upstream_keepalive_requests = true,
    },
  },
  {
    injected_conf_name = "nginx_upstream_directives",
    prefix = "nginx_upstream_",
    ignore = EMPTY,
  },
  {
    injected_conf_name = "nginx_proxy_directives",
    prefix = "nginx_proxy_",
    ignore = EMPTY,
  },
  {
    injected_conf_name = "nginx_status_directives",
    prefix = "nginx_status_",
    ignore = EMPTY,
  },
  {
    injected_conf_name = "nginx_admin_directives",
    prefix = "nginx_admin_",
    ignore = EMPTY,
  },
  {
    injected_conf_name = "nginx_stream_directives",
    prefix = "nginx_stream_",
    ignore = EMPTY,
  },
  {
    injected_conf_name = "nginx_supstream_directives",
    prefix = "nginx_supstream_",
    ignore = EMPTY,
  },
  {
    injected_conf_name = "nginx_sproxy_directives",
    prefix = "nginx_sproxy_",
    ignore = EMPTY,
  },
  {
    prefix = "pluginserver_",
    ignore = EMPTY,
  },
  {
    prefix = "vault_",
    ignore = EMPTY,
  },
}


local DEPRECATED_DYNAMIC_KEY_NAMESPACES = {}


local PREFIX_PATHS = {
  nginx_pid = {"pids", "nginx.pid"},
  nginx_err_logs = {"logs", "error.log"},
  nginx_acc_logs = {"logs", "access.log"},
  admin_acc_logs = {"logs", "admin_access.log"},
  nginx_conf = {"nginx.conf"},
  nginx_kong_gui_include_conf = {"nginx-kong-gui-include.conf"},
  nginx_kong_conf = {"nginx-kong.conf"},
  nginx_kong_stream_conf = {"nginx-kong-stream.conf"},

  kong_env = {".kong_env"},
  kong_process_secrets = {".kong_process_secrets"},

  ssl_cert_csr_default = {"ssl", "kong-default.csr"},
  ssl_cert_default = {"ssl", "kong-default.crt"},
  ssl_cert_key_default = {"ssl", "kong-default.key"},
  ssl_cert_default_ecdsa = {"ssl", "kong-default-ecdsa.crt"},
  ssl_cert_key_default_ecdsa = {"ssl", "kong-default-ecdsa.key"},

  client_ssl_cert_default = {"ssl", "kong-default.crt"},
  client_ssl_cert_key_default = {"ssl", "kong-default.key"},

  admin_ssl_cert_default = {"ssl", "admin-kong-default.crt"},
  admin_ssl_cert_key_default = {"ssl", "admin-kong-default.key"},
  admin_ssl_cert_default_ecdsa = {"ssl", "admin-kong-default-ecdsa.crt"},
  admin_ssl_cert_key_default_ecdsa = {"ssl", "admin-kong-default-ecdsa.key"},

  status_ssl_cert_default = {"ssl", "status-kong-default.crt"},
  status_ssl_cert_key_default = {"ssl", "status-kong-default.key"},
  status_ssl_cert_default_ecdsa = {"ssl", "status-kong-default-ecdsa.crt"},
  status_ssl_cert_key_default_ecdsa = {"ssl", "status-kong-default-ecdsa.key"},
}


ee_conf_loader.add(PREFIX_PATHS, ee_conf_loader.EE_PREFIX_PATHS)

local function is_predefined_dhgroup(group)
  if type(group) ~= "string" then
    return false
  end

  return not not openssl_pkey.paramgen({
    type = "DH",
    group = group,
  })
end


-- By default, all properties in the configuration are considered to
-- be strings/numbers, but if we want to forcefully infer their type, specify it
-- in this table.
-- Also holds "enums" which are lists of valid configuration values for some
-- settings.
-- See `typ_checks` for the validation function of each type.
--
-- Types:
-- `boolean`: can be "on"/"off"/"true"/"false", will be inferred to a boolean
-- `ngx_boolean`: can be "on"/"off", will be inferred to a string
-- `array`: a comma-separated list
local CONF_INFERENCES = {
  -- forced string inferences (or else are retrieved as numbers)
  port_maps = { typ = "array" },
  proxy_listen = { typ = "array" },
  admin_listen = { typ = "array" },
  status_listen = { typ = "array" },
  stream_listen = { typ = "array" },
  cluster_listen = { typ = "array" },
  ssl_cert = { typ = "array" },
  ssl_cert_key = { typ = "array" },
  admin_ssl_cert = { typ = "array" },
  admin_ssl_cert_key = { typ = "array" },
  status_ssl_cert = { typ = "array" },
  status_ssl_cert_key = { typ = "array" },
  db_update_frequency = {  typ = "number"  },
  db_update_propagation = {  typ = "number"  },
  db_cache_ttl = {  typ = "number"  },
  db_cache_neg_ttl = {  typ = "number"  },
  db_resurrect_ttl = {  typ = "number"  },
  db_cache_warmup_entities = { typ = "array" },
  nginx_user = {
    typ = "string",
    alias = {
      replacement = "nginx_main_user",
    }
  },
  nginx_daemon = {
    typ = "ngx_boolean",
    alias = {
      replacement = "nginx_main_daemon",
    }
  },
  nginx_worker_processes = {
    typ = "string",
    alias = {
      replacement = "nginx_main_worker_processes",
    },
  },

  upstream_keepalive_pool_size = { typ = "number" },
  upstream_keepalive_max_requests = { typ = "number" },
  upstream_keepalive_idle_timeout = { typ = "number" },

  headers = { typ = "array" },
  trusted_ips = { typ = "array" },
  real_ip_header = {
    typ = "string",
    alias = {
      replacement = "nginx_proxy_real_ip_header",
    }
  },
  real_ip_recursive = {
    typ = "ngx_boolean",
    alias = {
      replacement = "nginx_proxy_real_ip_recursive",
    }
  },
  error_default_type = { enum = {
                           "application/json",
                           "application/xml",
                           "text/html",
                           "text/plain",
                         }
                       },

  database = { enum = { "postgres", "cassandra", "off" }  },
  pg_port = { typ = "number" },
  pg_timeout = { typ = "number" },
  pg_password = { typ = "string" },
  pg_ssl = { typ = "boolean" },
  pg_ssl_required = { typ = "boolean" },
  pg_ssl_verify = { typ = "boolean" },
  pg_ssl_version = { typ = "string"},
  pg_ssl_cert = { typ = "string" },
  pg_ssl_cert_key = { typ = "string" },
  pg_max_concurrent_queries = { typ = "number" },
  pg_semaphore_timeout = { typ = "number" },
  pg_keepalive_timeout = { typ = "number" },
<<<<<<< HEAD
=======
  pg_pool_size = { typ = "number" },
  pg_backlog = { typ = "number" },
>>>>>>> 99c89919

  pg_ro_port = { typ = "number" },
  pg_ro_timeout = { typ = "number" },
  pg_ro_password = { typ = "string" },
  pg_ro_ssl = { typ = "boolean" },
  pg_ro_ssl_required = { typ = "boolean" },
  pg_ro_ssl_verify = { typ = "boolean" },
  pg_ro_ssl_version = { typ = "string"},
  pg_ro_ssl_cert = { typ = "string" },
  pg_ro_ssl_cert_key = { typ = "string" },
  pg_ro_max_concurrent_queries = { typ = "number" },
  pg_ro_semaphore_timeout = { typ = "number" },
  pg_ro_keepalive_timeout = { typ = "number" },
<<<<<<< HEAD
=======
  pg_ro_pool_size = { typ = "number" },
  pg_ro_backlog = { typ = "number" },
>>>>>>> 99c89919

  cassandra_contact_points = { typ = "array" },
  cassandra_port = { typ = "number" },
  cassandra_password = { typ = "string" },
  cassandra_timeout = { typ = "number" },
  cassandra_ssl = { typ = "boolean" },
  cassandra_ssl_verify = { typ = "boolean" },
  cassandra_write_consistency = { enum = {
                                  "ALL",
                                  "EACH_QUORUM",
                                  "QUORUM",
                                  "LOCAL_QUORUM",
                                  "ONE",
                                  "TWO",
                                  "THREE",
                                  "LOCAL_ONE",
                                }
                              },
  cassandra_read_consistency = { enum = {
                                  "ALL",
                                  "EACH_QUORUM",
                                  "QUORUM",
                                  "LOCAL_QUORUM",
                                  "ONE",
                                  "TWO",
                                  "THREE",
                                  "LOCAL_ONE",
                                }
                              },
  cassandra_lb_policy = { enum = {
                            "RoundRobin",
                            "RequestRoundRobin",
                            "DCAwareRoundRobin",
                            "RequestDCAwareRoundRobin",
                          }
                        },
  cassandra_local_datacenter = { typ = "string" },
  cassandra_refresh_frequency = { typ = "number" },
  cassandra_repl_strategy = { enum = {
                                "SimpleStrategy",
                                "NetworkTopologyStrategy",
                              }
                            },
  cassandra_repl_factor = { typ = "number" },
  cassandra_data_centers = { typ = "array" },
  cassandra_schema_consensus_timeout = { typ = "number" },

  dns_resolver = { typ = "array" },
  dns_hostsfile = { typ = "string" },
  dns_order = { typ = "array" },
  dns_valid_ttl = { typ = "number" },
  dns_stale_ttl = { typ = "number" },
  dns_cache_size = { typ = "number" },
  dns_not_found_ttl = { typ = "number" },
  dns_error_ttl = { typ = "number" },
  dns_no_sync = { typ = "boolean" },
  worker_consistency = { enum = { "strict", "eventual" },
    -- deprecating values for enums
    deprecated = {
      value = "strict",
     }
  },
  router_consistency = {
    enum = { "strict", "eventual" },
    deprecated = {
      replacement = "worker_consistency",
      alias = function(conf)
        if conf.worker_consistency == nil and
           conf.router_consistency ~= nil then
          conf.worker_consistency = conf.router_consistency
        end
      end,
    }
  },
  router_flavor = {
    enum = { "traditional", "traditional_compatible", "expressions" },
  },
  worker_state_update_frequency = { typ = "number" },

  ssl_protocols = {
    typ = "string",
    directives = {
      "nginx_http_ssl_protocols",
      "nginx_stream_ssl_protocols",
    },
  },
  ssl_prefer_server_ciphers = {
    typ = "ngx_boolean",
    directives = {
      "nginx_http_ssl_prefer_server_ciphers",
      "nginx_stream_ssl_prefer_server_ciphers",
    },
  },
  ssl_dhparam = {
    typ = "string",
    directives = {
      "nginx_http_ssl_dhparam",
      "nginx_stream_ssl_dhparam",
    },
  },
  ssl_session_tickets = {
    typ = "ngx_boolean",
    directives = {
      "nginx_http_ssl_session_tickets",
      "nginx_stream_ssl_session_tickets",
    },
  },
  ssl_session_timeout = {
    typ = "string",
    directives = {
      "nginx_http_ssl_session_timeout",
      "nginx_stream_ssl_session_timeout",
    },
  },

  client_ssl = { typ = "boolean" },

  proxy_access_log = { typ = "string" },
  proxy_error_log = { typ = "string" },
  proxy_stream_access_log = { typ = "string" },
  proxy_stream_error_log = { typ = "string" },
  admin_access_log = { typ = "string" },
  admin_error_log = { typ = "string" },
  status_access_log = { typ = "string" },
  status_error_log = { typ = "string" },
  log_level = { enum = {
                  "debug",
                  "info",
                  "notice",
                  "warn",
                  "error",
                  "crit",
                  "alert",
                  "emerg",
                }
              },
  vaults = { typ = "array" },
  plugins = { typ = "array" },
  anonymous_reports = { typ = "boolean" },

  lua_ssl_trusted_certificate = { typ = "array" },
  lua_ssl_verify_depth = { typ = "number" },
  lua_ssl_protocols = {
    typ = "string",
    directives = {
      "nginx_http_lua_ssl_protocols",
      "nginx_stream_lua_ssl_protocols",
    },
  },
  lua_socket_pool_size = { typ = "number" },

  role = { enum = { "data_plane", "control_plane", "traditional", }, },
  cluster_control_plane = { typ = "string", },
  cluster_cert = { typ = "string" },
  cluster_cert_key = { typ = "string" },

  cluster_mtls = { enum = { "shared", "pki", "pki_check_cn" } },
  cluster_ca_cert = { typ = "string" },
  cluster_server_name = { typ = "string" },
  cluster_data_plane_purge_delay = { typ = "number" },
  cluster_ocsp = { enum = { "on", "off", "optional" } },
  cluster_allowed_common_names = { typ = "array" },
  cluster_max_payload = { typ = "number" },
  cluster_use_proxy = { typ = "boolean" },

  kic = { typ = "boolean" },
  pluginserver_names = { typ = "array" },

  untrusted_lua = { enum = { "on", "off", "sandbox" } },
  untrusted_lua_sandbox_requires = { typ = "array" },
  untrusted_lua_sandbox_environment = { typ = "array" },

  legacy_worker_events = { typ = "boolean" },

  lmdb_environment_path = { typ = "string" },
  lmdb_map_size = { typ = "string" },

  opentelemetry_tracing = { typ = "array" },
  opentelemetry_tracing_sampling_rate = { typ = "number" },

  proxy_server = { typ = "string" },
  proxy_server_ssl_verify = { typ = "boolean" },
}


ee_conf_loader.add(CONF_INFERENCES, ee_conf_loader.EE_CONF_INFERENCES)


-- List of settings whose values must not be printed when
-- using the CLI in debug mode (which prints all settings).
local CONF_SENSITIVE_PLACEHOLDER = "******"
local CONF_SENSITIVE = {
  pg_password = true,
  pg_ro_password = true,
  cassandra_password = true,
  proxy_server = true, -- hide proxy server URL as it may contain credentials
}

ee_conf_loader.add(CONF_SENSITIVE, ee_conf_loader.EE_CONF_SENSITIVE)


local typ_checks = {
  array = function(v) return type(v) == "table" end,
  string = function(v) return type(v) == "string" end,
  number = function(v) return type(v) == "number" end,
  boolean = function(v) return type(v) == "boolean" end,
  ngx_boolean = function(v) return v == "on" or v == "off" end,
}


-- This meta table will prevent the parsed table to be passed on in the
-- intermediate Kong config file in the prefix directory.
-- We thus avoid 'table: 0x41c3fa58' from appearing into the prefix
-- hidden configuration file.
-- This is only to be applied to values that are injected into the
-- configuration object, and not configuration properties themselves,
-- otherwise we would prevent such properties from being specifiable
-- via environment variables.
local _nop_tostring_mt = {
  __tostring = function() return "" end,
}


local function infer_value(value, typ, opts)
  if type(value) == "string" then
    if not opts.from_kong_env then
      -- remove trailing comment, if any
      -- and remove escape chars from octothorpes
      value = gsub(value, "[^\\]#.-$", "")
      value = gsub(value, "\\#", "#")
    end

    value = strip(value)
  end

  -- transform {boolean} values ("on"/"off" aliasing to true/false)
  -- transform {ngx_boolean} values ("on"/"off" aliasing to on/off)
  -- transform {explicit string} values (number values converted to strings)
  -- transform {array} values (comma-separated strings)
  if typ == "boolean" then
    value = value == true or value == "on" or value == "true"

  elseif typ == "ngx_boolean" then
    value = (value == "on" or value == true) and "on" or "off"

  elseif typ == "string" then
    if type(value) == "table" then
      value = cjson.encode(value)

    else
      value = tostring(value) -- forced string inference
    end

  elseif typ == "number" then
    value = tonumber(value) -- catch ENV variables (strings) that are numbers

  elseif typ == "array" and type(value) == "string" then
    -- must check type because pl will already convert comma
    -- separated strings to tables (but not when the arr has
    -- only one element)
    value = setmetatable(pl_stringx.split(value, ","), nil) -- remove List mt

    for i = 1, #value do
      value[i] = strip(value[i])
    end
  end

  if value == "" then
    -- unset values are removed
    value = nil
  end

  return value
end


-- Validate properties (type/enum/custom) and infer their type.
-- @param[type=table] conf The configuration table to treat.
local function check_and_infer(conf, opts)
  local errors = {}

  for k, value in pairs(conf) do
    local v_schema = CONF_INFERENCES[k] or {}

    value = infer_value(value, v_schema.typ, opts)

    local typ = v_schema.typ or "string"
    if value and not typ_checks[typ](value) then
      errors[#errors + 1] = fmt("%s is not a %s: '%s'", k, typ,
                                tostring(value))

    elseif v_schema.enum and not tablex.find(v_schema.enum, value) then
      errors[#errors + 1] = fmt("%s has an invalid value: '%s' (%s)", k,
                              tostring(value), concat(v_schema.enum, ", "))

    end

    conf[k] = value
  end

  ---------------------
  -- custom validations
  ---------------------

  conf.host_ports = {}
  if conf.port_maps then
    local MIN_PORT = 1
    local MAX_PORT = 65535

    for _, port_map in ipairs(conf.port_maps) do
      local colpos = find(port_map, ":", nil, true)
      if not colpos then
        errors[#errors + 1] = "invalid port mapping (`port_maps`): " .. port_map

      else
        local host_port_str = sub(port_map, 1, colpos - 1)
        local host_port_num = tonumber(host_port_str, 10)
        local kong_port_str = sub(port_map, colpos + 1)
        local kong_port_num = tonumber(kong_port_str, 10)

        if  (host_port_num and host_port_num >= MIN_PORT and host_port_num <= MAX_PORT)
        and (kong_port_num and kong_port_num >= MIN_PORT and kong_port_num <= MAX_PORT)
        then
            conf.host_ports[kong_port_num] = host_port_num
            conf.host_ports[kong_port_str] = host_port_num
        else
          errors[#errors + 1] = "invalid port mapping (`port_maps`): " .. port_map
        end
      end
    end
  end

  if conf.database == "cassandra" then
    log.deprecation("Support for Cassandra is deprecated. Please refer to " ..
                    "https://konghq.com/blog/cassandra-support-deprecated", {
      after   = "2.7",
      removal = "4.0"
    })

    if find(conf.cassandra_lb_policy, "DCAware", nil, true)
       and not conf.cassandra_local_datacenter
    then
      errors[#errors + 1] = "must specify 'cassandra_local_datacenter' when " ..
                            conf.cassandra_lb_policy .. " policy is in use"
    end

    if conf.cassandra_refresh_frequency < 0 then
      errors[#errors + 1] = "cassandra_refresh_frequency must be 0 or greater"
    end

    for _, contact_point in ipairs(conf.cassandra_contact_points) do
      local endpoint, err = utils.normalize_ip(contact_point)
      if not endpoint then
        errors[#errors + 1] = fmt("bad cassandra contact point '%s': %s",
                                  contact_point, err)

      elseif endpoint.port then
        errors[#errors + 1] = fmt("bad cassandra contact point '%s': %s",
                                  contact_point,
                                  "port must be specified in cassandra_port")
      end
    end

    -- cache settings check

    if conf.db_update_propagation == 0 then
      log.warn("You are using Cassandra but your 'db_update_propagation' " ..
               "setting is set to '0' (default). Due to the distributed "  ..
               "nature of Cassandra, you should increase this value.")
    end
  end

  for _, prefix in ipairs({ "proxy_", "admin_", "status_" }) do
    local listen = conf[prefix .. "listen"]

    local ssl_enabled = find(concat(listen, ",") .. " ", "%sssl[%s,]") ~= nil
    if not ssl_enabled and prefix == "proxy_" then
      ssl_enabled = find(concat(conf.stream_listen, ",") .. " ", "%sssl[%s,]") ~= nil
    end

    if prefix == "proxy_" then
      prefix = ""
    end

    if ssl_enabled then
      conf.ssl_enabled = true

      local ssl_cert = conf[prefix .. "ssl_cert"]
      local ssl_cert_key = conf[prefix .. "ssl_cert_key"]

      if #ssl_cert > 0 and #ssl_cert_key == 0 then
        errors[#errors + 1] = prefix .. "ssl_cert_key must be specified"

      elseif #ssl_cert_key > 0 and #ssl_cert == 0 then
        errors[#errors + 1] = prefix .. "ssl_cert must be specified"

      elseif #ssl_cert ~= #ssl_cert_key then
        errors[#errors + 1] = prefix .. "ssl_cert was specified " .. #ssl_cert .. " times while " ..
          prefix .. "ssl_cert_key was specified " .. #ssl_cert_key .. " times"
      end

      if ssl_cert then
        for i, cert in ipairs(ssl_cert) do
          if not exists(cert) then
            cert = try_decode_base64(cert)
            ssl_cert[i] = cert
            local _, err = openssl_x509.new(cert)
            if err then
              errors[#errors + 1] = prefix .. "ssl_cert: failed loading certificate from " .. cert
            end
          end
        end
        conf[prefix .. "ssl_cert"] = ssl_cert
      end

      if ssl_cert_key then
        for i, cert_key in ipairs(ssl_cert_key) do
          if not exists(cert_key) then
            cert_key = try_decode_base64(cert_key)
            ssl_cert_key[i] = cert_key
            local _, err = openssl_pkey.new(cert_key)
            if err then
              errors[#errors + 1] = prefix .. "ssl_cert_key: failed loading key from " .. cert_key
            end
          end
        end
        conf[prefix .. "ssl_cert_key"] = ssl_cert_key
      end
    end
  end

  if conf.client_ssl then
    local client_ssl_cert = conf.client_ssl_cert
    local client_ssl_cert_key = conf.client_ssl_cert_key

    if client_ssl_cert and not client_ssl_cert_key then
      errors[#errors + 1] = "client_ssl_cert_key must be specified"

    elseif client_ssl_cert_key and not client_ssl_cert then
      errors[#errors + 1] = "client_ssl_cert must be specified"
    end

    if client_ssl_cert and not exists(client_ssl_cert) then
      client_ssl_cert = try_decode_base64(client_ssl_cert)
      conf.client_ssl_cert = client_ssl_cert
      local _, err = openssl_x509.new(client_ssl_cert)
      if err then
        errors[#errors + 1] = "client_ssl_cert: failed loading certificate from " .. client_ssl_cert
      end
    end

    if client_ssl_cert_key and not exists(client_ssl_cert_key) then
      client_ssl_cert_key = try_decode_base64(client_ssl_cert_key)
      conf.client_ssl_cert_key = client_ssl_cert_key
      local _, err = openssl_pkey.new(client_ssl_cert_key)
      if err then
        errors[#errors + 1] = "client_ssl_cert_key: failed loading key from " ..
                               client_ssl_cert_key
      end
    end
  end

  if conf.pg_ssl then
    if conf.pg_ssl_cert and not conf.pg_ssl_cert_key then
      errors[#errors + 1] = "pg_ssl_cert_key must be specified"

    elseif conf.pg_ssl_cert_key and not conf.pg_ssl_cert then
      errors[#errors + 1] = "pg_ssl_cert must be specified"
    end

    if conf.pg_ssl_cert and not pl_path.exists(conf.pg_ssl_cert) then
      errors[#errors + 1] = "pg_ssl_cert: no such file at " ..
                          conf.pg_ssl_cert
    end

    if conf.pg_ssl_cert_key and not pl_path.exists(conf.pg_ssl_cert_key) then
      errors[#errors + 1] = "pg_ssl_cert_key: no such file at " ..
                          conf.pg_ssl_cert_key
    end
  end

  -- enterprise validations
  ee_conf_loader.validate(conf, errors)

  if conf.lua_ssl_trusted_certificate then
    local new_paths = {}

    for _, trusted_cert in ipairs(conf.lua_ssl_trusted_certificate) do
      if trusted_cert == "system" then
        local system_path, err = utils.get_system_trusted_certs_filepath()
        if system_path then
          trusted_cert = system_path

        elseif not ngx.IS_CLI then
          log.info("lua_ssl_trusted_certificate: unable to locate system bundle: " .. err ..
                   ". If you are using TLS connections, consider specifying " ..
                   "\"lua_ssl_trusted_certificate\" manually")
        end
      end

      if trusted_cert ~= "system" then
        if not exists(trusted_cert) then
          trusted_cert = try_decode_base64(trusted_cert)
          local _, err = openssl_x509.new(trusted_cert)
          if err then
            errors[#errors + 1] = "lua_ssl_trusted_certificate: " ..
                                  "failed loading certificate from " ..
                                  trusted_cert
          end
        end

        new_paths[#new_paths + 1] = trusted_cert
      end
    end

    conf.lua_ssl_trusted_certificate = new_paths
  end

  if conf.ssl_cipher_suite ~= "custom" then
    local suite = cipher_suites[conf.ssl_cipher_suite]
    if suite then
      conf.ssl_ciphers = suite.ciphers
      conf.nginx_http_ssl_protocols = suite.protocols
      conf.nginx_http_ssl_prefer_server_ciphers = suite.prefer_server_ciphers
      conf.nginx_stream_ssl_protocols = suite.protocols
      conf.nginx_stream_ssl_prefer_server_ciphers = suite.prefer_server_ciphers

      -- There is no secure predefined one for old at the moment (and it's too slow to generate one).
      -- Intermediate (the default) forcibly sets this to predefined ffdhe2048 group.
      -- Modern just forcibly sets this to nil as there are no ciphers that need it.
      if conf.ssl_cipher_suite ~= "old" then
        conf.ssl_dhparam = suite.dhparams
        conf.nginx_http_ssl_dhparam = suite.dhparams
        conf.nginx_stream_ssl_dhparam = suite.dhparams
      end

    else
      errors[#errors + 1] = "Undefined cipher suite " .. tostring(conf.ssl_cipher_suite)
    end
  end

  if conf.ssl_dhparam then
    if not is_predefined_dhgroup(conf.ssl_dhparam)
       and not exists(conf.ssl_dhparam) then
      conf.ssl_dhparam = try_decode_base64(conf.ssl_dhparam)
      local _, err = openssl_pkey.new(
        {
          type = "DH",
          param = conf.ssl_dhparam
        }
      )
      if err then
        errors[#errors + 1] = "ssl_dhparam: failed loading certificate from "
                              .. conf.ssl_dhparam
      end
    end

  else
    for _, key in ipairs({ "nginx_http_ssl_dhparam", "nginx_stream_ssl_dhparam" }) do
      local file = conf[key]
      if file and not is_predefined_dhgroup(file) and not exists(file) then
        errors[#errors + 1] = key .. ": no such file at " .. file
      end
    end
  end

  if conf.headers then
    for _, token in ipairs(conf.headers) do
      if token ~= "off" and not HEADER_KEY_TO_NAME[lower(token)] then
        errors[#errors + 1] = fmt("headers: invalid entry '%s'",
                                  tostring(token))
      end
    end
  end

  if conf.dns_resolver then
    for _, server in ipairs(conf.dns_resolver) do
      local dns = utils.normalize_ip(server)

      if not dns or dns.type == "name" then
        errors[#errors + 1] = "dns_resolver must be a comma separated list " ..
                              "in the form of IPv4/6 or IPv4/6:port, got '"  ..
                              server .. "'"
      end
    end
  end

  if conf.dns_hostsfile then
    if not pl_path.isfile(conf.dns_hostsfile) then
      errors[#errors + 1] = "dns_hostsfile: file does not exist"
    end
  end

  if conf.dns_order then
    local allowed = { LAST = true, A = true, AAAA = true,
                      CNAME = true, SRV = true }

    for _, name in ipairs(conf.dns_order) do
      if not allowed[upper(name)] then
        errors[#errors + 1] = fmt("dns_order: invalid entry '%s'",
                                  tostring(name))
      end
    end
  end

  if not conf.lua_package_cpath then
    conf.lua_package_cpath = ""
  end

  -- checking the trusted ips
  for _, address in ipairs(conf.trusted_ips) do
    if not utils.is_valid_ip_or_cidr(address) and address ~= "unix:" then
      errors[#errors + 1] = "trusted_ips must be a comma separated list in " ..
                            "the form of IPv4 or IPv6 address or CIDR "      ..
                            "block or 'unix:', got '" .. address .. "'"
    end
  end

  if conf.pg_max_concurrent_queries < 0 then
    errors[#errors + 1] = "pg_max_concurrent_queries must be greater than 0"
  end

  if conf.pg_max_concurrent_queries ~= floor(conf.pg_max_concurrent_queries) then
    errors[#errors + 1] = "pg_max_concurrent_queries must be an integer greater than 0"
  end

  if conf.pg_semaphore_timeout < 0 then
    errors[#errors + 1] = "pg_semaphore_timeout must be greater than 0"
  end

  if conf.pg_semaphore_timeout ~= floor(conf.pg_semaphore_timeout) then
    errors[#errors + 1] = "pg_semaphore_timeout must be an integer greater than 0"
  end

  if conf.pg_keepalive_timeout then
    if conf.pg_keepalive_timeout < 0 then
      errors[#errors + 1] = "pg_keepalive_timeout must be greater than 0"
    end

    if conf.pg_keepalive_timeout ~= floor(conf.pg_keepalive_timeout) then
      errors[#errors + 1] = "pg_keepalive_timeout must be an integer greater than 0"
    end
  end

  if conf.pg_pool_size then
    if conf.pg_pool_size < 0 then
      errors[#errors + 1] = "pg_pool_size must be greater than 0"
    end

    if conf.pg_pool_size ~= floor(conf.pg_pool_size) then
      errors[#errors + 1] = "pg_pool_size must be an integer greater than 0"
    end
  end

  if conf.pg_backlog then
    if conf.pg_backlog < 0 then
      errors[#errors + 1] = "pg_backlog must be greater than 0"
    end

    if conf.pg_backlog ~= floor(conf.pg_backlog) then
      errors[#errors + 1] = "pg_backlog must be an integer greater than 0"
    end
  end

  if conf.pg_ro_max_concurrent_queries then
    if conf.pg_ro_max_concurrent_queries < 0 then
      errors[#errors + 1] = "pg_ro_max_concurrent_queries must be greater than 0"
    end

    if conf.pg_ro_max_concurrent_queries ~= floor(conf.pg_ro_max_concurrent_queries) then
      errors[#errors + 1] = "pg_ro_max_concurrent_queries must be an integer greater than 0"
    end
  end

  if conf.pg_ro_semaphore_timeout then
    if conf.pg_ro_semaphore_timeout < 0 then
      errors[#errors + 1] = "pg_ro_semaphore_timeout must be greater than 0"
    end

    if conf.pg_ro_semaphore_timeout ~= floor(conf.pg_ro_semaphore_timeout) then
      errors[#errors + 1] = "pg_ro_semaphore_timeout must be an integer greater than 0"
    end
  end

  if conf.pg_ro_keepalive_timeout then
    if conf.pg_ro_keepalive_timeout < 0 then
      errors[#errors + 1] = "pg_ro_keepalive_timeout must be greater than 0"
    end

    if conf.pg_ro_keepalive_timeout ~= floor(conf.pg_ro_keepalive_timeout) then
      errors[#errors + 1] = "pg_ro_keepalive_timeout must be an integer greater than 0"
    end
  end

  if conf.pg_ro_pool_size then
    if conf.pg_ro_pool_size < 0 then
      errors[#errors + 1] = "pg_ro_pool_size must be greater than 0"
    end

    if conf.pg_ro_pool_size ~= floor(conf.pg_ro_pool_size) then
      errors[#errors + 1] = "pg_ro_pool_size must be an integer greater than 0"
    end
  end

  if conf.pg_ro_backlog then
    if conf.pg_ro_backlog < 0 then
      errors[#errors + 1] = "pg_ro_backlog must be greater than 0"
    end

    if conf.pg_ro_backlog ~= floor(conf.pg_ro_backlog) then
      errors[#errors + 1] = "pg_ro_backlog must be an integer greater than 0"
    end
  end

  if conf.worker_state_update_frequency <= 0 then
    errors[#errors + 1] = "worker_state_update_frequency must be greater than 0"
  end

  if conf.proxy_server then
    local parsed, err = socket_url.parse(conf.proxy_server)
    if err then
      errors[#errors + 1] = "proxy_server is invalid: " .. err

    elseif not parsed.scheme then
      errors[#errors + 1] = "proxy_server missing scheme"

    elseif parsed.scheme ~= "http" and parsed.scheme ~= "https" then
      errors[#errors + 1] = "proxy_server only supports \"http\" and \"https\", got " .. parsed.scheme

    elseif not parsed.host then
      errors[#errors + 1] = "proxy_server missing host"

    elseif parsed.fragment or parsed.query or parsed.params then
      errors[#errors + 1] = "fragments, query strings or parameters are meaningless in proxy configuration"
    end
  end

  if conf.role == "control_plane" then
    if #conf.admin_listen < 1 or strip(conf.admin_listen[1]) == "off" then
      errors[#errors + 1] = "admin_listen must be specified when role = \"control_plane\""
    end

    if conf.cluster_mtls == "pki" and not conf.cluster_ca_cert then
      errors[#errors + 1] = "cluster_ca_cert must be specified when cluster_mtls = \"pki\""
    end

    if #conf.cluster_listen < 1 or strip(conf.cluster_listen[1]) == "off" then
      errors[#errors + 1] = "cluster_listen must be specified when role = \"control_plane\""
    end

    if conf.database == "off" then
      errors[#errors + 1] = "in-memory storage can not be used when role = \"control_plane\""
    end

    if conf.cluster_use_proxy then
      errors[#errors + 1] = "cluster_use_proxy can not be used when role = \"control_plane\""
    end

    if conf.cluster_mtls == "pki_check_cn" then
      if not conf.cluster_ca_cert then
        errors[#errors + 1] = "cluster_ca_cert must be specified when cluster_mtls = \"pki_check_cn\""
      end

      local cluster_cert, err = pl_file.read(conf.cluster_cert)
      if not cluster_cert then
        errors[#errors + 1] = "unable to open cluster_cert file \"" .. conf.cluster_cert .. "\": "..err

      else
        cluster_cert, err = openssl_x509.new(cluster_cert, "PEM")
        if err then
          errors[#errors + 1] = "cluster_cert file is not a valid PEM certificate: "..err

        elseif not conf.cluster_allowed_common_names then
          local cn, cn_parent = utils.get_cn_parent_domain(cluster_cert)
          if not cn then
            errors[#errors + 1] = "unable to get CommonName of cluster_cert: " .. cn
          elseif not cn_parent then
            errors[#errors + 1] = "cluster_cert is a certificate with " ..
                            "top level domain: \"" .. cn .. "\", this is insufficient " ..
                            "to verify Data Plane identity when cluster_mtls = \"pki_check_cn\""
          end
        end
      end
    end

  elseif conf.role == "data_plane" then
    if #conf.proxy_listen < 1 or strip(conf.proxy_listen[1]) == "off" then
      errors[#errors + 1] = "proxy_listen must be specified when role = \"data_plane\""
    end

    if conf.database ~= "off" then
      errors[#errors + 1] = "only in-memory storage can be used when role = \"data_plane\"\n" ..
                            "Hint: set database = off in your kong.conf"
    end

    if not conf.lua_ssl_trusted_certificate then
      conf.lua_ssl_trusted_certificate = {}
    end

    if conf.cluster_mtls == "shared" then
      insert(conf.lua_ssl_trusted_certificate, conf.cluster_cert)

    elseif conf.cluster_mtls == "pki" then
      insert(conf.lua_ssl_trusted_certificate, conf.cluster_ca_cert)
    end

    if conf.cluster_use_proxy and not conf.proxy_server then
      errors[#errors + 1] = "cluster_use_proxy is turned on but no proxy_server is configured"
    end
  end

  if conf.cluster_data_plane_purge_delay < 60 then
    errors[#errors + 1] = "cluster_data_plane_purge_delay must be 60 or greater"
  end

  if conf.cluster_max_payload < 4194304 then
    errors[#errors + 1] = "cluster_max_payload must be 4194304 (4MB) or greater"
  end

  if conf.role == "control_plane" or conf.role == "data_plane" then
    local cluster_cert = conf.cluster_cert
    local cluster_cert_key = conf.cluster_cert_key
    local cluster_ca_cert = conf.cluster_ca_cert

    if not cluster_cert or not cluster_cert_key then
      errors[#errors + 1] = "cluster certificate and key must be provided to use Hybrid mode"

    else
      if not exists(cluster_cert) then
        cluster_cert = try_decode_base64(cluster_cert)
        conf.cluster_cert = cluster_cert
        local _, err = openssl_x509.new(cluster_cert)
        if err then
          errors[#errors + 1] = "cluster_cert: failed loading certificate from " .. cluster_cert
        end
      end

      if not exists(cluster_cert_key) then
        cluster_cert_key = try_decode_base64(cluster_cert_key)
        conf.cluster_cert_key = cluster_cert_key
        local _, err = openssl_pkey.new(cluster_cert_key)
        if err then
          errors[#errors + 1] = "cluster_cert_key: failed loading key from " .. cluster_cert_key
        end
      end
    end

    if cluster_ca_cert and not exists(cluster_ca_cert) then
      cluster_ca_cert = try_decode_base64(cluster_ca_cert)
      conf.cluster_ca_cert = cluster_ca_cert
      local _, err = openssl_x509.new(cluster_ca_cert)
      if err then
        errors[#errors + 1] = "cluster_ca_cert: failed loading certificate from " ..
                              cluster_ca_cert
      end
    end
  end

  if conf.upstream_keepalive_pool_size < 0 then
    errors[#errors + 1] = "upstream_keepalive_pool_size must be 0 or greater"
  end

  if conf.upstream_keepalive_max_requests < 0 then
    errors[#errors + 1] = "upstream_keepalive_max_requests must be 0 or greater"
  end

  if conf.upstream_keepalive_idle_timeout < 0 then
    errors[#errors + 1] = "upstream_keepalive_idle_timeout must be 0 or greater"
  end

  if conf.opentelemetry_tracing and #conf.opentelemetry_tracing > 0 then
    local instrumentation = require "kong.tracing.instrumentation"
    local available_types_map = tablex.deepcopy(instrumentation.available_types)
    available_types_map["all"] = true
    available_types_map["off"] = true
    available_types_map["request"] = true

    for _, trace_type in ipairs(conf.opentelemetry_tracing) do
      if not available_types_map[trace_type] then
        errors[#errors + 1] = "invalid opentelemetry tracing type: " .. trace_type
      end
    end

    if #conf.opentelemetry_tracing > 1
      and tablex.find(conf.opentelemetry_tracing, "off")
    then
      errors[#errors + 1] = "invalid opentelemetry tracing types: off, other types are mutually exclusive"
    end

    if conf.opentelemetry_tracing_sampling_rate < 0 or conf.opentelemetry_tracing_sampling_rate > 1 then
      errors[#errors + 1] = "opentelemetry_tracing_sampling_rate must be between 0 and 1"
    end
  end

  return #errors == 0, errors[1], errors
end


local function overrides(k, default_v, opts, file_conf, arg_conf)
  opts = opts or {}

  local value -- definitive value for this property
  local escape -- whether to escape a value's octothorpes

  -- default values have lowest priority

  if file_conf and file_conf[k] == nil and not opts.no_defaults then
    -- PL will ignore empty strings, so we need a placeholder (NONE)
    value = default_v == "NONE" and "" or default_v

  else
    value = file_conf[k] -- given conf values have middle priority
  end

  if opts.defaults_only then
    return value, k
  end

  if not opts.from_kong_env then
    -- environment variables have higher priority

    local env_name = "KONG_" .. upper(k)
    local env = getenv(env_name)
    if env ~= nil then
      local to_print = env

      if CONF_SENSITIVE[k] then
        to_print = CONF_SENSITIVE_PLACEHOLDER
      end

      log.debug('%s ENV found with "%s"', env_name, to_print)

      value = env
      escape = true
    end
  end

  -- arg_conf have highest priority
  if arg_conf and arg_conf[k] ~= nil then
    value = arg_conf[k]
    escape = true
  end

  if escape and type(value) == "string" then
    -- Escape "#" in env vars or overrides to avoid them being mangled by
    -- comments stripping logic.
    repeat
      local s, n = gsub(value, [[([^\])#]], [[%1\#]])
      value = s
    until n == 0
  end

  return value, k
end


local function parse_nginx_directives(dyn_namespace, conf, injected_in_namespace)
  conf = conf or {}
  local directives = {}

  for k, v in pairs(conf) do
    if type(k) == "string" and not injected_in_namespace[k] then
      local directive = match(k, dyn_namespace.prefix .. "(.+)")
      if directive then
        if v ~= "NONE" and not dyn_namespace.ignore[directive] then
          insert(directives, { name = directive, value = v })
        end

        injected_in_namespace[k] = true
      end
    end
  end

  return directives
end


local function aliased_properties(conf)
  for property_name, v_schema in pairs(CONF_INFERENCES) do
    local alias = v_schema.alias

    if alias and conf[property_name] ~= nil and conf[alias.replacement] == nil then
      if alias.alias then
        conf[alias.replacement] = alias.alias(conf)
      else
        local value = conf[property_name]
        if type(value) == "boolean" then
          value = value and "on" or "off"
        end
        conf[alias.replacement] = tostring(value)
      end
    end
  end
end


local function deprecated_properties(conf, opts)
  for property_name, v_schema in pairs(CONF_INFERENCES) do
    local deprecated = v_schema.deprecated

    if deprecated and conf[property_name] ~= nil then
      if not opts.from_kong_env then
        if deprecated.value then
            log.warn("the configuration value '%s' for configuration property '%s' is deprecated", deprecated.value, property_name)
        end
        if deprecated.replacement then
          log.warn("the '%s' configuration property is deprecated, use " ..
                     "'%s' instead", property_name, deprecated.replacement)
        else
          log.warn("the '%s' configuration property is deprecated",
                   property_name)
        end
      end

      if deprecated.alias then
        deprecated.alias(conf)
      end
    end
  end
end


local function dynamic_properties(conf)
  for property_name, v_schema in pairs(CONF_INFERENCES) do
    local value = conf[property_name]
    if value ~= nil then
      local directives = v_schema.directives
      if directives then
        for _, directive in ipairs(directives) do
          if not conf[directive] then
            if type(value) == "boolean" then
              value = value and "on" or "off"
            end
            conf[directive] = value
          end
        end
      end
    end
  end
end


--- Load Kong configuration file
-- The loaded configuration will only contain properties read from the
-- passed configuration file (properties are not merged with defaults or
-- environment variables)
-- @param[type=string] Path to a configuration file.
local function load_config_file(path)
  assert(type(path) == "string")

  local f, err = pl_file.read(path)
  if not f then
    return nil, err
  end

  local s = pl_stringio.open(f)
  local conf, err = pl_config.read(s, {
    smart = false,
    list_delim = "_blank_" -- mandatory but we want to ignore it
  })
  s:close()
  if not conf then
    return nil, err
  end

  return conf
end


--- Load Kong configuration
-- The loaded configuration will have all properties from the default config
-- merged with the (optionally) specified config file, environment variables
-- and values specified in the `custom_conf` argument.
-- Values will then be validated and additional values (such as `proxy_port` or
-- `plugins`) will be appended to the final configuration table.
-- @param[type=string] path (optional) Path to a configuration file.
-- @param[type=table] custom_conf A key/value table with the highest precedence.
-- @treturn table A table holding a valid configuration.
local function load(path, custom_conf, opts)
  opts = opts or {}

  ------------------------
  -- Default configuration
  ------------------------

  -- load defaults, they are our mandatory base
  local s = pl_stringio.open(kong_default_conf)
  local defaults, err = pl_config.read(s, {
    smart = false,
    list_delim = "_blank_" -- mandatory but we want to ignore it
  })
  s:close()
  if not defaults then
    return nil, "could not load default conf: " .. err
  end

  ---------------------
  -- Configuration file
  ---------------------

  local from_file_conf = {}
  if path and not exists(path) then
    -- file conf has been specified and must exist
    return nil, "no file at: " .. path
  end

  if not path then
    -- try to look for a conf in default locations, but no big
    -- deal if none is found: we will use our defaults.
    for _, default_path in ipairs(DEFAULT_PATHS) do
      if exists(default_path) then
        path = default_path
        break
      end

      log.verbose("no config file found at %s", default_path)
    end
  end

  if not path then
    -- still no file in default locations
    log.verbose("no config file, skip loading")

  else
    log.verbose("reading config file at %s", path)

    from_file_conf, err = load_config_file(path)
    if not from_file_conf then
      return nil, "could not load config file: " .. err
    end
  end

  -----------------------
  -- Merging & validation
  -----------------------

  do
    -- find dynamic keys that need to be loaded
    local dynamic_keys = {}

    local function add_dynamic_keys(t)
      t = t or {}

      for property_name, v_schema in pairs(CONF_INFERENCES) do
        local directives = v_schema.directives
        if directives then
          local v = t[property_name]
          if v then
            if type(v) == "boolean" then
              v = v and "on" or "off"
            end

            tostring(v)

            for _, directive in ipairs(directives) do
              dynamic_keys[directive] = true
              t[directive] = v
            end
          end
        end
      end
    end

    local function find_dynamic_keys(dyn_prefix, t)
      t = t or {}

      for k, v in pairs(t) do
        local directive = match(k, "^(" .. dyn_prefix .. ".+)")
        if directive then
          dynamic_keys[directive] = true

          if type(v) == "boolean" then
            v = v and "on" or "off"
          end

          t[k] = tostring(v)
        end
      end
    end

    local kong_env_vars = {}

    do
      -- get env vars prefixed with KONG_<dyn_key_prefix>
      local env_vars, err = env.read_all()
      if err then
        return nil, err
      end

      for k, v in pairs(env_vars) do
        local kong_var = match(lower(k), "^kong_(.+)")
        if kong_var then
          -- the value will be read in `overrides()`
          kong_env_vars[kong_var] = true
        end
      end
    end

    add_dynamic_keys(defaults)
    add_dynamic_keys(custom_conf)
    add_dynamic_keys(kong_env_vars)
    add_dynamic_keys(from_file_conf)

    for _, dyn_namespace in ipairs(DYNAMIC_KEY_NAMESPACES) do
      find_dynamic_keys(dyn_namespace.prefix, defaults) -- tostring() defaults
      find_dynamic_keys(dyn_namespace.prefix, custom_conf)
      find_dynamic_keys(dyn_namespace.prefix, kong_env_vars)
      find_dynamic_keys(dyn_namespace.prefix, from_file_conf)
    end

    -- union (add dynamic keys to `defaults` to prevent removal of the keys
    -- during the intersection that happens later)
    defaults = tablex.merge(dynamic_keys, defaults, true)
  end

  -- merge file conf, ENV variables, and arg conf (with precedence)
  local user_conf = tablex.pairmap(overrides, defaults,
                                   tablex.union(opts, { no_defaults = true, }),
                                   from_file_conf, custom_conf)

  if not opts.starting then
    log.disable()
  end

  aliased_properties(user_conf)
  dynamic_properties(user_conf)
  deprecated_properties(user_conf, opts)

  -- merge user_conf with defaults
  local conf = tablex.pairmap(overrides, defaults,
                              tablex.union(opts, { defaults_only = true, }),
                              user_conf)

  ---------------------------------
  -- Dereference process references
  ---------------------------------

  local loaded_vaults
  local refs
  do
    -- validation
    local vaults_array = infer_value(conf.vaults, CONF_INFERENCES["vaults"].typ, opts)

    -- merge vaults
    local vaults = {}

    if #vaults_array > 0 and vaults_array[1] ~= "off" then
      for i = 1, #vaults_array do
        local vault_name = strip(vaults_array[i])
        if vault_name ~= "off" then
          if vault_name == "bundled" then
            vaults = tablex.merge(constants.BUNDLED_VAULTS, vaults, true)

          else
            vaults[vault_name] = true
          end
        end
      end
    end

    loaded_vaults = setmetatable(vaults, _nop_tostring_mt)

    if get_phase() == "init" then
      local secrets = getenv("KONG_PROCESS_SECRETS")
      if secrets then
        C.unsetenv("KONG_PROCESS_SECRETS")

      else
        local path = pl_path.join(abspath(ngx.config.prefix()), unpack(PREFIX_PATHS.kong_process_secrets))
        if exists(path) then
          secrets, err = pl_file.read(path, true)
          pl_file.delete(path)
          if not secrets then
            return nil, fmt("failed to read process secrets file: %s", err)
          end
        end
      end

      if secrets then
        secrets, err = process_secrets.deserialize(secrets, path)
        if not secrets then
          return nil, err
        end

        for k, deref in pairs(secrets) do
          local v = infer_value(conf[k], "string", opts)
          if refs then
            refs[k] = v
          else
            refs = setmetatable({ [k] = v }, _nop_tostring_mt)
          end

          conf[k] = deref
        end
      end

    else
      local vault_conf = { loaded_vaults = loaded_vaults }
      for k, v in pairs(conf) do
        if sub(k, 1, 6) == "vault_" then
          vault_conf[k] = infer_value(v, "string", opts)
        end
      end

      local vault = require("kong.pdk.vault").new({ configuration = vault_conf })

      for k, v in pairs(conf) do
        v = infer_value(v, "string", opts)
        if vault.is_reference(v) then
          if refs then
            refs[k] = v
          else
            refs = setmetatable({ [k] = v }, _nop_tostring_mt)
          end

          local deref, deref_err = vault.get(v)
          if deref == nil or deref_err then
            return nil, fmt("failed to dereference '%s': %s for config option '%s'", v, deref_err, k)
          end

          if deref ~= nil then
            conf[k] = deref
          end
        end
      end
    end
  end

  -- validation
  local ok, err, errors = check_and_infer(conf, opts)

  if not opts.starting then
    log.enable()
  end

  if not ok then
    return nil, err, errors
  end

  conf = tablex.merge(conf, defaults) -- intersection (remove extraneous properties)

  conf.loaded_vaults = loaded_vaults
  conf["$refs"] = refs

  local default_nginx_main_user = false
  local default_nginx_user = false

  do
    -- nginx 'user' directive
    local user = gsub(strip(conf.nginx_main_user), "%s+", " ")
    if user == "nobody" or user == "nobody nobody" then
      conf.nginx_main_user = nil

    elseif user == "kong" or user == "kong kong" then
      default_nginx_main_user = true
    end

    local user = gsub(strip(conf.nginx_user), "%s+", " ")
    if user == "nobody" or user == "nobody nobody" then
      conf.nginx_user = nil

    elseif user == "kong" or user == "kong kong" then
      default_nginx_user = true
    end
  end

  if C.getpwnam("kong") == nil or C.getgrnam("kong") == nil then
    if default_nginx_main_user == true and default_nginx_user == true then
      conf.nginx_user = nil
      conf.nginx_main_user = nil
    end
  end

  do
    local injected_in_namespace = {}

    -- nginx directives from conf
    for _, dyn_namespace in ipairs(DYNAMIC_KEY_NAMESPACES) do
      if dyn_namespace.injected_conf_name then
        injected_in_namespace[dyn_namespace.injected_conf_name] = true

        local directives = parse_nginx_directives(dyn_namespace, conf,
          injected_in_namespace)
        conf[dyn_namespace.injected_conf_name] = setmetatable(directives,
          _nop_tostring_mt)
      end
    end

    -- TODO: Deprecated, but kept for backward compatibility.
    for _, dyn_namespace in ipairs(DEPRECATED_DYNAMIC_KEY_NAMESPACES) do
      if conf[dyn_namespace.injected_conf_name] then
        conf[dyn_namespace.previous_conf_name] = conf[dyn_namespace.injected_conf_name]
      end
    end
  end

  do
    -- print alphabetically-sorted values
    local conf_arr = {}

    for k, v in pairs(conf) do
      local to_print = v
      if CONF_SENSITIVE[k] then
        to_print = "******"
      end

      conf_arr[#conf_arr+1] = k .. " = " .. pl_pretty.write(to_print, "")
    end

    sort(conf_arr)

    for i = 1, #conf_arr do
      log.debug(conf_arr[i])
    end
  end

  -----------------------------
  -- Additional injected values
  -----------------------------

  do
    -- merge plugins
    local plugins = {}

    if #conf.plugins > 0 and conf.plugins[1] ~= "off" then
      for i = 1, #conf.plugins do
        local plugin_name = strip(conf.plugins[i])
        if plugin_name ~= "off" then
          if plugin_name == "bundled" then
            plugins = tablex.merge(constants.BUNDLED_PLUGINS, plugins, true)

          else
            plugins[plugin_name] = true
          end
        end
      end
    end

    conf.loaded_plugins = setmetatable(plugins, _nop_tostring_mt)
  end

  -- temporary workaround: inject an shm for prometheus plugin if needed
  -- TODO: allow plugins to declare shm dependencies that are automatically
  -- injected
  if conf.loaded_plugins["prometheus"] then
    local http_directives = conf["nginx_http_directives"]
    local found = false

    for _, directive in pairs(http_directives) do
      if directive.name == "lua_shared_dict"
         and find(directive.value, "prometheus_metrics", nil, true)
      then
         found = true
         break
      end
    end

    if not found then
      insert(http_directives, {
        name  = "lua_shared_dict",
        value = "prometheus_metrics 5m",
      })
    end

    local stream_directives = conf["nginx_stream_directives"]
    local found = false

    for _, directive in pairs(stream_directives) do
      if directive.name == "lua_shared_dict"
        and find(directive.value, "stream_prometheus_metrics", nil, true)
      then
        found = true
        break
      end
    end

    if not found then
      insert(stream_directives, {
        name  = "lua_shared_dict",
        value = "stream_prometheus_metrics 5m",
      })
    end
  end

  for _, dyn_namespace in ipairs(DYNAMIC_KEY_NAMESPACES) do
    if dyn_namespace.injected_conf_name then
      sort(conf[dyn_namespace.injected_conf_name], function(a, b)
        return a.name < b.name
      end)
    end
  end

  ok, err = listeners.parse(conf, {
    { name = "proxy_listen",   subsystem = "http",   ssl_flag = "proxy_ssl_enabled" },
    { name = "stream_listen",  subsystem = "stream", ssl_flag = "stream_proxy_ssl_enabled" },
    { name = "admin_listen",   subsystem = "http",   ssl_flag = "admin_ssl_enabled" },
    { name = "status_listen",  subsystem = "http",   ssl_flag = "status_ssl_enabled" },
    { name = "cluster_listen", subsystem = "http" },
  })
  if not ok then
    return nil, err
  end

  do
    -- load headers configuration
    local enabled_headers = {}

    for _, v in pairs(HEADER_KEY_TO_NAME) do
      enabled_headers[v] = false
    end

    if #conf.headers > 0 and conf.headers[1] ~= "off" then
      for _, token in ipairs(conf.headers) do
        if token ~= "off" then
          enabled_headers[HEADER_KEY_TO_NAME[lower(token)]] = true
        end
      end
    end

    if enabled_headers.server_tokens then
      enabled_headers[HEADERS.VIA] = true
      enabled_headers[HEADERS.SERVER] = true
    end

    if enabled_headers.latency_tokens then
      enabled_headers[HEADERS.PROXY_LATENCY] = true
      enabled_headers[HEADERS.RESPONSE_LATENCY] = true
      enabled_headers[HEADERS.ADMIN_LATENCY] = true
      enabled_headers[HEADERS.UPSTREAM_LATENCY] = true
    end

    conf.enabled_headers = setmetatable(enabled_headers, _nop_tostring_mt)
  end

  -- load absolute paths
  conf.prefix = abspath(conf.prefix)

  for _, prefix in ipairs({ "ssl", "admin_ssl", "status_ssl", "client_ssl", "cluster" }) do
    local ssl_cert = conf[prefix .. "_cert"]
    local ssl_cert_key = conf[prefix .. "_cert_key"]

    if ssl_cert and ssl_cert_key then
      if type(ssl_cert) == "table" then
        for i, cert in ipairs(ssl_cert) do
          if exists(ssl_cert[i]) then
            ssl_cert[i] = abspath(cert)
          end
        end

      elseif exists(ssl_cert) then
        conf[prefix .. "_cert"] = abspath(ssl_cert)
      end

      if type(ssl_cert_key) == "table" then
        for i, key in ipairs(ssl_cert_key) do
          if exists(ssl_cert_key[i]) then
            ssl_cert_key[i] = abspath(key)
          end
        end

      elseif exists(ssl_cert_key) then
        conf[prefix .. "_cert_key"] = abspath(ssl_cert_key)
      end
    end
  end

  if conf.cluster_ca_cert and exists(conf.cluster_ca_cert) then
    conf.cluster_ca_cert = abspath(conf.cluster_ca_cert)
  end

  local ssl_enabled = conf.proxy_ssl_enabled or
                      conf.stream_proxy_ssl_enabled or
                      conf.admin_ssl_enabled or
                      conf.status_ssl_enabled

  for _, name in ipairs({ "nginx_http_directives", "nginx_stream_directives" }) do
    for i, directive in ipairs(conf[name]) do
      if directive.name == "ssl_dhparam" then
        if is_predefined_dhgroup(directive.value) then
          if ssl_enabled then
            directive.value = abspath(pl_path.join(conf.prefix, "ssl", directive.value .. ".pem"))

          else
            remove(conf[name], i)
          end

        elseif exists(directive.value) then
          directive.value = abspath(directive.value)
        end

        break
      end
    end
  end

  ok, err = ee_conf_loader.load(conf)
  if not ok then
    return nil, err
  end

  if conf.lua_ssl_trusted_certificate
     and #conf.lua_ssl_trusted_certificate > 0 then

    conf.lua_ssl_trusted_certificate = tablex.map(
      function(cert)
        if exists(cert) then
          return abspath(cert)
        end
        return cert
      end,
      conf.lua_ssl_trusted_certificate
    )

    conf.lua_ssl_trusted_certificate_combined =
      abspath(pl_path.join(conf.prefix, ".ca_combined"))
  end

  if conf.pg_ssl_cert and conf.pg_ssl_cert_key then
    conf.pg_ssl_cert = pl_path.abspath(conf.pg_ssl_cert)
    conf.pg_ssl_cert_key = pl_path.abspath(conf.pg_ssl_cert_key)
  end

  -- attach prefix files paths
  for property, t_path in pairs(PREFIX_PATHS) do
    conf[property] = pl_path.join(conf.prefix, unpack(t_path))
  end

  log.verbose("prefix in use: %s", conf.prefix)

  -- hybrid mode HTTP tunneling (CONNECT) proxy inside HTTPS
  if conf.cluster_use_proxy then
    -- throw err, assume it's already handled in check_and_infer
    local parsed = assert(socket_url.parse(conf.proxy_server))
    if parsed.scheme == "https" then
      conf.cluster_ssl_tunnel = fmt("%s:%s", parsed.host, parsed.port or 443)
    end
  end

  -- initialize the dns client, so the globally patched tcp.connect method
  -- will work from here onwards.
  assert(require("kong.tools.dns")(conf))

  return setmetatable(conf, nil) -- remove Map mt
end


return setmetatable({
  load = load,

  load_config_file = load_config_file,

  add_default_path = function(path)
    DEFAULT_PATHS[#DEFAULT_PATHS+1] = path
  end,

  remove_sensitive = function(conf)
    local purged_conf = tablex.deepcopy(conf)

    local refs = purged_conf["$refs"]
    if type(refs) == "table" then
      for k, v in pairs(refs) do
        if not CONF_SENSITIVE[k] then
          purged_conf[k] = v
        end
      end
      purged_conf["$refs"] = nil
    end

    for k in pairs(CONF_SENSITIVE) do
      if purged_conf[k] then
        purged_conf[k] = CONF_SENSITIVE_PLACEHOLDER
      end
    end

    return purged_conf
  end,
}, {
  __call = function(_, ...)
    return load(...)
  end,
})<|MERGE_RESOLUTION|>--- conflicted
+++ resolved
@@ -402,11 +402,8 @@
   pg_max_concurrent_queries = { typ = "number" },
   pg_semaphore_timeout = { typ = "number" },
   pg_keepalive_timeout = { typ = "number" },
-<<<<<<< HEAD
-=======
   pg_pool_size = { typ = "number" },
   pg_backlog = { typ = "number" },
->>>>>>> 99c89919
 
   pg_ro_port = { typ = "number" },
   pg_ro_timeout = { typ = "number" },
@@ -420,11 +417,8 @@
   pg_ro_max_concurrent_queries = { typ = "number" },
   pg_ro_semaphore_timeout = { typ = "number" },
   pg_ro_keepalive_timeout = { typ = "number" },
-<<<<<<< HEAD
-=======
   pg_ro_pool_size = { typ = "number" },
   pg_ro_backlog = { typ = "number" },
->>>>>>> 99c89919
 
   cassandra_contact_points = { typ = "array" },
   cassandra_port = { typ = "number" },
