-- This software is copyright Kong Inc. and its licensors.
-- Use of the software is subject to the agreement between your organization
-- and Kong Inc. If there is no such agreement, use is governed by and
-- subject to the terms of the Kong Master Software License Agreement found
-- at https://konghq.com/enterprisesoftwarelicense/.
-- [ END OF LICENSE 0867164ffc95e54f04670b5169c09574bdbd9bba ]
local require = require


local kong_default_conf = require "kong.templates.kong_defaults"
local process_secrets = require "kong.cmd.utils.process_secrets"
local openssl_pkey = require "resty.openssl.pkey"
local openssl_x509 = require "resty.openssl.x509"
<<<<<<< HEAD
local openssl_version = require "resty.openssl.version"
=======
>>>>>>> bc411233
local pl_stringio = require "pl.stringio"
local pl_stringx = require "pl.stringx"
local constants = require "kong.constants"
local listeners = require "kong.conf_loader.listeners"
local pl_pretty = require "pl.pretty"
local pl_config = require "pl.config"
local pl_file = require "pl.file"
local pl_path = require "pl.path"
local tablex = require "pl.tablex"
local utils = require "kong.tools.utils"
local log = require "kong.cmd.utils.log"
local env = require "kong.cmd.utils.env"
local ffi = require "ffi"

local ee_conf_loader = require "kong.enterprise_edition.conf_loader"

local fmt = string.format
local sub = string.sub
local type = type
local sort = table.sort
local find = string.find
local gsub = string.gsub
local strip = pl_stringx.strip
local floor = math.floor
local lower = string.lower
local upper = string.upper
local match = string.match
local pairs = pairs
local assert = assert
local unpack = unpack
local ipairs = ipairs
local insert = table.insert
local remove = table.remove
local concat = table.concat
local getenv = os.getenv
local exists = pl_path.exists
local abspath = pl_path.abspath
local tostring = tostring
local tonumber = tonumber
local setmetatable = setmetatable
local try_decode_base64 = utils.try_decode_base64


local get_phase do
  if ngx and ngx.get_phase then
    get_phase = ngx.get_phase
  else
    get_phase = function()
      return "timer"
    end
  end
end


local C = ffi.C


ffi.cdef([[
  struct group *getgrnam(const char *name);
  struct passwd *getpwnam(const char *name);
  int unsetenv(const char *name);
]])


-- Version 5: https://wiki.mozilla.org/Security/Server_Side_TLS
local cipher_suites = {
                   modern = {
                protocols = "TLSv1.3",
                  ciphers = nil,   -- all TLSv1.3 ciphers are considered safe
    prefer_server_ciphers = "off", -- as all are safe, let client choose
  },
             intermediate = {
                protocols = "TLSv1.2 TLSv1.3",
                  ciphers = "ECDHE-ECDSA-AES128-GCM-SHA256:"
                         .. "ECDHE-RSA-AES128-GCM-SHA256:"
                         .. "ECDHE-ECDSA-AES256-GCM-SHA384:"
                         .. "ECDHE-RSA-AES256-GCM-SHA384:"
                         .. "ECDHE-ECDSA-CHACHA20-POLY1305:"
                         .. "ECDHE-RSA-CHACHA20-POLY1305:"
                         .. "DHE-RSA-AES128-GCM-SHA256:"
                         .. "DHE-RSA-AES256-GCM-SHA384",
                 dhparams = "ffdhe2048",
    prefer_server_ciphers = "off",
  },
                      old = {
                protocols = "TLSv1 TLSv1.1 TLSv1.2 TLSv1.3",
                  ciphers = "ECDHE-ECDSA-AES128-GCM-SHA256:"
                         .. "ECDHE-RSA-AES128-GCM-SHA256:"
                         .. "ECDHE-ECDSA-AES256-GCM-SHA384:"
                         .. "ECDHE-RSA-AES256-GCM-SHA384:"
                         .. "ECDHE-ECDSA-CHACHA20-POLY1305:"
                         .. "ECDHE-RSA-CHACHA20-POLY1305:"
                         .. "DHE-RSA-AES128-GCM-SHA256:"
                         .. "DHE-RSA-AES256-GCM-SHA384:"
                         .. "DHE-RSA-CHACHA20-POLY1305:"
                         .. "ECDHE-ECDSA-AES128-SHA256:"
                         .. "ECDHE-RSA-AES128-SHA256:"
                         .. "ECDHE-ECDSA-AES128-SHA:"
                         .. "ECDHE-RSA-AES128-SHA:"
                         .. "ECDHE-ECDSA-AES256-SHA384:"
                         .. "ECDHE-RSA-AES256-SHA384:"
                         .. "ECDHE-ECDSA-AES256-SHA:"
                         .. "ECDHE-RSA-AES256-SHA:"
                         .. "DHE-RSA-AES128-SHA256:"
                         .. "DHE-RSA-AES256-SHA256:"
                         .. "AES128-GCM-SHA256:"
                         .. "AES256-GCM-SHA384:"
                         .. "AES128-SHA256:"
                         .. "AES256-SHA256:"
                         .. "AES128-SHA:"
                         .. "AES256-SHA:"
                         .. "DES-CBC3-SHA",
    prefer_server_ciphers = "on",
  },
                     fips = { -- https://wiki.openssl.org/index.php/FIPS_mode_and_TLS
                          -- TLSv1.0 and TLSv1.1 is not completely not FIPS compliant,
                          -- but must be used under certain condititions like key sizes,
                          -- signatures in the full chain that Kong can't control.
                          -- In that case, we disables TLSv1.0 and TLSv1.1 and user
                          -- can optionally turn them on if they are aware of the caveats.
                          -- No FIPS compliant predefined DH group available prior to
                          -- OpenSSL 3.0.
                          -- BoringSSL has issue expanding TLSv1.2+FIPS, so we hard code the list here
                protocols = "TLSv1.2",
                  ciphers = openssl_version.BORINGSSL and
                           ("ECDHE-RSA-AES256-GCM-SHA384:"
                        .. "DHE-DSS-AES256-GCM-SHA384:"
                        .. "DHE-RSA-AES256-GCM-SHA384:"
                        .. "ECDHE-ECDSA-AES128-GCM-SHA256:"
                        .. "ECDHE-RSA-AES128-GCM-SHA256:"
                        .. "DHE-DSS-AES128-GCM-SHA256:"
                        .. "DHE-RSA-AES128-GCM-SHA256:"
                        .. "ECDHE-ECDSA-AES256-SHA384:"
                        .. "ECDHE-RSA-AES256-SHA384:"
                        .. "DHE-RSA-AES256-SHA256:"
                        .. "DHE-DSS-AES256-SHA256:"
                        .. "ECDHE-ECDSA-AES128-SHA256:"
                        .. "ECDHE-RSA-AES128-SHA256:"
                        .. "DHE-RSA-AES128-SHA256:"
                        .. "DHE-DSS-AES128-SHA256:"
                        .. "RSA-PSK-AES256-GCM-SHA384:"
                        .. "DHE-PSK-AES256-GCM-SHA384:"
                        .. "AES256-GCM-SHA384:"
                        .. "PSK-AES256-GCM-SHA384:"
                        .. "RSA-PSK-AES128-GCM-SHA256:"
                        .. "DHE-PSK-AES128-GCM-SHA256:"
                        .. "AES128-GCM-SHA256:"
                        .. "PSK-AES128-GCM-SHA256:"
                        .. "AES256-SHA256:"
                        .. "AES128-SHA256:"
                        .. "AES256-SHA:"
                        .. "AES128-SHA") or
                           "TLSv1.2+FIPS:kRSA+FIPS:!eNULL:!aNULL",
    prefer_server_ciphers = "on",
  }
}


local DEFAULT_PATHS = {
  "/etc/kong/kong.conf",
  "/etc/kong.conf",
}


local HEADERS = constants.HEADERS
local HEADER_KEY_TO_NAME = {
  ["server_tokens"] = "server_tokens",
  ["latency_tokens"] = "latency_tokens",
  [lower(HEADERS.VIA)] = HEADERS.VIA,
  [lower(HEADERS.SERVER)] = HEADERS.SERVER,
  [lower(HEADERS.PROXY_LATENCY)] = HEADERS.PROXY_LATENCY,
  [lower(HEADERS.RESPONSE_LATENCY)] = HEADERS.RESPONSE_LATENCY,
  [lower(HEADERS.ADMIN_LATENCY)] = HEADERS.ADMIN_LATENCY,
  [lower(HEADERS.UPSTREAM_LATENCY)] = HEADERS.UPSTREAM_LATENCY,
  [lower(HEADERS.UPSTREAM_STATUS)] = HEADERS.UPSTREAM_STATUS,
}


local EMPTY = {}


-- NOTE! Prefixes should always follow `nginx_[a-z]+_`.
local DYNAMIC_KEY_NAMESPACES = {
  {
    injected_conf_name = "nginx_main_directives",
    prefix = "nginx_main_",
    ignore = EMPTY,
  },
  {
    injected_conf_name = "nginx_events_directives",
    prefix = "nginx_events_",
    ignore = EMPTY,
  },
  {
    injected_conf_name = "nginx_http_directives",
    prefix = "nginx_http_",
    ignore = {
      upstream_keepalive          = true,
      upstream_keepalive_timeout  = true,
      upstream_keepalive_requests = true,
    },
  },
  {
    injected_conf_name = "nginx_upstream_directives",
    prefix = "nginx_upstream_",
    ignore = EMPTY,
  },
  {
    injected_conf_name = "nginx_proxy_directives",
    prefix = "nginx_proxy_",
    ignore = EMPTY,
  },
  {
    injected_conf_name = "nginx_status_directives",
    prefix = "nginx_status_",
    ignore = EMPTY,
  },
  {
    injected_conf_name = "nginx_admin_directives",
    prefix = "nginx_admin_",
    ignore = EMPTY,
  },
  {
    injected_conf_name = "nginx_stream_directives",
    prefix = "nginx_stream_",
    ignore = EMPTY,
  },
  {
    injected_conf_name = "nginx_supstream_directives",
    prefix = "nginx_supstream_",
    ignore = EMPTY,
  },
  {
    injected_conf_name = "nginx_sproxy_directives",
    prefix = "nginx_sproxy_",
    ignore = EMPTY,
  },
  {
    prefix = "pluginserver_",
    ignore = EMPTY,
  },
  {
    prefix = "vault_",
    ignore = EMPTY,
  },
}


local DEPRECATED_DYNAMIC_KEY_NAMESPACES = {}


local PREFIX_PATHS = {
  nginx_pid = {"pids", "nginx.pid"},
  nginx_err_logs = {"logs", "error.log"},
  nginx_acc_logs = {"logs", "access.log"},
  admin_acc_logs = {"logs", "admin_access.log"},
  nginx_conf = {"nginx.conf"},
  nginx_kong_conf = {"nginx-kong.conf"},
  nginx_kong_stream_conf = {"nginx-kong-stream.conf"},

  kong_env = {".kong_env"},
  kong_process_secrets = {".kong_process_secrets"},

  ssl_cert_csr_default = {"ssl", "kong-default.csr"},
  ssl_cert_default = {"ssl", "kong-default.crt"},
  ssl_cert_key_default = {"ssl", "kong-default.key"},
  ssl_cert_default_ecdsa = {"ssl", "kong-default-ecdsa.crt"},
  ssl_cert_key_default_ecdsa = {"ssl", "kong-default-ecdsa.key"},

  client_ssl_cert_default = {"ssl", "kong-default.crt"},
  client_ssl_cert_key_default = {"ssl", "kong-default.key"},

  admin_ssl_cert_default = {"ssl", "admin-kong-default.crt"},
  admin_ssl_cert_key_default = {"ssl", "admin-kong-default.key"},
  admin_ssl_cert_default_ecdsa = {"ssl", "admin-kong-default-ecdsa.crt"},
  admin_ssl_cert_key_default_ecdsa = {"ssl", "admin-kong-default-ecdsa.key"},

  status_ssl_cert_default = {"ssl", "status-kong-default.crt"},
  status_ssl_cert_key_default = {"ssl", "status-kong-default.key"},
  status_ssl_cert_default_ecdsa = {"ssl", "status-kong-default-ecdsa.crt"},
  status_ssl_cert_key_default_ecdsa = {"ssl", "status-kong-default-ecdsa.key"},
}


ee_conf_loader.add(PREFIX_PATHS, ee_conf_loader.EE_PREFIX_PATHS)

local function is_predefined_dhgroup(group)
  if type(group) ~= "string" then
    return false
  end

  return not not openssl_pkey.paramgen({
    type = "DH",
    group = group,
  })
end


-- By default, all properties in the configuration are considered to
-- be strings/numbers, but if we want to forcefully infer their type, specify it
-- in this table.
-- Also holds "enums" which are lists of valid configuration values for some
-- settings.
-- See `typ_checks` for the validation function of each type.
--
-- Types:
-- `boolean`: can be "on"/"off"/"true"/"false", will be inferred to a boolean
-- `ngx_boolean`: can be "on"/"off", will be inferred to a string
-- `array`: a comma-separated list
local CONF_INFERENCES = {
  -- forced string inferences (or else are retrieved as numbers)
  port_maps = { typ = "array" },
  proxy_listen = { typ = "array" },
  admin_listen = { typ = "array" },
  status_listen = { typ = "array" },
  stream_listen = { typ = "array" },
  cluster_listen = { typ = "array" },
  ssl_cert = { typ = "array" },
  ssl_cert_key = { typ = "array" },
  admin_ssl_cert = { typ = "array" },
  admin_ssl_cert_key = { typ = "array" },
  status_ssl_cert = { typ = "array" },
  status_ssl_cert_key = { typ = "array" },
  db_update_frequency = {  typ = "number"  },
  db_update_propagation = {  typ = "number"  },
  db_cache_ttl = {  typ = "number"  },
  db_cache_neg_ttl = {  typ = "number"  },
  db_resurrect_ttl = {  typ = "number"  },
  db_cache_warmup_entities = { typ = "array" },
  nginx_user = {
    typ = "string",
    alias = {
      replacement = "nginx_main_user",
    }
  },
  nginx_daemon = {
    typ = "ngx_boolean",
    alias = {
      replacement = "nginx_main_daemon",
    }
  },
  nginx_worker_processes = {
    typ = "string",
    alias = {
      replacement = "nginx_main_worker_processes",
    },
  },

  upstream_keepalive_pool_size = { typ = "number" },
  upstream_keepalive_max_requests = { typ = "number" },
  upstream_keepalive_idle_timeout = { typ = "number" },

  headers = { typ = "array" },
  trusted_ips = { typ = "array" },
  real_ip_header = {
    typ = "string",
    alias = {
      replacement = "nginx_proxy_real_ip_header",
    }
  },
  real_ip_recursive = {
    typ = "ngx_boolean",
    alias = {
      replacement = "nginx_proxy_real_ip_recursive",
    }
  },
  error_default_type = { enum = {
                           "application/json",
                           "application/xml",
                           "text/html",
                           "text/plain",
                         }
                       },

  database = { enum = { "postgres", "cassandra", "off" }  },
  pg_port = { typ = "number" },
  pg_timeout = { typ = "number" },
  pg_password = { typ = "string" },
  pg_ssl = { typ = "boolean" },
  pg_ssl_required = { typ = "boolean" },
  pg_ssl_verify = { typ = "boolean" },
  pg_ssl_version = { typ = "string"},
  pg_ssl_cert = { typ = "string" },
  pg_ssl_cert_key = { typ = "string" },
  pg_max_concurrent_queries = { typ = "number" },
  pg_semaphore_timeout = { typ = "number" },
  pg_keepalive_timeout = { typ = "number" },

  pg_ro_port = { typ = "number" },
  pg_ro_timeout = { typ = "number" },
  pg_ro_password = { typ = "string" },
  pg_ro_ssl = { typ = "boolean" },
  pg_ro_ssl_required = { typ = "boolean" },
  pg_ro_ssl_verify = { typ = "boolean" },
  pg_ro_ssl_version = { typ = "string"},
  pg_ro_ssl_cert = { typ = "string" },
  pg_ro_ssl_cert_key = { typ = "string" },
  pg_ro_max_concurrent_queries = { typ = "number" },
  pg_ro_semaphore_timeout = { typ = "number" },
  pg_ro_keepalive_timeout = { typ = "number" },

  cassandra_contact_points = { typ = "array" },
  cassandra_port = { typ = "number" },
  cassandra_password = { typ = "string" },
  cassandra_timeout = { typ = "number" },
  cassandra_ssl = { typ = "boolean" },
  cassandra_ssl_verify = { typ = "boolean" },
  cassandra_write_consistency = { enum = {
                                  "ALL",
                                  "EACH_QUORUM",
                                  "QUORUM",
                                  "LOCAL_QUORUM",
                                  "ONE",
                                  "TWO",
                                  "THREE",
                                  "LOCAL_ONE",
                                }
                              },
  cassandra_read_consistency = { enum = {
                                  "ALL",
                                  "EACH_QUORUM",
                                  "QUORUM",
                                  "LOCAL_QUORUM",
                                  "ONE",
                                  "TWO",
                                  "THREE",
                                  "LOCAL_ONE",
                                }
                              },
  cassandra_lb_policy = { enum = {
                            "RoundRobin",
                            "RequestRoundRobin",
                            "DCAwareRoundRobin",
                            "RequestDCAwareRoundRobin",
                          }
                        },
  cassandra_local_datacenter = { typ = "string" },
  cassandra_refresh_frequency = { typ = "number" },
  cassandra_repl_strategy = { enum = {
                                "SimpleStrategy",
                                "NetworkTopologyStrategy",
                              }
                            },
  cassandra_repl_factor = { typ = "number" },
  cassandra_data_centers = { typ = "array" },
  cassandra_schema_consensus_timeout = { typ = "number" },

  dns_resolver = { typ = "array" },
  dns_hostsfile = { typ = "string" },
  dns_order = { typ = "array" },
  dns_valid_ttl = { typ = "number" },
  dns_stale_ttl = { typ = "number" },
  dns_cache_size = { typ = "number" },
  dns_not_found_ttl = { typ = "number" },
  dns_error_ttl = { typ = "number" },
  dns_no_sync = { typ = "boolean" },
  worker_consistency = { enum = { "strict", "eventual" },
    -- deprecating values for enums
    deprecated = {
      value = "strict",
     }
  },
  router_consistency = {
    enum = { "strict", "eventual" },
    deprecated = {
      replacement = "worker_consistency",
      alias = function(conf)
        if conf.worker_consistency == nil and
           conf.router_consistency ~= nil then
          conf.worker_consistency = conf.router_consistency
        end
      end,
    }
  },
  router_flavor = {
    enum = { "traditional", "traditional_compatible", "expressions" },
  },
  worker_state_update_frequency = { typ = "number" },

  ssl_protocols = {
    typ = "string",
    directives = {
      "nginx_http_ssl_protocols",
      "nginx_stream_ssl_protocols",
    },
  },
  ssl_prefer_server_ciphers = {
    typ = "ngx_boolean",
    directives = {
      "nginx_http_ssl_prefer_server_ciphers",
      "nginx_stream_ssl_prefer_server_ciphers",
    },
  },
  ssl_dhparam = {
    typ = "string",
    directives = {
      "nginx_http_ssl_dhparam",
      "nginx_stream_ssl_dhparam",
    },
  },
  ssl_session_tickets = {
    typ = "ngx_boolean",
    directives = {
      "nginx_http_ssl_session_tickets",
      "nginx_stream_ssl_session_tickets",
    },
  },
  ssl_session_timeout = {
    typ = "string",
    directives = {
      "nginx_http_ssl_session_timeout",
      "nginx_stream_ssl_session_timeout",
    },
  },

  client_ssl = { typ = "boolean" },

  proxy_access_log = { typ = "string" },
  proxy_error_log = { typ = "string" },
  proxy_stream_access_log = { typ = "string" },
  proxy_stream_error_log = { typ = "string" },
  admin_access_log = { typ = "string" },
  admin_error_log = { typ = "string" },
  status_access_log = { typ = "string" },
  status_error_log = { typ = "string" },
  log_level = { enum = {
                  "debug",
                  "info",
                  "notice",
                  "warn",
                  "error",
                  "crit",
                  "alert",
                  "emerg",
                }
              },
  vaults = { typ = "array" },
  plugins = { typ = "array" },
  anonymous_reports = { typ = "boolean" },

  lua_ssl_trusted_certificate = { typ = "array" },
  lua_ssl_verify_depth = { typ = "number" },
  lua_ssl_protocols = {
    typ = "string",
    directives = {
      "nginx_http_lua_ssl_protocols",
      "nginx_stream_lua_ssl_protocols",
    },
  },
  lua_socket_pool_size = { typ = "number" },

  role = { enum = { "data_plane", "control_plane", "traditional", }, },
  cluster_control_plane = { typ = "string", },
  cluster_cert = { typ = "string" },
  cluster_cert_key = { typ = "string" },

  cluster_mtls = { enum = { "shared", "pki", "pki_check_cn" } },
  cluster_ca_cert = { typ = "string" },
  cluster_server_name = { typ = "string" },
  cluster_data_plane_purge_delay = { typ = "number" },
  cluster_ocsp = { enum = { "on", "off", "optional" } },
  cluster_allowed_common_names = { typ = "array" },
  cluster_max_payload = { typ = "number" },

  kic = { typ = "boolean" },
  pluginserver_names = { typ = "array" },

  untrusted_lua = { enum = { "on", "off", "sandbox" } },
  untrusted_lua_sandbox_requires = { typ = "array" },
  untrusted_lua_sandbox_environment = { typ = "array" },

  legacy_worker_events = { typ = "boolean" },
  legacy_hybrid_protocol = { typ = "boolean" },

  lmdb_environment_path = { typ = "string" },
  lmdb_map_size = { typ = "string" },

  opentelemetry_tracing = { typ = "array" },
  opentelemetry_tracing_sampling_rate = { typ = "number" },
}


ee_conf_loader.add(CONF_INFERENCES, ee_conf_loader.EE_CONF_INFERENCES)


-- List of settings whose values must not be printed when
-- using the CLI in debug mode (which prints all settings).
local CONF_SENSITIVE_PLACEHOLDER = "******"
local CONF_SENSITIVE = {
  pg_password = true,
  pg_ro_password = true,
  cassandra_password = true,
}

ee_conf_loader.add(CONF_SENSITIVE, ee_conf_loader.EE_CONF_SENSITIVE)


local typ_checks = {
  array = function(v) return type(v) == "table" end,
  string = function(v) return type(v) == "string" end,
  number = function(v) return type(v) == "number" end,
  boolean = function(v) return type(v) == "boolean" end,
  ngx_boolean = function(v) return v == "on" or v == "off" end,
}


-- This meta table will prevent the parsed table to be passed on in the
-- intermediate Kong config file in the prefix directory.
-- We thus avoid 'table: 0x41c3fa58' from appearing into the prefix
-- hidden configuration file.
-- This is only to be applied to values that are injected into the
-- configuration object, and not configuration properties themselves,
-- otherwise we would prevent such properties from being specifiable
-- via environment variables.
local _nop_tostring_mt = {
  __tostring = function() return "" end,
}


local function infer_value(value, typ, opts)
  if type(value) == "string" then
    if not opts.from_kong_env then
      -- remove trailing comment, if any
      -- and remove escape chars from octothorpes
      value = gsub(value, "[^\\]#.-$", "")
      value = gsub(value, "\\#", "#")
    end

    value = strip(value)
  end

  -- transform {boolean} values ("on"/"off" aliasing to true/false)
  -- transform {ngx_boolean} values ("on"/"off" aliasing to on/off)
  -- transform {explicit string} values (number values converted to strings)
  -- transform {array} values (comma-separated strings)
  if typ == "boolean" then
    value = value == true or value == "on" or value == "true"

  elseif typ == "ngx_boolean" then
    value = (value == "on" or value == true) and "on" or "off"

  elseif typ == "string" then
    value = tostring(value) -- forced string inference

  elseif typ == "number" then
    value = tonumber(value) -- catch ENV variables (strings) that are numbers

  elseif typ == "array" and type(value) == "string" then
    -- must check type because pl will already convert comma
    -- separated strings to tables (but not when the arr has
    -- only one element)
    value = setmetatable(pl_stringx.split(value, ","), nil) -- remove List mt

    for i = 1, #value do
      value[i] = strip(value[i])
    end
  end

  if value == "" then
    -- unset values are removed
    value = nil
  end

  return value
end


-- Validate properties (type/enum/custom) and infer their type.
-- @param[type=table] conf The configuration table to treat.
local function check_and_infer(conf, opts)
  local errors = {}

  for k, value in pairs(conf) do
    local v_schema = CONF_INFERENCES[k] or {}

    value = infer_value(value, v_schema.typ, opts)

    local typ = v_schema.typ or "string"
    if value and not typ_checks[typ](value) then
      errors[#errors + 1] = fmt("%s is not a %s: '%s'", k, typ,
                                tostring(value))

    elseif v_schema.enum and not tablex.find(v_schema.enum, value) then
      errors[#errors + 1] = fmt("%s has an invalid value: '%s' (%s)", k,
                              tostring(value), concat(v_schema.enum, ", "))

    end

    conf[k] = value
  end

  ---------------------
  -- custom validations
  ---------------------

  conf.host_ports = {}
  if conf.port_maps then
    local MIN_PORT = 1
    local MAX_PORT = 65535

    for _, port_map in ipairs(conf.port_maps) do
      local colpos = find(port_map, ":", nil, true)
      if not colpos then
        errors[#errors + 1] = "invalid port mapping (`port_maps`): " .. port_map

      else
        local host_port_str = sub(port_map, 1, colpos - 1)
        local host_port_num = tonumber(host_port_str, 10)
        local kong_port_str = sub(port_map, colpos + 1)
        local kong_port_num = tonumber(kong_port_str, 10)

        if  (host_port_num and host_port_num >= MIN_PORT and host_port_num <= MAX_PORT)
        and (kong_port_num and kong_port_num >= MIN_PORT and kong_port_num <= MAX_PORT)
        then
            conf.host_ports[kong_port_num] = host_port_num
            conf.host_ports[kong_port_str] = host_port_num
        else
          errors[#errors + 1] = "invalid port mapping (`port_maps`): " .. port_map
        end
      end
    end
  end

  if conf.database == "cassandra" then
    log.deprecation("Support for Cassandra is deprecated. Please refer to " ..
                    "https://konghq.com/blog/cassandra-support-deprecated", {
      after   = "2.7",
      removal = "4.0"
    })

    if find(conf.cassandra_lb_policy, "DCAware", nil, true)
       and not conf.cassandra_local_datacenter
    then
      errors[#errors + 1] = "must specify 'cassandra_local_datacenter' when " ..
                            conf.cassandra_lb_policy .. " policy is in use"
    end

    if conf.cassandra_refresh_frequency < 0 then
      errors[#errors + 1] = "cassandra_refresh_frequency must be 0 or greater"
    end

    for _, contact_point in ipairs(conf.cassandra_contact_points) do
      local endpoint, err = utils.normalize_ip(contact_point)
      if not endpoint then
        errors[#errors + 1] = fmt("bad cassandra contact point '%s': %s",
                                  contact_point, err)

      elseif endpoint.port then
        errors[#errors + 1] = fmt("bad cassandra contact point '%s': %s",
                                  contact_point,
                                  "port must be specified in cassandra_port")
      end
    end

    -- cache settings check

    if conf.db_update_propagation == 0 then
      log.warn("You are using Cassandra but your 'db_update_propagation' " ..
               "setting is set to '0' (default). Due to the distributed "  ..
               "nature of Cassandra, you should increase this value.")
    end
  end

  for _, prefix in ipairs({ "proxy_", "admin_", "status_" }) do
    local listen = conf[prefix .. "listen"]

    local ssl_enabled = find(concat(listen, ",") .. " ", "%sssl[%s,]") ~= nil
    if not ssl_enabled and prefix == "proxy_" then
      ssl_enabled = find(concat(conf.stream_listen, ",") .. " ", "%sssl[%s,]") ~= nil
    end

    if prefix == "proxy_" then
      prefix = ""
    end

    if ssl_enabled then
      conf.ssl_enabled = true

      local ssl_cert = conf[prefix .. "ssl_cert"]
      local ssl_cert_key = conf[prefix .. "ssl_cert_key"]

      if #ssl_cert > 0 and #ssl_cert_key == 0 then
        errors[#errors + 1] = prefix .. "ssl_cert_key must be specified"

      elseif #ssl_cert_key > 0 and #ssl_cert == 0 then
        errors[#errors + 1] = prefix .. "ssl_cert must be specified"

      elseif #ssl_cert ~= #ssl_cert_key then
        errors[#errors + 1] = prefix .. "ssl_cert was specified " .. #ssl_cert .. " times while " ..
          prefix .. "ssl_cert_key was specified " .. #ssl_cert_key .. " times"
      end

      if ssl_cert then
        for i, cert in ipairs(ssl_cert) do
          if not exists(cert) then
            cert = try_decode_base64(cert)
            ssl_cert[i] = cert
            local _, err = openssl_x509.new(cert)
            if err then
              errors[#errors + 1] = prefix .. "ssl_cert: failed loading certificate from " .. cert
            end
          end
        end
        conf[prefix .. "ssl_cert"] = ssl_cert
      end

      if ssl_cert_key then
        for i, cert_key in ipairs(ssl_cert_key) do
          if not exists(cert_key) then
            cert_key = try_decode_base64(cert_key)
            ssl_cert_key[i] = cert_key
            local _, err = openssl_pkey.new(cert_key)
            if err then
              errors[#errors + 1] = prefix .. "ssl_cert_key: failed loading key from " .. cert_key
            end
          end
        end
        conf[prefix .. "ssl_cert_key"] = ssl_cert_key
      end
    end
  end

  if conf.client_ssl then
    local client_ssl_cert = conf.client_ssl_cert
    local client_ssl_cert_key = conf.client_ssl_cert_key

    if client_ssl_cert and not client_ssl_cert_key then
      errors[#errors + 1] = "client_ssl_cert_key must be specified"

    elseif client_ssl_cert_key and not client_ssl_cert then
      errors[#errors + 1] = "client_ssl_cert must be specified"
    end

    if client_ssl_cert and not exists(client_ssl_cert) then
      client_ssl_cert = try_decode_base64(client_ssl_cert)
      conf.client_ssl_cert = client_ssl_cert
      local _, err = openssl_x509.new(client_ssl_cert)
      if err then
        errors[#errors + 1] = "client_ssl_cert: failed loading certificate from " .. client_ssl_cert
      end
    end

    if client_ssl_cert_key and not exists(client_ssl_cert_key) then
      client_ssl_cert_key = try_decode_base64(client_ssl_cert_key)
      conf.client_ssl_cert_key = client_ssl_cert_key
      local _, err = openssl_pkey.new(client_ssl_cert_key)
      if err then
        errors[#errors + 1] = "client_ssl_cert_key: failed loading key from " ..
                               client_ssl_cert_key
      end
    end
  end

  if conf.pg_ssl then
    if conf.pg_ssl_cert and not conf.pg_ssl_cert_key then
      errors[#errors + 1] = "pg_ssl_cert_key must be specified"

    elseif conf.pg_ssl_cert_key and not conf.pg_ssl_cert then
      errors[#errors + 1] = "pg_ssl_cert must be specified"
    end

    if conf.pg_ssl_cert and not pl_path.exists(conf.pg_ssl_cert) then
      errors[#errors + 1] = "pg_ssl_cert: no such file at " ..
                          conf.pg_ssl_cert
    end

    if conf.pg_ssl_cert_key and not pl_path.exists(conf.pg_ssl_cert_key) then
      errors[#errors + 1] = "pg_ssl_cert_key: no such file at " ..
                          conf.pg_ssl_cert_key
    end
  end

  -- enterprise validations
  ee_conf_loader.validate(conf, errors)

  if conf.lua_ssl_trusted_certificate then
    local new_paths = {}

    for _, trusted_cert in ipairs(conf.lua_ssl_trusted_certificate) do
      if trusted_cert == "system" then
        local system_path, err = utils.get_system_trusted_certs_filepath()
        if system_path then
          trusted_cert = system_path

        elseif not ngx.IS_CLI then
          log.info("lua_ssl_trusted_certificate: unable to locate system bundle: " .. err ..
                   ". If you are using TLS connections, consider specifying " ..
                   "\"lua_ssl_trusted_certificate\" manually")
        end
      end

      if trusted_cert ~= "system" then
        if not exists(trusted_cert) then
          trusted_cert = try_decode_base64(trusted_cert)
          local _, err = openssl_x509.new(trusted_cert)
          if err then
            errors[#errors + 1] = "lua_ssl_trusted_certificate: " ..
                                  "failed loading certificate from " ..
                                  trusted_cert
          end
        end

        new_paths[#new_paths + 1] = trusted_cert
      end
    end

    conf.lua_ssl_trusted_certificate = new_paths
  end

  if conf.ssl_cipher_suite ~= "custom" then
    local suite = cipher_suites[conf.ssl_cipher_suite]
    if suite then
      conf.ssl_ciphers = suite.ciphers
      conf.nginx_http_ssl_protocols = suite.protocols
      conf.nginx_http_ssl_prefer_server_ciphers = suite.prefer_server_ciphers
      conf.nginx_stream_ssl_protocols = suite.protocols
      conf.nginx_stream_ssl_prefer_server_ciphers = suite.prefer_server_ciphers

      -- There is no secure predefined one for old at the moment (and it's too slow to generate one).
      -- Intermediate (the default) forcibly sets this to predefined ffdhe2048 group.
      -- Modern just forcibly sets this to nil as there are no ciphers that need it.
      if conf.ssl_cipher_suite ~= "old" then
        conf.ssl_dhparam = suite.dhparams
        conf.nginx_http_ssl_dhparam = suite.dhparams
        conf.nginx_stream_ssl_dhparam = suite.dhparams
      end

    else
      errors[#errors + 1] = "Undefined cipher suite " .. tostring(conf.ssl_cipher_suite)
    end
  end

  if conf.ssl_dhparam then
    if not is_predefined_dhgroup(conf.ssl_dhparam)
       and not exists(conf.ssl_dhparam) then
      conf.ssl_dhparam = try_decode_base64(conf.ssl_dhparam)
      local _, err = openssl_pkey.new(
        {
          type = "DH",
          param = conf.ssl_dhparam
        }
      )
      if err then
        errors[#errors + 1] = "ssl_dhparam: failed loading certificate from "
                              .. conf.ssl_dhparam
      end
    end

  else
    for _, key in ipairs({ "nginx_http_ssl_dhparam", "nginx_stream_ssl_dhparam" }) do
      local file = conf[key]
      if file and not is_predefined_dhgroup(file) and not exists(file) then
        errors[#errors + 1] = key .. ": no such file at " .. file
      end
    end
  end

  if conf.headers then
    for _, token in ipairs(conf.headers) do
      if token ~= "off" and not HEADER_KEY_TO_NAME[lower(token)] then
        errors[#errors + 1] = fmt("headers: invalid entry '%s'",
                                  tostring(token))
      end
    end
  end

  if conf.dns_resolver then
    for _, server in ipairs(conf.dns_resolver) do
      local dns = utils.normalize_ip(server)

      if not dns or dns.type == "name" then
        errors[#errors + 1] = "dns_resolver must be a comma separated list " ..
                              "in the form of IPv4/6 or IPv4/6:port, got '"  ..
                              server .. "'"
      end
    end
  end

  if conf.dns_hostsfile then
    if not pl_path.isfile(conf.dns_hostsfile) then
      errors[#errors + 1] = "dns_hostsfile: file does not exist"
    end
  end

  if conf.dns_order then
    local allowed = { LAST = true, A = true, AAAA = true,
                      CNAME = true, SRV = true }

    for _, name in ipairs(conf.dns_order) do
      if not allowed[upper(name)] then
        errors[#errors + 1] = fmt("dns_order: invalid entry '%s'",
                                  tostring(name))
      end
    end
  end

  if not conf.lua_package_cpath then
    conf.lua_package_cpath = ""
  end

  -- checking the trusted ips
  for _, address in ipairs(conf.trusted_ips) do
    if not utils.is_valid_ip_or_cidr(address) and address ~= "unix:" then
      errors[#errors + 1] = "trusted_ips must be a comma separated list in " ..
                            "the form of IPv4 or IPv6 address or CIDR "      ..
                            "block or 'unix:', got '" .. address .. "'"
    end
  end

  if conf.pg_max_concurrent_queries < 0 then
    errors[#errors + 1] = "pg_max_concurrent_queries must be greater than 0"
  end

  if conf.pg_max_concurrent_queries ~= floor(conf.pg_max_concurrent_queries) then
    errors[#errors + 1] = "pg_max_concurrent_queries must be an integer greater than 0"
  end

  if conf.pg_semaphore_timeout < 0 then
    errors[#errors + 1] = "pg_semaphore_timeout must be greater than 0"
  end

  if conf.pg_semaphore_timeout ~= floor(conf.pg_semaphore_timeout) then
    errors[#errors + 1] = "pg_semaphore_timeout must be an integer greater than 0"
  end

  if conf.pg_ro_max_concurrent_queries then
    if conf.pg_ro_max_concurrent_queries < 0 then
      errors[#errors + 1] = "pg_ro_max_concurrent_queries must be greater than 0"
    end

    if conf.pg_ro_max_concurrent_queries ~= floor(conf.pg_ro_max_concurrent_queries) then
      errors[#errors + 1] = "pg_ro_max_concurrent_queries must be an integer greater than 0"
    end
  end

  if conf.pg_ro_semaphore_timeout then
    if conf.pg_ro_semaphore_timeout < 0 then
      errors[#errors + 1] = "pg_ro_semaphore_timeout must be greater than 0"
    end

    if conf.pg_ro_semaphore_timeout ~= floor(conf.pg_ro_semaphore_timeout) then
      errors[#errors + 1] = "pg_ro_semaphore_timeout must be an integer greater than 0"
    end
  end

  if conf.worker_state_update_frequency <= 0 then
    errors[#errors + 1] = "worker_state_update_frequency must be greater than 0"
  end

  if conf.role == "control_plane" then
    if #conf.admin_listen < 1 or strip(conf.admin_listen[1]) == "off" then
      errors[#errors + 1] = "admin_listen must be specified when role = \"control_plane\""
    end

    if conf.cluster_mtls == "pki" and not conf.cluster_ca_cert then
      errors[#errors + 1] = "cluster_ca_cert must be specified when cluster_mtls = \"pki\""
    end

    if #conf.cluster_listen < 1 or strip(conf.cluster_listen[1]) == "off" then
      errors[#errors + 1] = "cluster_listen must be specified when role = \"control_plane\""
    end

    if conf.database == "off" then
      errors[#errors + 1] = "in-memory storage can not be used when role = \"control_plane\""
    end

    if conf.cluster_mtls == "pki_check_cn" then
      if not conf.cluster_ca_cert then
        errors[#errors + 1] = "cluster_ca_cert must be specified when cluster_mtls = \"pki_check_cn\""
      end

      local cluster_cert, err = pl_file.read(conf.cluster_cert)
      if not cluster_cert then
        errors[#errors + 1] = "unable to open cluster_cert file \"" .. conf.cluster_cert .. "\": "..err

      else
        cluster_cert, err = openssl_x509.new(cluster_cert, "PEM")
        if err then
          errors[#errors + 1] = "cluster_cert file is not a valid PEM certificate: "..err

        elseif not conf.cluster_allowed_common_names then
          local cn, cn_parent = utils.get_cn_parent_domain(cluster_cert)
          if not cn then
            errors[#errors + 1] = "unable to get CommonName of cluster_cert: " .. cn
          elseif not cn_parent then
            errors[#errors + 1] = "cluster_cert is a certificate with " ..
                            "top level domain: \"" .. cn .. "\", this is insufficient " ..
                            "to verify Data Plane identity when cluster_mtls = \"pki_check_cn\""
          end
        end
      end
    end

  elseif conf.role == "data_plane" then
    if #conf.proxy_listen < 1 or strip(conf.proxy_listen[1]) == "off" then
      errors[#errors + 1] = "proxy_listen must be specified when role = \"data_plane\""
    end

    if conf.database ~= "off" then
      errors[#errors + 1] = "only in-memory storage can be used when role = \"data_plane\"\n" ..
                            "Hint: set database = off in your kong.conf"
    end

    if not conf.lua_ssl_trusted_certificate then
      conf.lua_ssl_trusted_certificate = {}
    end

    if conf.cluster_mtls == "shared" then
      insert(conf.lua_ssl_trusted_certificate, conf.cluster_cert)

    elseif conf.cluster_mtls == "pki" then
      insert(conf.lua_ssl_trusted_certificate, conf.cluster_ca_cert)
    end
  end

  if conf.cluster_data_plane_purge_delay < 60 then
    errors[#errors + 1] = "cluster_data_plane_purge_delay must be 60 or greater"
  end

  if conf.cluster_max_payload < 4194304 then
    errors[#errors + 1] = "cluster_max_payload must be 4194304 (4MB) or greater"
  end

  if conf.role == "control_plane" or conf.role == "data_plane" then
    local cluster_cert = conf.cluster_cert
    local cluster_cert_key = conf.cluster_cert_key
    local cluster_ca_cert = conf.cluster_ca_cert

    if not cluster_cert or not cluster_cert_key then
      errors[#errors + 1] = "cluster certificate and key must be provided to use Hybrid mode"

    else
      if not exists(cluster_cert) then
        cluster_cert = try_decode_base64(cluster_cert)
        conf.cluster_cert = cluster_cert
        local _, err = openssl_x509.new(cluster_cert)
        if err then
          errors[#errors + 1] = "cluster_cert: failed loading certificate from " .. cluster_cert
        end
<<<<<<< HEAD
=======
      end

      if not exists(cluster_cert_key) then
        cluster_cert_key = try_decode_base64(cluster_cert_key)
        conf.cluster_cert_key = cluster_cert_key
        local _, err = openssl_pkey.new(cluster_cert_key)
        if err then
          errors[#errors + 1] = "cluster_cert_key: failed loading key from " .. cluster_cert_key
        end
>>>>>>> bc411233
      end
    end

<<<<<<< HEAD
      if not exists(cluster_cert_key) then
        cluster_cert_key = try_decode_base64(cluster_cert_key)
        conf.cluster_cert_key = cluster_cert_key
        local _, err = openssl_pkey.new(cluster_cert_key)
        if err then
          errors[#errors + 1] = "cluster_cert_key: failed loading key from " .. cluster_cert_key
        end
      end
    end

=======
>>>>>>> bc411233
    if cluster_ca_cert and not exists(cluster_ca_cert) then
      cluster_ca_cert = try_decode_base64(cluster_ca_cert)
      conf.cluster_ca_cert = cluster_ca_cert
      local _, err = openssl_x509.new(cluster_ca_cert)
      if err then
        errors[#errors + 1] = "cluster_ca_cert: failed loading certificate from " ..
                              cluster_ca_cert
      end
    end
  end

  if conf.upstream_keepalive_pool_size < 0 then
    errors[#errors + 1] = "upstream_keepalive_pool_size must be 0 or greater"
  end

  if conf.upstream_keepalive_max_requests < 0 then
    errors[#errors + 1] = "upstream_keepalive_max_requests must be 0 or greater"
  end

  if conf.upstream_keepalive_idle_timeout < 0 then
    errors[#errors + 1] = "upstream_keepalive_idle_timeout must be 0 or greater"
  end

  if conf.opentelemetry_tracing and #conf.opentelemetry_tracing > 0 then
    local instrumentation = require "kong.tracing.instrumentation"
    local available_types_map = tablex.deepcopy(instrumentation.available_types)
    available_types_map["all"] = true
    available_types_map["off"] = true
    available_types_map["request"] = true

    for _, trace_type in ipairs(conf.opentelemetry_tracing) do
      if not available_types_map[trace_type] then
        errors[#errors + 1] = "invalid opentelemetry tracing type: " .. trace_type
      end
    end

    if #conf.opentelemetry_tracing > 1
      and tablex.find(conf.opentelemetry_tracing, "off")
    then
      errors[#errors + 1] = "invalid opentelemetry tracing types: off, other types are mutually exclusive"
    end

    if conf.opentelemetry_tracing_sampling_rate < 0 or conf.opentelemetry_tracing_sampling_rate > 1 then
      errors[#errors + 1] = "opentelemetry_tracing_sampling_rate must be between 0 and 1"
    end
  end

  return #errors == 0, errors[1], errors
end


local function overrides(k, default_v, opts, file_conf, arg_conf)
  opts = opts or {}

  local value -- definitive value for this property
  local escape -- whether to escape a value's octothorpes

  -- default values have lowest priority

  if file_conf and file_conf[k] == nil and not opts.no_defaults then
    -- PL will ignore empty strings, so we need a placeholder (NONE)
    value = default_v == "NONE" and "" or default_v

  else
    value = file_conf[k] -- given conf values have middle priority
  end

  if opts.defaults_only then
    return value, k
  end

  if not opts.from_kong_env then
    -- environment variables have higher priority

    local env_name = "KONG_" .. upper(k)
    local env = getenv(env_name)
    if env ~= nil then
      local to_print = env

      if CONF_SENSITIVE[k] then
        to_print = CONF_SENSITIVE_PLACEHOLDER
      end

      log.debug('%s ENV found with "%s"', env_name, to_print)

      value = env
      escape = true
    end
  end

  -- arg_conf have highest priority
  if arg_conf and arg_conf[k] ~= nil then
    value = arg_conf[k]
    escape = true
  end

  if escape and type(value) == "string" then
    -- Escape "#" in env vars or overrides to avoid them being mangled by
    -- comments stripping logic.
    repeat
      local s, n = gsub(value, [[([^\])#]], [[%1\#]])
      value = s
    until n == 0
  end

  return value, k
end


local function parse_nginx_directives(dyn_namespace, conf, injected_in_namespace)
  conf = conf or {}
  local directives = {}

  for k, v in pairs(conf) do
    if type(k) == "string" and not injected_in_namespace[k] then
      local directive = match(k, dyn_namespace.prefix .. "(.+)")
      if directive then
        if v ~= "NONE" and not dyn_namespace.ignore[directive] then
          insert(directives, { name = directive, value = v })
        end

        injected_in_namespace[k] = true
      end
    end
  end

  return directives
end


local function aliased_properties(conf)
  for property_name, v_schema in pairs(CONF_INFERENCES) do
    local alias = v_schema.alias

    if alias and conf[property_name] ~= nil and conf[alias.replacement] == nil then
      if alias.alias then
        conf[alias.replacement] = alias.alias(conf)
      else
        local value = conf[property_name]
        if type(value) == "boolean" then
          value = value and "on" or "off"
        end
        conf[alias.replacement] = tostring(value)
      end
    end
  end
end


local function deprecated_properties(conf, opts)
  for property_name, v_schema in pairs(CONF_INFERENCES) do
    local deprecated = v_schema.deprecated

    if deprecated and conf[property_name] ~= nil then
      if not opts.from_kong_env then
        if deprecated.value then
            log.warn("the configuration value '%s' for configuration property '%s' is deprecated", deprecated.value, property_name)
        end
        if deprecated.replacement then
          log.warn("the '%s' configuration property is deprecated, use " ..
                     "'%s' instead", property_name, deprecated.replacement)
        else
          log.warn("the '%s' configuration property is deprecated",
                   property_name)
        end
      end

      if deprecated.alias then
        deprecated.alias(conf)
      end
    end
  end
end


local function dynamic_properties(conf)
  for property_name, v_schema in pairs(CONF_INFERENCES) do
    local value = conf[property_name]
    if value ~= nil then
      local directives = v_schema.directives
      if directives then
        for _, directive in ipairs(directives) do
          if not conf[directive] then
            if type(value) == "boolean" then
              value = value and "on" or "off"
            end
            conf[directive] = value
          end
        end
      end
    end
  end
end


--- Load Kong configuration file
-- The loaded configuration will only contain properties read from the
-- passed configuration file (properties are not merged with defaults or
-- environment variables)
-- @param[type=string] Path to a configuration file.
local function load_config_file(path)
  assert(type(path) == "string")

  local f, err = pl_file.read(path)
  if not f then
    return nil, err
  end

  local s = pl_stringio.open(f)
  local conf, err = pl_config.read(s, {
    smart = false,
    list_delim = "_blank_" -- mandatory but we want to ignore it
  })
  s:close()
  if not conf then
    return nil, err
  end

  return conf
end


--- Load Kong configuration
-- The loaded configuration will have all properties from the default config
-- merged with the (optionally) specified config file, environment variables
-- and values specified in the `custom_conf` argument.
-- Values will then be validated and additional values (such as `proxy_port` or
-- `plugins`) will be appended to the final configuration table.
-- @param[type=string] path (optional) Path to a configuration file.
-- @param[type=table] custom_conf A key/value table with the highest precedence.
-- @treturn table A table holding a valid configuration.
local function load(path, custom_conf, opts)
  opts = opts or {}

  ------------------------
  -- Default configuration
  ------------------------

  -- load defaults, they are our mandatory base
  local s = pl_stringio.open(kong_default_conf)
  local defaults, err = pl_config.read(s, {
    smart = false,
    list_delim = "_blank_" -- mandatory but we want to ignore it
  })
  s:close()
  if not defaults then
    return nil, "could not load default conf: " .. err
  end

  ---------------------
  -- Configuration file
  ---------------------

  local from_file_conf = {}
  if path and not exists(path) then
    -- file conf has been specified and must exist
    return nil, "no file at: " .. path
  end

  if not path then
    -- try to look for a conf in default locations, but no big
    -- deal if none is found: we will use our defaults.
    for _, default_path in ipairs(DEFAULT_PATHS) do
      if exists(default_path) then
        path = default_path
        break
      end

      log.verbose("no config file found at %s", default_path)
    end
  end

  if not path then
    -- still no file in default locations
    log.verbose("no config file, skip loading")

  else
    log.verbose("reading config file at %s", path)

    from_file_conf, err = load_config_file(path)
    if not from_file_conf then
      return nil, "could not load config file: " .. err
    end
  end

  -----------------------
  -- Merging & validation
  -----------------------

  do
    -- find dynamic keys that need to be loaded
    local dynamic_keys = {}

    local function add_dynamic_keys(t)
      t = t or {}

      for property_name, v_schema in pairs(CONF_INFERENCES) do
        local directives = v_schema.directives
        if directives then
          local v = t[property_name]
          if v then
            if type(v) == "boolean" then
              v = v and "on" or "off"
            end

            tostring(v)

            for _, directive in ipairs(directives) do
              dynamic_keys[directive] = true
              t[directive] = v
            end
          end
        end
      end
    end

    local function find_dynamic_keys(dyn_prefix, t)
      t = t or {}

      for k, v in pairs(t) do
        local directive = match(k, "^(" .. dyn_prefix .. ".+)")
        if directive then
          dynamic_keys[directive] = true

          if type(v) == "boolean" then
            v = v and "on" or "off"
          end

          t[k] = tostring(v)
        end
      end
    end

    local kong_env_vars = {}

    do
      -- get env vars prefixed with KONG_<dyn_key_prefix>
      local env_vars, err = env.read_all()
      if err then
        return nil, err
      end

      for k, v in pairs(env_vars) do
        local kong_var = match(lower(k), "^kong_(.+)")
        if kong_var then
          -- the value will be read in `overrides()`
          kong_env_vars[kong_var] = true
        end
      end
    end

    add_dynamic_keys(defaults)
    add_dynamic_keys(custom_conf)
    add_dynamic_keys(kong_env_vars)
    add_dynamic_keys(from_file_conf)

    for _, dyn_namespace in ipairs(DYNAMIC_KEY_NAMESPACES) do
      find_dynamic_keys(dyn_namespace.prefix, defaults) -- tostring() defaults
      find_dynamic_keys(dyn_namespace.prefix, custom_conf)
      find_dynamic_keys(dyn_namespace.prefix, kong_env_vars)
      find_dynamic_keys(dyn_namespace.prefix, from_file_conf)
    end

    -- union (add dynamic keys to `defaults` to prevent removal of the keys
    -- during the intersection that happens later)
    defaults = tablex.merge(dynamic_keys, defaults, true)
  end

  -- merge file conf, ENV variables, and arg conf (with precedence)
  local user_conf = tablex.pairmap(overrides, defaults,
                                   tablex.union(opts, { no_defaults = true, }),
                                   from_file_conf, custom_conf)

  if not opts.starting then
    log.disable()
  end

  aliased_properties(user_conf)
  dynamic_properties(user_conf)
  deprecated_properties(user_conf, opts)

  -- merge user_conf with defaults
  local conf = tablex.pairmap(overrides, defaults,
                              tablex.union(opts, { defaults_only = true, }),
                              user_conf)

  ---------------------------------
  -- Dereference process references
  ---------------------------------

  local loaded_vaults
  local refs
  do
    -- validation
    local vaults_array = infer_value(conf.vaults, CONF_INFERENCES["vaults"].typ, opts)

    -- merge vaults
    local vaults = {}

    if #vaults_array > 0 and vaults_array[1] ~= "off" then
      for i = 1, #vaults_array do
        local vault_name = strip(vaults_array[i])
        if vault_name ~= "off" then
          if vault_name == "bundled" then
            vaults = tablex.merge(constants.BUNDLED_VAULTS, vaults, true)

          else
            vaults[vault_name] = true
          end
        end
      end
    end

    loaded_vaults = setmetatable(vaults, _nop_tostring_mt)

    if get_phase() == "init" then
      local secrets = getenv("KONG_PROCESS_SECRETS")
      if secrets then
        C.unsetenv("KONG_PROCESS_SECRETS")

      else
        local path = pl_path.join(abspath(ngx.config.prefix()), unpack(PREFIX_PATHS.kong_process_secrets))
        if exists(path) then
          secrets, err = pl_file.read(path, true)
          pl_file.delete(path)
          if not secrets then
            return nil, fmt("failed to read process secrets file: %s", err)
          end
        end
      end

      if secrets then
        secrets, err = process_secrets.deserialize(secrets, path)
        if not secrets then
          return nil, err
        end

        for k, deref in pairs(secrets) do
          local v = infer_value(conf[k], "string", opts)
          if refs then
            refs[k] = v
          else
            refs = setmetatable({ [k] = v }, _nop_tostring_mt)
          end

          conf[k] = deref
        end
      end

    else
      local vault_conf = { loaded_vaults = loaded_vaults }
      for k, v in pairs(conf) do
        if sub(k, 1, 6) == "vault_" then
          vault_conf[k] = infer_value(v, "string", opts)
        end
      end

      local vault = require("kong.pdk.vault").new({ configuration = vault_conf })

      for k, v in pairs(conf) do
        v = infer_value(v, "string", opts)
        if vault.is_reference(v) then
          if refs then
            refs[k] = v
          else
            refs = setmetatable({ [k] = v }, _nop_tostring_mt)
          end

          local deref, deref_err = vault.get(v)
          if deref == nil or deref_err then
            return nil, fmt("failed to dereference '%s': %s for config option '%s'", v, deref_err, k)
          end

          if deref ~= nil then
            conf[k] = deref
          end
        end
      end
    end
  end

  -- validation
  local ok, err, errors = check_and_infer(conf, opts)

  if not opts.starting then
    log.enable()
  end

  if not ok then
    return nil, err, errors
  end

  conf = tablex.merge(conf, defaults) -- intersection (remove extraneous properties)

  conf.loaded_vaults = loaded_vaults
  conf["$refs"] = refs

  local default_nginx_main_user = false
  local default_nginx_user = false

  do
    -- nginx 'user' directive
    local user = gsub(strip(conf.nginx_main_user), "%s+", " ")
    if user == "nobody" or user == "nobody nobody" then
      conf.nginx_main_user = nil

    elseif user == "kong" or user == "kong kong" then
      default_nginx_main_user = true
    end

    local user = gsub(strip(conf.nginx_user), "%s+", " ")
    if user == "nobody" or user == "nobody nobody" then
      conf.nginx_user = nil

    elseif user == "kong" or user == "kong kong" then
      default_nginx_user = true
    end
  end

  if C.getpwnam("kong") == nil or C.getgrnam("kong") == nil then
    if default_nginx_main_user == true and default_nginx_user == true then
      conf.nginx_user = nil
      conf.nginx_main_user = nil
    end
  end

  do
    local injected_in_namespace = {}

    -- nginx directives from conf
    for _, dyn_namespace in ipairs(DYNAMIC_KEY_NAMESPACES) do
      if dyn_namespace.injected_conf_name then
        injected_in_namespace[dyn_namespace.injected_conf_name] = true

        local directives = parse_nginx_directives(dyn_namespace, conf,
          injected_in_namespace)
        conf[dyn_namespace.injected_conf_name] = setmetatable(directives,
          _nop_tostring_mt)
      end
    end

    -- TODO: Deprecated, but kept for backward compatibility.
    for _, dyn_namespace in ipairs(DEPRECATED_DYNAMIC_KEY_NAMESPACES) do
      if conf[dyn_namespace.injected_conf_name] then
        conf[dyn_namespace.previous_conf_name] = conf[dyn_namespace.injected_conf_name]
      end
    end
  end

  do
    -- print alphabetically-sorted values
    local conf_arr = {}

    for k, v in pairs(conf) do
      local to_print = v
      if CONF_SENSITIVE[k] then
        to_print = "******"
      end

      conf_arr[#conf_arr+1] = k .. " = " .. pl_pretty.write(to_print, "")
    end

    sort(conf_arr)

    for i = 1, #conf_arr do
      log.debug(conf_arr[i])
    end
  end

  -----------------------------
  -- Additional injected values
  -----------------------------

  do
    -- merge plugins
    local plugins = {}

    if #conf.plugins > 0 and conf.plugins[1] ~= "off" then
      for i = 1, #conf.plugins do
        local plugin_name = strip(conf.plugins[i])
        if plugin_name ~= "off" then
          if plugin_name == "bundled" then
            plugins = tablex.merge(constants.BUNDLED_PLUGINS, plugins, true)

          else
            plugins[plugin_name] = true
          end
        end
      end
    end

    conf.loaded_plugins = setmetatable(plugins, _nop_tostring_mt)
  end

  -- temporary workaround: inject an shm for prometheus plugin if needed
  -- TODO: allow plugins to declare shm dependencies that are automatically
  -- injected
  if conf.loaded_plugins["prometheus"] then
    local http_directives = conf["nginx_http_directives"]
    local found = false

    for _, directive in pairs(http_directives) do
      if directive.name == "lua_shared_dict"
         and find(directive.value, "prometheus_metrics", nil, true)
      then
         found = true
         break
      end
    end

    if not found then
      insert(http_directives, {
        name  = "lua_shared_dict",
        value = "prometheus_metrics 5m",
      })
    end

    local stream_directives = conf["nginx_stream_directives"]
    local found = false

    for _, directive in pairs(stream_directives) do
      if directive.name == "lua_shared_dict"
        and find(directive.value, "stream_prometheus_metrics", nil, true)
      then
        found = true
        break
      end
    end

    if not found then
      insert(stream_directives, {
        name  = "lua_shared_dict",
        value = "stream_prometheus_metrics 5m",
      })
    end
  end

  for _, dyn_namespace in ipairs(DYNAMIC_KEY_NAMESPACES) do
    if dyn_namespace.injected_conf_name then
      sort(conf[dyn_namespace.injected_conf_name], function(a, b)
        return a.name < b.name
      end)
    end
  end

  ok, err = listeners.parse(conf, {
    { name = "proxy_listen",   subsystem = "http",   ssl_flag = "proxy_ssl_enabled" },
    { name = "stream_listen",  subsystem = "stream", ssl_flag = "stream_proxy_ssl_enabled" },
    { name = "admin_listen",   subsystem = "http",   ssl_flag = "admin_ssl_enabled" },
    { name = "status_listen",  flags = { "ssl" },    ssl_flag = "status_ssl_enabled" },
    { name = "cluster_listen", subsystem = "http" },
  })
  if not ok then
    return nil, err
  end

  do
    -- load headers configuration
    local enabled_headers = {}

    for _, v in pairs(HEADER_KEY_TO_NAME) do
      enabled_headers[v] = false
    end

    if #conf.headers > 0 and conf.headers[1] ~= "off" then
      for _, token in ipairs(conf.headers) do
        if token ~= "off" then
          enabled_headers[HEADER_KEY_TO_NAME[lower(token)]] = true
        end
      end
    end

    if enabled_headers.server_tokens then
      enabled_headers[HEADERS.VIA] = true
      enabled_headers[HEADERS.SERVER] = true
    end

    if enabled_headers.latency_tokens then
      enabled_headers[HEADERS.PROXY_LATENCY] = true
      enabled_headers[HEADERS.RESPONSE_LATENCY] = true
      enabled_headers[HEADERS.ADMIN_LATENCY] = true
      enabled_headers[HEADERS.UPSTREAM_LATENCY] = true
    end

    conf.enabled_headers = setmetatable(enabled_headers, _nop_tostring_mt)
  end

  -- load absolute paths
  conf.prefix = abspath(conf.prefix)

  for _, prefix in ipairs({ "ssl", "admin_ssl", "status_ssl", "client_ssl", "cluster" }) do
    local ssl_cert = conf[prefix .. "_cert"]
    local ssl_cert_key = conf[prefix .. "_cert_key"]

    if ssl_cert and ssl_cert_key then
      if type(ssl_cert) == "table" then
        for i, cert in ipairs(ssl_cert) do
          if exists(ssl_cert[i]) then
            ssl_cert[i] = abspath(cert)
          end
        end

      elseif exists(ssl_cert) then
        conf[prefix .. "_cert"] = abspath(ssl_cert)
      end

      if type(ssl_cert_key) == "table" then
        for i, key in ipairs(ssl_cert_key) do
          if exists(ssl_cert_key[i]) then
            ssl_cert_key[i] = abspath(key)
          end
        end

      elseif exists(ssl_cert_key) then
        conf[prefix .. "_cert_key"] = abspath(ssl_cert_key)
      end
    end
  end

  if conf.cluster_ca_cert and exists(conf.cluster_ca_cert) then
    conf.cluster_ca_cert = abspath(conf.cluster_ca_cert)
  end

  local ssl_enabled = conf.proxy_ssl_enabled or
                      conf.stream_proxy_ssl_enabled or
                      conf.admin_ssl_enabled or
                      conf.status_ssl_enabled
  
  for _, name in ipairs({ "nginx_http_directives", "nginx_stream_directives" }) do
    for i, directive in ipairs(conf[name]) do
      if directive.name == "ssl_dhparam" then
        if is_predefined_dhgroup(directive.value) then
          if ssl_enabled then
            directive.value = abspath(pl_path.join(conf.prefix, "ssl", directive.value .. ".pem"))

          else
            remove(conf[name], i)
          end

        elseif exists(directive.value) then
          directive.value = abspath(directive.value)
        end

        break
      end
    end
  end

  ok, err = ee_conf_loader.load(conf)
  if not ok then
    return nil, err
  end

  if conf.lua_ssl_trusted_certificate
     and #conf.lua_ssl_trusted_certificate > 0 then

    conf.lua_ssl_trusted_certificate = tablex.map(
      function(cert)
        if exists(cert) then
          return abspath(cert)
        end
        return cert
      end,
      conf.lua_ssl_trusted_certificate
    )

    conf.lua_ssl_trusted_certificate_combined =
      abspath(pl_path.join(conf.prefix, ".ca_combined"))
  end

  if conf.pg_ssl_cert and conf.pg_ssl_cert_key then
    conf.pg_ssl_cert = pl_path.abspath(conf.pg_ssl_cert)
    conf.pg_ssl_cert_key = pl_path.abspath(conf.pg_ssl_cert_key)
  end

  -- attach prefix files paths
  for property, t_path in pairs(PREFIX_PATHS) do
    conf[property] = pl_path.join(conf.prefix, unpack(t_path))
  end

  log.verbose("prefix in use: %s", conf.prefix)

  -- initialize the dns client, so the globally patched tcp.connect method
  -- will work from here onwards.
  assert(require("kong.tools.dns")(conf))

  return setmetatable(conf, nil) -- remove Map mt
end


return setmetatable({
  load = load,

  load_config_file = load_config_file,

  add_default_path = function(path)
    DEFAULT_PATHS[#DEFAULT_PATHS+1] = path
  end,

  remove_sensitive = function(conf)
    local purged_conf = tablex.deepcopy(conf)

    local refs = purged_conf["$refs"]
    if type(refs) == "table" then
      for k, v in pairs(refs) do
        if not CONF_SENSITIVE[k] then
          purged_conf[k] = v
        end
      end
      purged_conf["$refs"] = nil
    end

    for k in pairs(CONF_SENSITIVE) do
      if purged_conf[k] then
        purged_conf[k] = CONF_SENSITIVE_PLACEHOLDER
      end
    end

    return purged_conf
  end,
}, {
  __call = function(_, ...)
    return load(...)
  end,
})<|MERGE_RESOLUTION|>--- conflicted
+++ resolved
@@ -11,10 +11,7 @@
 local process_secrets = require "kong.cmd.utils.process_secrets"
 local openssl_pkey = require "resty.openssl.pkey"
 local openssl_x509 = require "resty.openssl.x509"
-<<<<<<< HEAD
 local openssl_version = require "resty.openssl.version"
-=======
->>>>>>> bc411233
 local pl_stringio = require "pl.stringio"
 local pl_stringx = require "pl.stringx"
 local constants = require "kong.constants"
@@ -1154,8 +1151,6 @@
         if err then
           errors[#errors + 1] = "cluster_cert: failed loading certificate from " .. cluster_cert
         end
-<<<<<<< HEAD
-=======
       end
 
       if not exists(cluster_cert_key) then
@@ -1165,23 +1160,9 @@
         if err then
           errors[#errors + 1] = "cluster_cert_key: failed loading key from " .. cluster_cert_key
         end
->>>>>>> bc411233
-      end
-    end
-
-<<<<<<< HEAD
-      if not exists(cluster_cert_key) then
-        cluster_cert_key = try_decode_base64(cluster_cert_key)
-        conf.cluster_cert_key = cluster_cert_key
-        local _, err = openssl_pkey.new(cluster_cert_key)
-        if err then
-          errors[#errors + 1] = "cluster_cert_key: failed loading key from " .. cluster_cert_key
-        end
-      end
-    end
-
-=======
->>>>>>> bc411233
+      end
+    end
+
     if cluster_ca_cert and not exists(cluster_ca_cert) then
       cluster_ca_cert = try_decode_base64(cluster_ca_cert)
       conf.cluster_ca_cert = cluster_ca_cert
@@ -1909,7 +1890,7 @@
                       conf.stream_proxy_ssl_enabled or
                       conf.admin_ssl_enabled or
                       conf.status_ssl_enabled
-  
+
   for _, name in ipairs({ "nginx_http_directives", "nginx_stream_directives" }) do
     for i, directive in ipairs(conf[name]) do
       if directive.name == "ssl_dhparam" then
