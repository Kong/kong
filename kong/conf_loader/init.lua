--- conflicted
+++ resolved
@@ -644,14 +644,11 @@
   cluster_server_name = { typ = "string" },
   cluster_data_plane_purge_delay = { typ = "number" },
   kic = { typ = "boolean" },
-<<<<<<< HEAD
   pluginserver_names = { typ = "array" },
-=======
 
   untrusted_lua = { enum = { "on", "off", "sandbox" } },
   untrusted_lua_sandbox_requires = { typ = "array" },
   untrusted_lua_sandbox_environment = { typ = "array" },
->>>>>>> d8a2881e
 }
 
 
