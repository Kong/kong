--- conflicted
+++ resolved
@@ -95,7 +95,6 @@
   ee_admin_api_data = {}
 end
 
-<<<<<<< HEAD
 local function deep_merge(t1, t2)
   local copy = {}
   for k, v in pairs(t1) do
@@ -120,8 +119,6 @@
 
 admin_api_data = deep_merge(admin_api_data, pl_tablex.deepcopy(ee_admin_api_data))
 
-=======
->>>>>>> abc2c8bc
 local Endpoints = require("kong.api.endpoints")
 
 -- Minimal boilerplate so that module files can be loaded
